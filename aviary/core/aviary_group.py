import inspect
from importlib.util import spec_from_file_location, module_from_spec
from pathlib import Path
import sys

import dymos as dm
import openmdao.api as om
from dymos.utils.misc import _unspecified
from dymos.utils.misc import _unspecified
from openmdao.utils.mpi import MPI

from aviary.core.post_mission_group import PostMissionGroup
from aviary.core.pre_mission_group import PreMissionGroup
from aviary.interface.utils import set_warning_format
from aviary.mission.height_energy_problem_configurator import HeightEnergyProblemConfigurator
from aviary.mission.solved_two_dof_problem_configurator import SolvedTwoDOFProblemConfigurator
from aviary.mission.two_dof_problem_configurator import TwoDOFProblemConfigurator
from aviary.mission.utils import get_phase_mission_bus_lengths, process_guess_var
from aviary.mission.utils import get_phase_mission_bus_lengths, process_guess_var
from aviary.subsystems.aerodynamics.aerodynamics_builder import CoreAerodynamicsBuilder
from aviary.subsystems.geometry.geometry_builder import CoreGeometryBuilder
from aviary.subsystems.mass.mass_builder import CoreMassBuilder
from aviary.subsystems.premission import CorePreMission
from aviary.subsystems.propulsion.propulsion_builder import CorePropulsionBuilder
from aviary.subsystems.performance.performance_builder import CorePerformanceBuilder
from aviary.utils.functions import get_path
from aviary.utils.preprocessors import preprocess_options
from aviary.utils.process_input_decks import create_vehicle, update_GASP_options
from aviary.utils.utils import wrapped_convert_units
from aviary.variable_info.enums import EquationsOfMotion, LegacyCode, ProblemType, Verbosity
from aviary.variable_info.enums import EquationsOfMotion, LegacyCode, ProblemType, Verbosity
from aviary.variable_info.functions import setup_trajectory_params
<<<<<<< HEAD
from aviary.variable_info.variable_meta_data import _MetaData as BaseMetaData
from aviary.variable_info.variables import Aircraft, Mission, Settings
=======
from aviary.variable_info.variables import Aircraft, Dynamic, Mission, Settings
>>>>>>> c1ca680d

TWO_DEGREES_OF_FREEDOM = EquationsOfMotion.TWO_DEGREES_OF_FREEDOM
HEIGHT_ENERGY = EquationsOfMotion.HEIGHT_ENERGY
SOLVED_2DOF = EquationsOfMotion.SOLVED_2DOF
CUSTOM = EquationsOfMotion.CUSTOM

FLOPS = LegacyCode.FLOPS
GASP = LegacyCode.GASP


class AviaryGroup(om.Group):
    """
    A standard OpenMDAO group where all elements of a given aviary aircraft design and mission are
    defined.

    This includes pre_mission, mission, and post_mission analysis. This group also contains methods
    for loading data from .csv and phase_info files, setting initial values on the group, and
    connecting all the phases inside the mission analysis to each other.

    Instantiating multiple AviaryGroups allows for analysis and optimization of multiple aircraft or
    one aircraft in multiple missions simultaneously.
    """

    def __init__(self, verbosity=None, **kwargs):
        super().__init__(**kwargs)

        self.post_mission = PostMissionGroup()
        self.verbosity = verbosity
        self.external_subsystems = []
        self.regular_phases = []
        self.reserve_phases = []
        self.meta_data = BaseMetaData

        self.aviary_inputs = None
        self.meta_data = None
        self.phase_info = None

    def configure(self):
        """Configure the Aviary group."""
        aviary_options = self.aviary_inputs
        aviary_metadata = self.meta_data

        # Find promoted name of every input in the model.
        all_prom_inputs = []

        # We can call list_inputs on the subsystems.
        for system in self.system_iter(recurse=False):
            var_abs = system.list_inputs(out_stream=None, val=False)
            var_prom = [v['prom_name'] for k, v in var_abs]
            all_prom_inputs.extend(var_prom)

            # Calls to promotes aren't handled until this group resolves.
            # Here, we address anything promoted with an alias in AviaryProblem.
            input_meta = system._var_promotes['input']
            var_prom = [v[0][1] for v in input_meta if isinstance(v[0], tuple)]
            all_prom_inputs.extend(var_prom)
            var_prom = [v[0] for v in input_meta if not isinstance(v[0], tuple)]
            all_prom_inputs.extend(var_prom)

        if MPI and self.comm.size > 1:
            # Under MPI, promotion info only lives on rank 0, so broadcast.
            all_prom_inputs = self.comm.bcast(all_prom_inputs, root=0)

        for key in aviary_metadata:
            if ':' not in key or key.startswith('dynamic:'):
                continue

            if aviary_metadata[key]['option']:
                continue

            # Skip anything that is not presently an input.
            if key not in all_prom_inputs:
                continue

            if key in aviary_options:
                val, units = aviary_options.get_item(key)
            else:
                val = aviary_metadata[key]['default_value']
                units = aviary_metadata[key]['units']

                if val is None:
                    # optional, but no default value
                    continue

            self.set_input_defaults(key, val=val, units=units)

        # try to get all the possible EOMs from the Enums rather than specifically calling the names here
        # This will require some modifications to the enums
        mission_method = aviary_options.get_val(Settings.EQUATIONS_OF_MOTION)

        # Temporarily add extra stuff here, probably patched soon
        if mission_method is HEIGHT_ENERGY:
            # Set a more appropriate solver for dymos when the phases are linked.
            if MPI and isinstance(self.traj.phases.linear_solver, om.PETScKrylov):
                # When any phase is connected with input_initial = True, dymos puts
                # a jacobi solver in the phases group. This is necessary in case
                # the phases are cyclic. However, this causes some problems
                # with the newton solvers in Aviary, exacerbating issues with
                # solver tolerances at multiple levels. Since Aviary's phases
                # are basically in series, the jacobi solver is a much better
                # choice and should be able to handle it in a couple of
                # iterations.
                self.traj.phases.linear_solver = om.LinearBlockJac(maxiter=5)

            # Due to recent changes in dymos, there is now a solver in any phase
            # that has connected initial states. It is not clear that this solver
            # is necessary except in certain corner cases that do not apply to the
            # Aviary trajectory. In our case, this solver merely addresses a lag
            # in the state input component. Since this solver can cause some
            # numerical problems, and can slow things down, we need to move it down
            # into the state interp component.
            # TODO: Future updates to dymos may make this unnecessary.
            for phase in self.traj.phases.system_iter(recurse=False):
                # Don't move the solvers if we are using solve segments.
                if self.phase_info[phase.name]['user_options'].get('distance_solve_segments'):
                    continue

                phase.nonlinear_solver = om.NonlinearRunOnce()
                phase.linear_solver = om.LinearRunOnce()
                if isinstance(phase.indep_states, om.ImplicitComponent):
                    phase.indep_states.nonlinear_solver = om.NewtonSolver(solve_subsystems=True)
                    phase.indep_states.linear_solver = om.DirectSolver(rhs_checking=True)

    def load_inputs(
        self,
        aircraft_data,
        phase_info=None,
        engine_builders=None,
        problem_configurator=None,
        verbosity=None,
    ):
        """
        This method loads the aviary_values inputs and options that the
        user specifies. They could specify files to load and values to
        replace here as well.
        Phase info is also loaded if provided by the user. If phase_info is None,
        the appropriate default phase_info based on mission analysis method is used.

        This method is not strictly necessary; a user could also supply
        an AviaryValues object and/or phase_info dict of their own.
        """
        ## LOAD INPUT FILE ###
        # Create AviaryValues object from file (or process existing AviaryValues object
        # with default values from metadata) and generate initial guesses
        aviary_inputs, self.initialization_guesses = create_vehicle(
            aircraft_data, meta_data=self.meta_data, verbosity=verbosity
        )

        # Update default verbosity now that we have read the input data, if a global verbosity
        # override was not requested
        if self.verbosity is None:
            self.verbosity = aviary_inputs.get_val(Settings.VERBOSITY)
            # set default warning format for the rest of the problem
            set_warning_format(self.verbosity)

        # If user did not ask for verbosity override for this method either, use the problem's
        # default verbosity for the rest of the method
        if verbosity is None:
            verbosity = self.verbosity
        # Now that the input file has been read, we have the desired verbosity for this
        # run stored in aviary_inputs. Save this to self.
        self.aviary_inputs = aviary_inputs

        # pull which methods will be used for subsystems and mission
        self.mission_method = mission_method = aviary_inputs.get_val(Settings.EQUATIONS_OF_MOTION)
        self.mass_method = mass_method = aviary_inputs.get_val(Settings.MASS_METHOD)
        self.aero_method = aero_method = aviary_inputs.get_val(Settings.AERODYNAMICS_METHOD)

        # Create engine_builder
        self.engine_builders = engine_builders

        # Determine which problem configurator to use based on mission_method
        if mission_method is HEIGHT_ENERGY:
            self.configurator = HeightEnergyProblemConfigurator()
        elif mission_method is TWO_DEGREES_OF_FREEDOM:
            self.configurator = TwoDOFProblemConfigurator()
        elif mission_method is SOLVED_2DOF:
            self.configurator = SolvedTwoDOFProblemConfigurator()
        elif mission_method is CUSTOM:
            if problem_configurator:
                self.configurator = problem_configurator()
                # TODO: make draft / example custom builder
            else:
                raise ValueError(
                    'When using "settings:equations_of_motion,custom", a '
                    'problem_configurator must be specified in load_inputs().'
                )
        else:
            raise ValueError(
                'settings:equations_of_motion must be one of: height_energy, 2DOF, '
                'solved_2DOF, or custom'
            )

        # TODO this should be a preprocessor step if it is required here
        if mass_method is GASP or aero_method is GASP:
            aviary_inputs = update_GASP_options(aviary_inputs)

        ## LOAD PHASE_INFO ###
        # if phase info is a file, load it
        if isinstance(phase_info, str) or isinstance(phase_info, Path):
            phase_info_path = get_path(phase_info)
            spec = spec_from_file_location('phase_info_file', str(phase_info_path))
            phase_info_file = module_from_spec(spec)
            sys.modules['phase_info_file'] = phase_info_file
            spec.loader.exec_module(phase_info_file)

            phase_info = getattr(phase_info_file, 'phase_info')

        if phase_info is None:
            phase_info = self.configurator.get_default_phase_info(self)
            if verbosity is not None and verbosity >= Verbosity.BRIEF:
                print(
                    f'Loaded default phase_info for {self.mission_method.value.lower()} equations '
                    'of motion.'
                )

        # create a new dictionary that only contains the phases from phase_info
        self.phase_info = {}

        for phase_name in phase_info:
            if phase_name not in ['pre_mission', 'post_mission']:
                self.phase_info[phase_name] = phase_info[phase_name]

        # pre_mission and post_mission are stored in their own dictionaries.
        if 'pre_mission' in phase_info:
            self.pre_mission_info = phase_info['pre_mission']
        else:
            self.pre_mission_info = {}

        if 'post_mission' in phase_info:
            self.post_mission_info = phase_info['post_mission']
        else:
            self.post_mission_info = {}

        self.configurator.initial_guesses(self)
        # This function sets all the following defaults if they were not already set:
        # self.engine_builders, self.pre_mission_info, self_post_mission_info,
        # self.require_range_residual, self.target_range
        # Other specific self.*** are defined in here as well that are specific to each builder

        return self.aviary_inputs, self.verbosity

    def check_and_preprocess_inputs(self, verbosity=None):
        """
        This method checks the user-supplied input values for any potential problems
        and preprocesses the inputs to prepare them for use in the Aviary problem.
        """
        # `self.verbosity` is "true" verbosity for entire run. `verbosity` is verbosity
        # override for just this method
        if verbosity is not None:
            # compatibility with being passed int for verbosity
            verbosity = Verbosity(verbosity)
        else:
            verbosity = self.verbosity  # defaults to BRIEF

        aviary_inputs = self.aviary_inputs
        # Target_distance verification for all phases
        # Checks to make sure target_distance is positive,
        for phase_name, phase in self.phase_info.items():
            if 'user_options' in phase:
                target_distance = phase['user_options'].get('target_distance', (None, 'm'))
                if target_distance[0] is not None and target_distance[0] <= 0:
                    raise ValueError(
                        f'Invalid target_distance in [{phase_name}].[user_options]. '
                        f'Current (value: {target_distance[0]}), '
                        f'(units: {target_distance[1]}) <= 0'
                    )

        # Checks to make sure time_duration is positive,
        # Sets duration_bounds, initial_guesses, and fixed_duration
        for phase_name, phase in self.phase_info.items():
            if 'user_options' in phase:
                analytic = False
                if self.mission_method is EquationsOfMotion.TWO_DEGREES_OF_FREEDOM:
                    try:
                        # if the user provided an option, use it
                        analytic = phase['user_options']['analytic']
                    except KeyError:
                        # if it isn't specified, only the default 2DOF cruise for
                        # collocation is analytic
                        if 'cruise' in phase_name:
                            analytic = phase['user_options']['analytic'] = True
                        else:
                            analytic = phase['user_options']['analytic'] = False

                if 'time_duration' in phase['user_options']:
                    time_duration, units = phase['user_options']['time_duration']

                    if time_duration is None:
                        continue

                    if time_duration <= 0:
                        raise ValueError(
                            f'Invalid time_duration in phase_info[{phase_name}]'
                            f'[user_options]. Current (value: {time_duration[0]}), '
                            f'(units: {time_duration[1]}) <= 0")'
                        )

                    if 'initial_guesses' not in phase:
                        phase['initial_guesses'] = {}

                    guesses = phase['initial_guesses']
                    if 'time' in guesses:
                        time_guess, units_guess = guesses['time']

                        if time_guess[1] is not None:
                            msg = f'Duration initial guess of {time_guess[1]} {units_guess} '
                            msg += f'specified on fixed duration phase for phase {phase_name}. '
                            msg += f'Using fixed value of {time_duration} {units} instead.'
                            print(msg)

                        time_duration_conv = wrapped_convert_units(
                            (time_duration, units), units_guess
                        )
                        guesses['time'] = ((time_guess[0], time_duration_conv), units_guess)

                    else:
                        guesses['time'] = ((None, time_duration), units)

        for external_subsystem in self.external_subsystems:
            aviary_inputs = external_subsystem.preprocess_inputs(aviary_inputs)

        # PREPROCESSORS #
        preprocess_options(
            aviary_inputs,
            engine_models=self.engine_builders,
            verbosity=verbosity,
            metadata=self.meta_data,
        )

        ## Set Up Core Subsystems ##
        perf = CorePerformanceBuilder('performance')
        prop = CorePropulsionBuilder('propulsion', engine_models=self.engine_builders)
        mass = CoreMassBuilder('mass', code_origin=self.mass_method)

        # If all phases ask for tabular aero, we can skip pre-mission. Check phase_info
        tabular = False
        for phase in self.phase_info:
            if phase not in ('pre_mission', 'post_mission'):
                try:
                    if (
                        'tabular'
                        in self.phase_info[phase]['subsystem_options']['aerodynamics']['method']
                    ):
                        tabular = True
                except KeyError:
                    tabular = False

        aero = CoreAerodynamicsBuilder(
            'aerodynamics', code_origin=self.aero_method, tabular=tabular
        )

        # which geometry methods should be used?
        geom_code_origin = None

        if (self.aero_method is FLOPS) and (self.mass_method is FLOPS):
            geom_code_origin = FLOPS
        elif (self.aero_method is GASP) and (self.mass_method is GASP):
            geom_code_origin = GASP
        else:
            geom_code_origin = (FLOPS, GASP)

        # which geometry method gets prioritized in case of conflicting outputs
        code_origin_to_prioritize = self.configurator.get_code_origin(self)

        geom = CoreGeometryBuilder(
            'geometry',
            code_origin=geom_code_origin,
            code_origin_to_prioritize=code_origin_to_prioritize,
        )

        subsystems = self.subsystems = [prop, geom, mass, aero, perf]
        subsystems.extend(self.external_subsystems)

        self.ode_args = {
            'aviary_options': aviary_inputs,
            'subsystems': subsystems,
        }

        # self._update_metadata_from_subsystems()
        self._check_reserve_phase_separation()

    def _check_reserve_phase_separation(self):
        """
        This method checks for reserve=True & False
        Returns an error if a non-reserve phase is specified after a reserve phase.
        return two dictionaries of phases: regular_phases and reserve_phases
        For shooting trajectories, this will also check if a phase is part of the descent.
        """
        # Check to ensure no non-reserve phases are specified after reserve phases
        start_reserve = False
        raise_error = False
        self.regular_phases = []
        for idx, phase_name in enumerate(self.phase_info):
            if 'user_options' in self.phase_info[phase_name]:
                if 'reserve' in self.phase_info[phase_name]['user_options']:
                    if self.phase_info[phase_name]['user_options']['reserve'] is False:
                        # This is a regular phase
                        self.regular_phases.append(phase_name)
                        if start_reserve is True:
                            raise_error = True
                    else:
                        # This is a reserve phase
                        self.reserve_phases.append(phase_name)
                        start_reserve = True
                else:
                    # This is a regular phase by default
                    self.regular_phases.append(phase_name)
                    if start_reserve is True:
                        raise_error = True

        if raise_error is True:
            raise ValueError(
                'In phase_info, reserve=False cannot be specified after a phase where '
                'reserve=True. All reserve phases must happen after non-reserve phases. '
                # TODO: will need to pre-pend current group level to all error messages!!
                f'Regular Phases : {self.regular_phases} | '
                f'Reserve Phases : {self.reserve_phases} '
            )

    def add_pre_mission_systems(self, verbosity=None):
        """
        Add pre-mission systems to the Aviary group. These systems are executed before the mission.

        Depending on the mission model specified (`FLOPS` or `GASP`), this method adds various
        subsystems to the aircraft model. For the `FLOPS` mission model, a takeoff phase is added
        using the Takeoff class with the number of engines and airport altitude specified. For the
        `GASP` mission model, three subsystems are added: a TaxiSegment subsystem, an ExecComp to
        calculate the time to initiate gear and flaps, and an ExecComp to calculate the speed at
        which to initiate rotation. All subsystems are promoted with aircraft and mission inputs and
        outputs as appropriate.

        A user can override this method with their own pre-mission systems as desired.
        """
        pre_mission = PreMissionGroup()

        self.add_subsystem(
            'pre_mission',
            pre_mission,
            promotes_inputs=['aircraft:*', 'mission:*'],
            promotes_outputs=['aircraft:*', 'mission:*'],
        )

        # TODO temporary until way to merge PreMissionGroup and CorePreMission group is found
        core_subsystems = self.subsystems[0:5]

        # Propulsion isn't included in core pre-mission group to avoid override step in
        # configure() - instead add it now
        pre_mission.add_subsystem(
            'propulsion',
            core_subsystems[0].build_pre_mission(self.aviary_inputs),
        )

        default_subsystems = core_subsystems[1:5]

        pre_mission.add_subsystem(
            'core_subsystems',
            CorePreMission(
                aviary_options=self.aviary_inputs,
                subsystems=default_subsystems,
                process_overrides=False,
            ),
            promotes_inputs=['*'],
            promotes_outputs=['*'],
        )

        for subsystem in self.external_subsystems:
            subsystem_premission = subsystem.build_pre_mission(self.aviary_inputs)

            if subsystem_premission is not None:
                self.pre_mission.add_subsystem(subsystem.name, subsystem_premission)

        self._add_premission_external_subsystem_masses()

        if 'linear_solver' in self.pre_mission_info:
            pre_mission.linear_solver = self.pre_mission_info['linear_solver']

        if 'nonlinear_solver' in self.pre_mission_info:
            pre_mission.nonlinear_solver = self.pre_mission_info['nonlinear_solver']

        if self.pre_mission_info['include_takeoff']:
            self.configurator.add_takeoff_systems(self)

    def _add_premission_external_subsystem_masses(self):
        """
        This private method adds a mass component that captures external subsystem masses for use in
        mass buildups. The method collects the mass names of the added subsystems. This expression
        is then used to define an ExecComp (a component that evaluates a simple equation given input
        values).

        The method promotes the input and output of this ExecComp to the top level of the
        pre-mission object, allowing this calculated subsystem mass to be accessed directly from the
        pre-mission object.
        """
        mass_names = []
        # Loop through all the phases in this subsystem.
        for external_subsystem in self.external_subsystems:
            # Get all the subsystem builders for this phase.
            mass_names.extend(external_subsystem.get_mass_names())

        if mass_names:
            formatted_names = []
            for name in mass_names:
                formatted_name = name.replace(':', '_')
                formatted_names.append(formatted_name)

            # Define the expression for computing the sum of masses
            expr = 'subsystem_mass = ' + ' + '.join(formatted_names)

            promotes_inputs_list = [
                (formatted_name, original_name)
                for formatted_name, original_name in zip(formatted_names, mass_names)
            ]

            # Create the ExecComp
            self.pre_mission.add_subsystem(
                'external_comp_sum',
                om.ExecComp(expr, units='kg'),
                promotes_inputs=promotes_inputs_list,
                promotes_outputs=[('subsystem_mass', Aircraft.Design.EXTERNAL_SUBSYSTEMS_MASS)],
            )

    def _get_phase(self, phase_name, phase_idx, comm):
        phase_options = self.phase_info[phase_name]

        subsystems = self.subsystems

        phase_builder = self.configurator.get_phase_builder(self, phase_name, phase_options)

        phase_object = phase_builder.from_phase_info(
            phase_name,
            phase_options,
            subsystems,
            meta_data=self.meta_data,
        )

        phase = phase_object.build_phase(aviary_options=self.aviary_inputs)

        self.phase_objects.append(phase_object)

        # TODO: add logic to filter which phases get which controls.
        # right now all phases get all controls added from every subsystem.
        # for example, we might only want ELECTRIC_SHAFT_POWER applied during the
        # climb phase.
        all_subsystems = self.subsystems

        # loop through all_subsystems and call `get_controls` on each subsystem
        for subsystem in all_subsystems:
            # add the controls from the subsystems to each phase
            arg_spec = inspect.getfullargspec(subsystem.get_controls)
            if 'phase_name' in arg_spec.args:
                control_dicts = subsystem.get_controls(phase_name=phase_name)
            else:
                control_dicts = subsystem.get_controls(phase_name=phase_name)
            for control_name, control_dict in control_dicts.items():
                phase.add_control(control_name, **control_dict)

        # This fills in all defaults from the phase_builders user_options.
        full_options = phase_object.user_options.to_phase_info()
        self.phase_info[phase_name]['user_options'] = full_options

        # TODO: Should some of this stuff be moved into the phase builder?
        self.configurator.set_phase_options(self, phase_name, phase_idx, phase, full_options, comm)

        return phase

    def add_phases(
        self, phase_info_parameterization=None, parallel_phases=True, verbosity=None, comm=None
    ):
        """
        Add the mission phases to the problem trajectory based on the user-specified
        phase_info dictionary.

        Parameters
        ----------
        phase_info_parameterization (function, optional): A function that takes in the
            phase_info dictionary and aviary_inputs and returns modified phase_info.
            Defaults to None.

        parallel_phases (bool, optional): If True, the top-level container of all phases
            will be a ParallelGroup, otherwise it will be a standard OpenMDAO Group.
            Defaults to True.

        Returns
        -------
        traj: The Dymos Trajectory object containing the added mission phases.
        """
        # `self.verbosity` is "true" verbosity for entire run. `verbosity` is verbosity
        # override for just this method
        if verbosity is not None:
            # compatibility with being passed int for verbosity
            verbosity = Verbosity(verbosity)
        else:
            verbosity = self.verbosity  # defaults to BRIEF

        if phase_info_parameterization is not None:
            self.phase_info, self.post_mission_info = phase_info_parameterization(
                self.phase_info, self.post_mission_info, self.aviary_inputs
            )

        phase_info = self.phase_info

        phases = list(phase_info.keys())
        traj = self.add_subsystem('traj', dm.Trajectory(parallel_phases=parallel_phases))

        def add_subsystem_timeseries_outputs(phase, phase_name):
            phase_options = self.phase_info[phase_name]
            all_subsystems = self.subsystems
            for subsystem in all_subsystems:
                timeseries_to_add = subsystem.get_timeseries()
                for timeseries in timeseries_to_add:
                    phase.add_timeseries_output(timeseries)
                mbvars = subsystem.get_post_mission_bus_variables(
                    self.aviary_inputs, self.phase_info
                )
                if mbvars:
                    mbvars_this_phase = mbvars.get(phase_name, None)
                    if mbvars_this_phase:
                        timeseries_to_add = mbvars_this_phase.keys()
                        for timeseries in timeseries_to_add:
                            phase.add_timeseries_output(
                                timeseries, timeseries='mission_bus_variables'
                            )

        self.phase_objects = []
        for phase_idx, phase_name in enumerate(phases):
            phase = traj.add_phase(phase_name, self._get_phase(phase_name, phase_idx, comm))
            add_subsystem_timeseries_outputs(phase, phase_name)

        # loop through phase_info and external subsystems
        external_parameters = {}
        for phase_name in self.phase_info:
            external_parameters[phase_name] = {}
            all_subsystems = self.subsystems

            subsystem_options = phase_info[phase_name].get('subsystem_options', {})

            for subsystem in all_subsystems:
                if subsystem.name in subsystem_options:
                    kwargs = subsystem_options[subsystem.name]
                else:
                    kwargs = {}
                parameter_dict = subsystem.get_parameters(
                    phase_info=self.phase_info[phase_name],
                    aviary_inputs=self.aviary_inputs,
                    **kwargs,
                )
                for parameter in parameter_dict:
                    external_parameters[phase_name][parameter] = parameter_dict[parameter]

        traj = setup_trajectory_params(
            self,
            traj,
            self.aviary_inputs,
            phases,
            meta_data=self.meta_data,
            external_parameters=external_parameters,
        )

        self.traj = traj

        return traj

    def add_post_mission_systems(self, verbosity=None):
        """
        Add post-mission systems to the aircraft model. This is akin to the pre-mission group or the
        "premission_systems", but occurs after the mission in the execution order.

        Depending on the mission model specified (`FLOPS` or `GASP`), this method adds various
        subsystems to the aircraft model. For the `FLOPS` mission model, a landing phase is added
        using the Landing class with the wing area and lift coefficient specified, and a takeoff
        constraints ExecComp is added to enforce mass, range, velocity, and altitude continuity
        between the takeoff and climb phases. The landing subsystem is promoted with aircraft and
        mission inputs and outputs as appropriate, while the takeoff constraints ExecComp is only
        promoted with mission inputs and outputs.

        For the `GASP` mission model, four subsystems are added: a LandingSegment subsystem, an
        ExecComp to calculate the reserve fuel required, an ExecComp to calculate the overall fuel
        burn, and three ExecComps to calculate various mission objectives and constraints. All
        subsystems are promoted with aircraft and mission inputs and outputs as appropriate.

        A user can override this with their own postmission systems.
        """
        # `self.verbosity` is "true" verbosity for entire run. `verbosity` is verbosity
        # override for just this method
        if verbosity is not None:
            # compatibility with being passed int for verbosity
            verbosity = Verbosity(verbosity)
        else:
            verbosity = self.verbosity  # defaults to BRIEF

        post_mission = self.post_mission
        self.add_subsystem(
            'post_mission',
            post_mission,
            promotes_inputs=['*'],
            promotes_outputs=['*'],
        )

        # Make dymos state outputs easy to access later
        self.add_subsystem(
            'state_output',
            om.ExecComp(
                ['mass_final = mass_in', 'time_final = time_in', 'range_final = range_in'],
                mass_in={'units': 'lbm'},
                mass_final={'units': 'lbm'},
                time_in={'units': 'min'},
                time_final={'units': 'min'},
                range_in={'units': 'nmi'},
                range_final={'units': 'nmi'},
            ),
            promotes_outputs={
                ('mass_final', Mission.Summary.FINAL_MASS),
                ('time_final', Mission.Summary.FINAL_TIME),
                ('range_final', Mission.Summary.RANGE),
            },
        )

        self.configurator.add_post_mission_systems(self)

        # Add all post-mission subsystems.
        phase_mission_bus_lengths = get_phase_mission_bus_lengths(self.traj)
        for subsystem in self.subsystems:
            subsystem_postmission = subsystem.build_post_mission(
                aviary_inputs=self.aviary_inputs,
                phase_info=self.phase_info,
                phase_mission_bus_lengths=phase_mission_bus_lengths,
            )

            if subsystem_postmission is not None:
                post_mission.add_subsystem(subsystem.name, subsystem_postmission)

        # Check if regular_phases[] is accessible
        try:
            self.regular_phases[0]
        except BaseException:
            raise ValueError(
                'regular_phases[] dictionary is not accessible. For HEIGHT_ENERGY and '
                'SOLVED_2DOF missions, check_and_preprocess_inputs() must be called '
                'before add_post_mission_systems().'
            )

        # Fuel burn in regular phases
        ecomp = om.ExecComp(
            'fuel_burned = initial_mass - mass_final',  # TODO: Fix to be difference in cumulative fuel burn
            initial_mass={'units': 'lbm'},
            mass_final={'units': 'lbm'},
            fuel_burned={'units': 'lbm'},
        )

        post_mission.add_subsystem(
            'fuel_burned',
            ecomp,
            promotes=[('fuel_burned', Mission.Summary.FUEL_BURNED)],
        )

        if self.pre_mission_info['include_takeoff']:
            post_mission.promotes(
                'fuel_burned',
                [('initial_mass', Mission.Summary.GROSS_MASS)],
            )
        else:
            # timeseries has to be used because Breguet cruise phases don't have
            # states
            self.connect(
                f'traj.{self.regular_phases[0]}.timeseries.mass',
                'fuel_burned.initial_mass',
                src_indices=[0],
            )

        self.connect(
            f'traj.{self.regular_phases[-1]}.timeseries.mass',
            'fuel_burned.mass_final',
            src_indices=[-1],
        )

        # Fuel burn in reserve phases
        if self.reserve_phases:
            ecomp = om.ExecComp(
                'reserve_fuel_burned = initial_mass - mass_final',  # TODO: Fix to be different in cumulative fuel burn
                initial_mass={'units': 'lbm'},
                mass_final={'units': 'lbm'},
                reserve_fuel_burned={'units': 'lbm'},
            )

            post_mission.add_subsystem(
                'reserve_fuel_burned',
                ecomp,
                promotes=[('reserve_fuel_burned', Mission.Summary.RESERVE_FUEL_BURNED)],
            )

            # timeseries has to be used because Breguet cruise phases don't have
            # states
            self.connect(
                f'traj.{self.reserve_phases[0]}.timeseries.mass',
                'reserve_fuel_burned.initial_mass',
                src_indices=[0],
            )
            self.connect(
                f'traj.{self.reserve_phases[-1]}.timeseries.mass',
                'reserve_fuel_burned.mass_final',
                src_indices=[-1],
            )

        self.add_fuel_reserve_component()

        # TODO: need to add some sort of check that this value is less than the fuel capacity
        # TODO: the overall_fuel variable is the burned fuel plus the reserve, but should
        # also include the unused fuel, and the hierarchy variable name should be
        # more clear
        ecomp = om.ExecComp(
            'overall_fuel = (1 + fuel_margin/100)*fuel_burned + reserve_fuel',
            overall_fuel={'units': 'lbm', 'shape': 1},
            fuel_margin={'units': 'unitless', 'val': 0},
            fuel_burned={'units': 'lbm'},  # from regular_phases only
            reserve_fuel={'units': 'lbm', 'shape': 1},
        )
        post_mission.add_subsystem(
            'fuel_calc',
            ecomp,
            promotes_inputs=[
                ('fuel_margin', Aircraft.Fuel.FUEL_MARGIN),
                ('fuel_burned', Mission.Summary.FUEL_BURNED),
                ('reserve_fuel', Mission.Design.RESERVE_FUEL),
            ],
            promotes_outputs=[('overall_fuel', Mission.Summary.TOTAL_FUEL_MASS)],
        )

        # If a target distance (or time) has been specified for this phase distance (or time) is
        # measured from the start of this phase to the end of this phase
        for phase_name in self.phase_info:
            user_options = self.phase_info[phase_name]['user_options']

            target_distance = user_options.get('target_distance', (None, 'nmi'))
            target_distance = wrapped_convert_units(target_distance, 'nmi')
            if target_distance is not None:
                post_mission.add_subsystem(
                    f'{phase_name}_distance_constraint',
                    om.ExecComp(
                        'distance_resid = target_distance - (final_distance - initial_distance)',
                        distance_resid={'units': 'nmi'},
                        target_distance={'val': target_distance, 'units': 'nmi'},
                        final_distance={'units': 'nmi'},
                        initial_distance={'units': 'nmi'},
                    ),
                )
                self.connect(
                    f'traj.{phase_name}.timeseries.distance',
                    f'{phase_name}_distance_constraint.final_distance',
                    src_indices=[-1],
                )
                self.connect(
                    f'traj.{phase_name}.timeseries.distance',
                    f'{phase_name}_distance_constraint.initial_distance',
                    src_indices=[0],
                )
                self.add_constraint(
                    f'{phase_name}_distance_constraint.distance_resid',
                    equals=0.0,
                    ref=1e2,
                )

            # this is only used for analytic phases with a target duration
            time_duration = user_options.get('time_duration', (None, 'min'))
            time_duration = wrapped_convert_units(time_duration, 'min')
            analytic = user_options.get('analytic', False)

            if analytic and time_duration is not None:
                post_mission.add_subsystem(
                    f'{phase_name}_duration_constraint',
                    om.ExecComp(
                        'duration_resid = time_duration - (final_time - initial_time)',
                        duration_resid={'units': 'min'},
                        time_duration={'val': time_duration, 'units': 'min'},
                        final_time={'units': 'min'},
                        initial_time={'units': 'min'},
                    ),
                )
                self.connect(
                    f'traj.{phase_name}.timeseries.time',
                    f'{phase_name}_duration_constraint.final_time',
                    src_indices=[-1],
                )
                self.connect(
                    f'traj.{phase_name}.timeseries.time',
                    f'{phase_name}_duration_constraint.initial_time',
                    src_indices=[0],
                )
                self.add_constraint(
                    f'{phase_name}_duration_constraint.duration_resid',
                    equals=0.0,
                    ref=1e2,
                )

        ecomp = om.ExecComp(
            'mass_resid = operating_empty_mass + overall_fuel + payload_mass - initial_mass',
            operating_empty_mass={'units': 'lbm'},
            overall_fuel={'units': 'lbm'},
            payload_mass={'units': 'lbm'},
            initial_mass={'units': 'lbm'},
            mass_resid={'units': 'lbm'},
        )

        payload_mass_src = Aircraft.CrewPayload.TOTAL_PAYLOAD_MASS

        post_mission.add_subsystem(
            'mass_constraint',
            ecomp,
            promotes_inputs=[
                ('operating_empty_mass', Aircraft.Design.OPERATING_MASS),
                ('overall_fuel', Mission.Summary.TOTAL_FUEL_MASS),
                ('payload_mass', payload_mass_src),
                ('initial_mass', Mission.Summary.GROSS_MASS),
            ],
            promotes_outputs=[('mass_resid', Mission.Constraints.MASS_RESIDUAL)],
        )

    def link_phases(self, verbosity=None, comm=None):
        """
        Link phases together after they've been added.

        Based on which phases the user has selected, we might need special logic to do the Dymos
        linkages correctly. Some of those connections for the simple GASP and FLOPS mission are
        shown here.
        """
        # `self.verbosity` is "true" verbosity for entire run. `verbosity` is verbosity override for
        # just this method
        if verbosity is not None:
            # compatibility with being passed int for verbosity
            verbosity = Verbosity(verbosity)
        else:
            verbosity = self.verbosity  # defaults to BRIEF

        self._add_bus_variables_and_connect()
        self._connect_mission_bus_variables()

        final_phase = self.regular_phases[-1]

        # We connect the last points in the trajectory to the state_output component to make it
        # easier for users to access Mission.Summary.FINAL_MASS, Mission.Summary.FINAL_TIME,
        # and Mission.Summary.RANGE.
        self.connect(
            f'traj.{final_phase}.states:mass',
            'state_output.mass_in',
            src_indices=[-1],
        )
        self.connect(
            f'traj.{final_phase}.timeseries.distance',
            'state_output.range_in',
            src_indices=[-1],
        )
        self.connect(
            f'traj.{final_phase}.timeseries.time', 'state_output.time_in', src_indices=[-1]
        )

        phases = list(self.phase_info.keys())

        if len(phases) <= 1:
            return

        # In summary, the following code loops over all phases in self.phase_info, gets the linked
        # variables from each external subsystem in each phase, and stores the lists of linked
        # variables in lists_to_link. It then gets a list of unique variable names from
        # lists_to_link and loops over them, creating a list of phase names for each variable and
        # linking the phases using self.traj.link_phases().

        lists_to_link = []
        for idx, phase_name in enumerate(self.phase_info):
            lists_to_link.append([])
            for external_subsystem in self.external_subsystems:
                lists_to_link[idx].extend(external_subsystem.get_linked_variables())

        # get unique variable names from lists_to_link
        unique_vars = list(set([var for sublist in lists_to_link for var in sublist]))

        # Phase linking.
        # If we are under mpi, and traj.phases is running in parallel, then let the optimizer handle
        # the linkage constraints.  Note that we can technically parallelize connected phases, but
        # it requires a solver that we would like to avoid.
        true_unless_mpi = True
        if comm.size > 1 and self.traj.options['parallel_phases']:
            true_unless_mpi = False

        # loop over unique variable names
        for var in unique_vars:
            phases_to_link = []
            for idx, phase_name in enumerate(self.phase_info):
                if var in lists_to_link[idx]:
                    phases_to_link.append(phase_name)

            if len(phases_to_link) > 1:  # TODO: hack
                self.traj.link_phases(phases=phases_to_link, vars=[var], connected=True)

        self.configurator.link_phases(self, phases, connect_directly=true_unless_mpi)

        self.configurator.check_trajectory(self)

    def _add_bus_variables_and_connect(self):
        all_subsystems = self.subsystems

        base_phases = list(self.phase_info.keys())

        for subsystem in all_subsystems:
            bus_variables = subsystem.get_pre_mission_bus_variables(self.aviary_inputs)
            if bus_variables is not None:
                for bus_variable, variable_data in bus_variables.items():
                    mission_variable_name = variable_data['mission_name']

                    # check if mission_variable_name is a list
                    if not isinstance(mission_variable_name, list):
                        mission_variable_name = [mission_variable_name]

                    # loop over the mission_variable_name list and add each variable to
                    # the trajectory
                    for mission_var_name in mission_variable_name:
                        if mission_var_name not in self.meta_data:
                            # base_units = self.get_io_metadata(includes=f'pre_mission.{external_subsystem.name}.{bus_variable}')[f'pre_mission.{external_subsystem.name}.{bus_variable}']['units']
                            base_units = variable_data['units']

                            shape = variable_data.get('shape', _unspecified)

                            targets = mission_var_name
                            if '.' in mission_var_name:
                                # Support for non-hierarchy variables as parameters.
                                mission_var_name = mission_var_name.split('.')[-1]

                            if 'phases' in variable_data:
                                # Support for connecting bus variables into a subset of
                                # phases.
                                for phase_name in variable_data['phases']:
                                    phase = getattr(self.traj.phases, phase_name)

                                    phase.add_parameter(
                                        mission_var_name,
                                        opt=False,
                                        static_target=True,
                                        units=base_units,
                                        shape=shape,
                                        targets=targets,
                                    )

                                    self.connect(
                                        f'pre_mission.{bus_variable}',
                                        f'traj.{phase_name}.parameters:{mission_var_name}',
                                    )

                            else:
                                self.traj.add_parameter(
                                    mission_var_name,
                                    opt=False,
                                    static_target=True,
                                    units=base_units,
                                    shape=shape,
                                    targets={
                                        phase_name: [mission_var_name] for phase_name in base_phases
                                    },
                                )

                                self.connect(
                                    f'pre_mission.{bus_variable}',
                                    'traj.parameters:' + mission_var_name,
                                )

                    if 'post_mission_name' in variable_data:
                        # check if post_mission_variable_name is a list
                        post_mission_variable_name = variable_data['post_mission_name']
                        if not isinstance(post_mission_variable_name, list):
                            post_mission_variable_name = [post_mission_variable_name]

                        for post_mission_var_name in post_mission_variable_name:
                            self.connect(
                                f'pre_mission.{bus_variable}',
                                post_mission_var_name,
                            )

    def _connect_mission_bus_variables(self):
        all_subsystems = self.subsystems

        # Loop through all external subsystems.
        for subsystem in all_subsystems:
            for phase_name, var_mapping in subsystem.get_post_mission_bus_variables(
                aviary_inputs=self.aviary_inputs, phase_info=self.phase_info
            ).items():
                for mission_variable_name, post_mission_variable_names in var_mapping.items():
                    if not isinstance(post_mission_variable_names, list):
                        post_mission_variable_names = [post_mission_variable_names]

                    for post_mission_var_name in post_mission_variable_names:
                        # Remove possible prefix before a `.`, like <external_subsystem_name>.<var_name>"
                        mvn_basename = mission_variable_name.rpartition('.')[-1]
                        src_name = f'traj.{phase_name}.mission_bus_variables.{mvn_basename}'
                        self.connect(src_name, post_mission_var_name)

    def add_design_variables(self, problem_type: ProblemType = None, verbosity=None):
        """
        Adds design variables to the Aviary problem.

        Depending on the mission model and problem type, different design variables and constraints
        are added.

        If using the FLOPS model, a design variable is added for the gross mass of the aircraft,
        with a lower bound of 10 lbm and an upper bound of 900,000 lbm.

        If using the GASP model, the following design variables are added depending on the mission
        type:
        - the initial thrust-to-weight ratio of the aircraft during ascent
        - the duration of the ascent phase
        - the time constant for the landing gear actuation
        - the time constant for the flaps actuation

        In addition, two constraints are added for the GASP model:
        - the initial altitude of the aircraft with gear extended is constrained to be 50 ft
        - the initial altitude of the aircraft with flaps extended is constrained to be 400 ft

        If solving a sizing problem, a design variable is added for the gross mass of the aircraft,
        and another for the gross mass of the aircraft computed during the mission. A constraint is
        also added to ensure that the residual range is zero.

        If solving an alternate problem, only a design variable for the gross mass of the aircraft
        computed during the mission is added. A constraint is also added to ensure that the residual
        range is zero.

        In all cases, a design variable is added for the final cruise mass of the aircraft, with no
        upper bound, and a residual mass constraint is added to ensure that the mass balances.
        """
        # `self.verbosity` is "true" verbosity for entire run. `verbosity` is verbosity
        # override for just this method
        if verbosity is not None:
            # compatibility with being passed int for verbosity
            verbosity = Verbosity(verbosity)
        else:
            verbosity = self.verbosity  # defaults to BRIEF

        all_subsystems = self.subsystems

        # loop through all_subsystems and call `get_design_vars` on each subsystem
        for subsystem in all_subsystems:
            dv_dict = subsystem.get_design_vars()
            for dv_name, dv_dict in dv_dict.items():
                self.add_design_var(dv_name, **dv_dict)

        if self.mission_method is SOLVED_2DOF:  # TODO: to be removed soon
            optimize_mass = self.pre_mission_info.get('optimize_mass')
            if optimize_mass:
                self.add_design_var(
                    Mission.Design.GROSS_MASS,
                    units='lbm',
                    lower=10,
                    upper=900.0e3,
                    ref=175.0e3,
                )

        elif self.mission_method in (
            HEIGHT_ENERGY,
            TWO_DEGREES_OF_FREEDOM,
        ):  # TODO: This becomes generic as soon as SOLVED_2DOF is removed
            # vehicle sizing problem
<<<<<<< HEAD
            # size the vehicle (via design GTOW) to meet a target range using all fuel capacity
            if self.problem_type is ProblemType.SIZING:
=======
            # size the vehicle (via design GTOW) to meet a target range using all fuel
            # capacity
            if problem_type is ProblemType.SIZING:
>>>>>>> c1ca680d
                self.add_design_var(
                    Mission.Design.GROSS_MASS,
                    lower=10.0,
                    upper=None,
                    units='lbm',
                    ref=175e3,
                )
                self.add_design_var(
                    Mission.Summary.GROSS_MASS,
                    lower=10.0,
                    upper=None,
                    units='lbm',
                    ref=175e3,
                )

                self.add_subsystem(
                    'gtow_constraint',
                    om.EQConstraintComp(
                        'GTOW',
                        eq_units='lbm',
                        normalize=True,
                        add_constraint=True,
                    ),
                    promotes_inputs=[
                        ('lhs:GTOW', Mission.Design.GROSS_MASS),
                        ('rhs:GTOW', Mission.Summary.GROSS_MASS),
                    ],
                )

                if self.require_range_residual:
                    self.add_constraint(Mission.Constraints.RANGE_RESIDUAL, equals=0, ref=10)

<<<<<<< HEAD
            # target range problem
            # fixed vehicle (design GTOW) but variable actual GTOW for off-design mission range
            elif self.problem_type is ProblemType.ALTERNATE:
=======
            elif problem_type is ProblemType.ALTERNATE:
                # target range problem
                # fixed vehicle (design GTOW) but variable actual GTOW for off-design
                # get the design gross mass and set as the upper bound for the gross mass design variable
                MTOW = self.aviary_inputs.get_val(Mission.Design.GROSS_MASS, 'lbm')
>>>>>>> c1ca680d
                self.add_design_var(
                    Mission.Summary.GROSS_MASS,
                    lower=10.0,
                    upper=MTOW,
                    units='lbm',
                    ref=MTOW,
                )

                self.add_constraint(Mission.Constraints.RANGE_RESIDUAL, equals=0, ref=10)

            elif problem_type is ProblemType.FALLOUT:
                # fixed vehicle gross mass aviary finds optimal trajectory and maximum range
                print('No design variables for Fallout missions')

            elif problem_type is ProblemType.MULTI_MISSION:
                self.add_design_var(
                    Mission.Summary.GROSS_MASS,
                    lower=10.0,
                    upper=900e3,
                    units='lbm',
                    ref=175e3,
                )

                # TODO: RANGE_RESIDUAL constraint should be added based on what the
                # user sets as the objective. if Objective is not range or Mission.Summary.Range,
                # the range constriant should be added to make target rage = summary range
                self.add_constraint(Mission.Constraints.RANGE_RESIDUAL, equals=0, ref=10)

                # We must ensure that design.gross_mass is greater than  mission.summary.gross_mass
                # and this must hold true for each of the different missions that is flown the
                # result will be the design.gross_mass should be equal to the
                # mission.summary.gross_mass of the heaviest mission
                self.add_subsystem(
                    'GROSS_MASS_constraint',
                    om.ExecComp(
                        'gross_mass_resid = design_mass - actual_mass',
                        design_mass={'val': 1, 'units': 'kg'},
                        actual_mass={'val': 0, 'units': 'kg'},
                        gross_mass_resid={'val': 30, 'units': 'kg'},
                    ),
                    promotes_inputs=[
                        ('design_mass', Mission.Design.GROSS_MASS),
                        ('actual_mass', Mission.Summary.GROSS_MASS),
                    ],
                    promotes_outputs=['gross_mass_resid'],
                )

                self.add_constraint('gross_mass_resid', lower=0)

            if self.mission_method is TWO_DEGREES_OF_FREEDOM:
                # TODO: This should be moved into the problem configurator b/c it's 2DOF specific
                # problem formulation to make the trajectory work
                self.add_design_var(Mission.Takeoff.ASCENT_T_INITIAL, lower=0, upper=100, ref=30.0)
                self.add_design_var(Mission.Takeoff.ASCENT_DURATION, lower=1, upper=1000, ref=10.0)
                self.add_design_var('tau_gear', lower=0.01, upper=1.0, units='unitless', ref=1)
                self.add_design_var('tau_flaps', lower=0.01, upper=1.0, units='unitless', ref=1)
                self.add_constraint('h_fit.h_init_gear', equals=50.0, units='ft', ref=50.0)
                self.add_constraint('h_fit.h_init_flaps', equals=400.0, units='ft', ref=400.0)

    def set_initial_guesses(self, parent_prob=None, parent_prefix='', verbosity=None):
        """
        Call `set_val` on the trajectory for states and controls to seed the problem with
        reasonable initial guesses. This is especially important for collocation methods.

        This method first identifies all phases in the trajectory then loops over each phase.
        Specific initial guesses are added depending on the phase and mission method. Cruise is
        treated as a special phase for GASP-based missions because it is an AnalyticPhase in
        Dymos. For this phase, we handle the initial guesses first separately and continue to the
        next phase after that. For other phases, we set the initial guesses for states and
        controls according to the information available in the 'initial_guesses' attribute of the
        phase.
        """
        # any mission that does not have any dymos phases, there is nothing to set.
        if not hasattr(self, 'traj'):
            return
        # `self.verbosity` is "true" verbosity for entire run. `verbosity` is verbosity
        # override for just this method
        if verbosity is not None:
            # compatibility with being passed int for verbosity
            verbosity = Verbosity(verbosity)
        else:
            verbosity = self.verbosity  # defaults to BRIEF

        target_prob = self
        if parent_prob is not None and parent_prefix != '':
            target_prob = parent_prob

        traj = self.traj

        # Determine which phases to loop over, fetching them from the trajectory
        phase_items = traj._phases.items()

        # Loop over each phase and set initial guesses for the state and control
        # variables
        for idx, (phase_name, phase) in enumerate(phase_items):
            # TODO: This will be uncommented when an openmdao bug is fixed.
            # We are using a workaround for now.
            # if not phase._is_local:
            #     # Don't set anything if phase is not on this proc.
            #     continue

            if self.mission_method is SOLVED_2DOF:
                self.phase_objects[idx].apply_initial_guesses(self, 'traj', phase)

                if self.phase_info[phase_name]['user_options'].get('ground_roll') and idx == 0:
                    continue

            # If not, fetch the initial guesses specific to the phase
            # check if guesses exist for this phase
            if 'initial_guesses' in self.phase_info[phase_name]:
                guesses = self.phase_info[phase_name]['initial_guesses'].copy()
            else:
                guesses = {}

            # Add subsystem guesses
            self._add_subsystem_guesses(phase_name, phase, target_prob, parent_prefix)

            # Set initial guesses for states, controls and time for each phase.
            self.configurator.set_phase_initial_guesses(
                self, phase_name, phase, guesses, target_prob, parent_prefix
            )

    def _add_subsystem_guesses(self, phase_name, phase, target_prob, parent_prefix):
        """
        Adds the initial guesses for each subsystem of a given phase to the problem. This method
        first fetches all subsystems associated with the given phase. It then loops over each
        subsystem and fetches its initial guesses. For each guess, it identifies whether the guess
        corresponds to a state or a control variable and then processes the guess variable. After
        this, the initial guess is set in the problem using the `set_val` method.

        Parameters
        ----------
        phase_name : str
            The name of the phase for which the subsystem guesses are being added.
        phase : Phase
            The phase object for which the subsystem guesses are being added.
        """
        all_subsystems = self.subsystems

        # Loop over each subsystem
        for subsystem in all_subsystems:
            # Fetch the initial guesses for the subsystem
            initial_guesses = subsystem.get_initial_guesses()

            # Loop over each guess
            for key, val_dict in initial_guesses.items():
                # Identify the type of the guess (state or control)
                var_type = val_dict['type']
                if 'state' in var_type:
                    path_string = 'states'
                elif 'control' in var_type:
                    path_string = 'controls'

                # Process the guess variable (handles array interpolation)
                # val['val'] = self.process_guess_var(val['val'], key, phase)
                val = process_guess_var(val_dict['val'], key, phase)

                # Set the initial guess in the problem
                target_prob.set_val(
                    parent_prefix + f'traj.{phase_name}.{path_string}:{key}',
                    val,
                    units=val_dict.get('units', None),
                )

    def add_fuel_reserve_component(
        self, post_mission=True, reserves_name=Mission.Design.RESERVE_FUEL
    ):
        if post_mission:
            reserve_calc_location = self.post_mission
        else:
            reserve_calc_location = self.model

        RESERVE_FUEL_FRACTION = self.aviary_inputs.get_val(
            Aircraft.Design.RESERVE_FUEL_FRACTION, units='unitless'
        )
        if RESERVE_FUEL_FRACTION != 0:
            reserve_fuel_frac = om.ExecComp(
                'reserve_fuel_frac_mass = reserve_fuel_fraction * (takeoff_mass - final_mass)',
                reserve_fuel_frac_mass={'units': 'lbm'},
                reserve_fuel_fraction={
                    'units': 'unitless',
                    'val': RESERVE_FUEL_FRACTION,
                },
                final_mass={'units': 'lbm'},
                takeoff_mass={'units': 'lbm'},
            )

            reserve_calc_location.add_subsystem(
                'reserve_fuel_frac',
                reserve_fuel_frac,
                promotes_inputs=[
                    ('takeoff_mass', Mission.Summary.GROSS_MASS),
                    ('final_mass', Mission.Landing.TOUCHDOWN_MASS),
                    ('reserve_fuel_fraction', Aircraft.Design.RESERVE_FUEL_FRACTION),
                ],
                promotes_outputs=['reserve_fuel_frac_mass'],
            )

        RESERVE_FUEL_ADDITIONAL = self.aviary_inputs.get_val(
            Aircraft.Design.RESERVE_FUEL_ADDITIONAL, units='lbm'
        )
        reserve_fuel = om.ExecComp(
            'reserve_fuel = reserve_fuel_frac_mass + reserve_fuel_additional + reserve_fuel_burned',
            reserve_fuel={'units': 'lbm', 'shape': 1},
            reserve_fuel_frac_mass={'units': 'lbm', 'val': 0},
            reserve_fuel_additional={'units': 'lbm', 'val': RESERVE_FUEL_ADDITIONAL},
            reserve_fuel_burned={'units': 'lbm', 'val': 0},
        )

        reserve_calc_location.add_subsystem(
            'reserve_fuel',
            reserve_fuel,
            promotes_inputs=[
                'reserve_fuel_frac_mass',
                ('reserve_fuel_additional', Aircraft.Design.RESERVE_FUEL_ADDITIONAL),
                ('reserve_fuel_burned', Mission.Summary.RESERVE_FUEL_BURNED),
            ],
            promotes_outputs=[('reserve_fuel', reserves_name)],
        )<|MERGE_RESOLUTION|>--- conflicted
+++ resolved
@@ -30,12 +30,8 @@
 from aviary.variable_info.enums import EquationsOfMotion, LegacyCode, ProblemType, Verbosity
 from aviary.variable_info.enums import EquationsOfMotion, LegacyCode, ProblemType, Verbosity
 from aviary.variable_info.functions import setup_trajectory_params
-<<<<<<< HEAD
 from aviary.variable_info.variable_meta_data import _MetaData as BaseMetaData
 from aviary.variable_info.variables import Aircraft, Mission, Settings
-=======
-from aviary.variable_info.variables import Aircraft, Dynamic, Mission, Settings
->>>>>>> c1ca680d
 
 TWO_DEGREES_OF_FREEDOM = EquationsOfMotion.TWO_DEGREES_OF_FREEDOM
 HEIGHT_ENERGY = EquationsOfMotion.HEIGHT_ENERGY
@@ -67,8 +63,8 @@
         self.external_subsystems = []
         self.regular_phases = []
         self.reserve_phases = []
+
         self.meta_data = BaseMetaData
-
         self.aviary_inputs = None
         self.meta_data = None
         self.phase_info = None
@@ -1193,14 +1189,9 @@
             TWO_DEGREES_OF_FREEDOM,
         ):  # TODO: This becomes generic as soon as SOLVED_2DOF is removed
             # vehicle sizing problem
-<<<<<<< HEAD
-            # size the vehicle (via design GTOW) to meet a target range using all fuel capacity
-            if self.problem_type is ProblemType.SIZING:
-=======
             # size the vehicle (via design GTOW) to meet a target range using all fuel
             # capacity
             if problem_type is ProblemType.SIZING:
->>>>>>> c1ca680d
                 self.add_design_var(
                     Mission.Design.GROSS_MASS,
                     lower=10.0,
@@ -1233,17 +1224,11 @@
                 if self.require_range_residual:
                     self.add_constraint(Mission.Constraints.RANGE_RESIDUAL, equals=0, ref=10)
 
-<<<<<<< HEAD
-            # target range problem
-            # fixed vehicle (design GTOW) but variable actual GTOW for off-design mission range
-            elif self.problem_type is ProblemType.ALTERNATE:
-=======
             elif problem_type is ProblemType.ALTERNATE:
                 # target range problem
                 # fixed vehicle (design GTOW) but variable actual GTOW for off-design
                 # get the design gross mass and set as the upper bound for the gross mass design variable
                 MTOW = self.aviary_inputs.get_val(Mission.Design.GROSS_MASS, 'lbm')
->>>>>>> c1ca680d
                 self.add_design_var(
                     Mission.Summary.GROSS_MASS,
                     lower=10.0,
