import inspect
import warnings
from importlib.util import spec_from_file_location, module_from_spec
from pathlib import Path
import sys

import dymos as dm
import openmdao.api as om
from dymos.utils.misc import _unspecified
from openmdao.utils.mpi import MPI

from aviary.core.post_mission_group import PostMissionGroup
from aviary.core.pre_mission_group import PreMissionGroup
from aviary.interface.utils import set_warning_format
from aviary.mission.height_energy_problem_configurator import HeightEnergyProblemConfigurator
from aviary.mission.solved_two_dof_problem_configurator import SolvedTwoDOFProblemConfigurator
from aviary.mission.two_dof_problem_configurator import TwoDOFProblemConfigurator
from aviary.mission.utils import get_phase_mission_bus_lengths, process_guess_var
from aviary.subsystems.aerodynamics.aerodynamics_builder import CoreAerodynamicsBuilder
from aviary.subsystems.geometry.geometry_builder import CoreGeometryBuilder
from aviary.subsystems.mass.mass_builder import CoreMassBuilder
from aviary.subsystems.performance.performance_builder import CorePerformanceBuilder
from aviary.subsystems.premission import CorePreMission
from aviary.subsystems.propulsion.propulsion_builder import CorePropulsionBuilder
from aviary.utils.functions import get_path
from aviary.utils.preprocessors import preprocess_options
from aviary.utils.process_input_decks import create_vehicle, update_GASP_options
from aviary.utils.utils import wrapped_convert_units
from aviary.variable_info.enums import EquationsOfMotion, LegacyCode, ProblemType, Verbosity
from aviary.variable_info.functions import setup_trajectory_params
from aviary.variable_info.variables import Aircraft, Mission, Settings

TWO_DEGREES_OF_FREEDOM = EquationsOfMotion.TWO_DEGREES_OF_FREEDOM
HEIGHT_ENERGY = EquationsOfMotion.HEIGHT_ENERGY
SOLVED_2DOF = EquationsOfMotion.SOLVED_2DOF
CUSTOM = EquationsOfMotion.CUSTOM

FLOPS = LegacyCode.FLOPS
GASP = LegacyCode.GASP


class AviaryGroup(om.Group):
    """
    A standard OpenMDAO group where all elements of a given aviary aircraft design and mission are
    defined.

    This includes pre_mission, mission, and post_mission analysis. This group also contains methods
    for loading data from .csv and phase_info files, setting initial values on the group, and
    connecting all the phases inside the mission analysis to each other.

    Instantiating multiple AviaryGroups allows for analysis and optimization of multiple aircraft or
    one aircraft in multiple missions simultaneously.
    """

    def __init__(self, verbosity=None, **kwargs):
        super().__init__(**kwargs)

        self.pre_mission = PreMissionGroup()
        self.post_mission = PostMissionGroup()
        self.verbosity = verbosity
        self.regular_phases = []
        self.reserve_phases = []

        self.aviary_inputs = None
        self.meta_data = None
        self.mission_info = None

    def configure(self):
        """Configure the Aviary group."""
        aviary_options = self.aviary_inputs
        aviary_metadata = self.meta_data

        # Find promoted name of every input in the model.
        all_prom_inputs = []

        # We can call list_inputs on the subsystems.
        for system in self.system_iter(recurse=False):
            var_abs = system.list_inputs(out_stream=None, val=False)
            var_prom = [v['prom_name'] for k, v in var_abs]
            all_prom_inputs.extend(var_prom)

            # Calls to promotes aren't handled until this group resolves.
            # Here, we address anything promoted with an alias in AviaryProblem.
            input_meta = system._var_promotes['input']
            var_prom = [v[0][1] for v in input_meta if isinstance(v[0], tuple)]
            all_prom_inputs.extend(var_prom)
            var_prom = [v[0] for v in input_meta if not isinstance(v[0], tuple)]
            all_prom_inputs.extend(var_prom)

        if MPI and self.comm.size > 1:
            # Under MPI, promotion info only lives on rank 0, so broadcast.
            all_prom_inputs = self.comm.bcast(all_prom_inputs, root=0)

        for key in aviary_metadata:
            if ':' not in key or key.startswith('dynamic:'):
                continue

            if aviary_metadata[key]['option']:
                continue

            # Skip anything that is not presently an input.
            if key not in all_prom_inputs:
                continue

            if key in aviary_options:
                val, units = aviary_options.get_item(key)
            else:
                val = aviary_metadata[key]['default_value']
                units = aviary_metadata[key]['units']

                if val is None:
                    # optional, but no default value
                    continue

            self.set_input_defaults(key, val=val, units=units)

        # try to get all the possible EOMs from the Enums rather than specifically calling the names here
        # This will require some modifications to the enums
        mission_method = aviary_options.get_val(Settings.EQUATIONS_OF_MOTION)

        # Temporarily add extra stuff here, probably patched soon
        if mission_method is HEIGHT_ENERGY:
            # Set a more appropriate solver for dymos when the phases are linked.
            if MPI and isinstance(self.traj.phases.linear_solver, om.PETScKrylov):
                # When any phase is connected with input_initial = True, dymos puts
                # a jacobi solver in the phases group. This is necessary in case
                # the phases are cyclic. However, this causes some problems
                # with the newton solvers in Aviary, exacerbating issues with
                # solver tolerances at multiple levels. Since Aviary's phases
                # are basically in series, the jacobi solver is a much better
                # choice and should be able to handle it in a couple of
                # iterations.
                self.traj.phases.linear_solver = om.LinearBlockJac(maxiter=5)

            # Due to recent changes in dymos, there is now a solver in any phase
            # that has connected initial states. It is not clear that this solver
            # is necessary except in certain corner cases that do not apply to the
            # Aviary trajectory. In our case, this solver merely addresses a lag
            # in the state input component. Since this solver can cause some
            # numerical problems, and can slow things down, we need to move it down
            # into the state interp component.
            # TODO: Future updates to dymos may make this unnecessary.
            for phase in self.traj.phases.system_iter(recurse=False):
                # Don't move the solvers if we are using solve segments.
                if self.mission_info[phase.name]['user_options'].get('distance_solve_segments'):
                    continue

                phase.nonlinear_solver = om.NonlinearRunOnce()
                phase.linear_solver = om.LinearRunOnce()
                if isinstance(phase.indep_states, om.ImplicitComponent):
                    phase.indep_states.nonlinear_solver = om.NewtonSolver(solve_subsystems=True)
                    phase.indep_states.linear_solver = om.DirectSolver(rhs_checking=True)

    def load_inputs(
        self,
        aircraft_data,
        phase_info=None,
        engine_builders=None,
        problem_configurator=None,
        verbosity=None,
    ):
        """
        This method loads the aviary_values inputs and options that the
        user specifies. They could specify files to load and values to
        replace here as well.
        Phase info is also loaded if provided by the user. If phase_info is None,
        the appropriate default phase_info based on mission analysis method is used.

        This method is not strictly necessary; a user could also supply
        an AviaryValues object and/or phase_info dict of their own.
        """
        ## LOAD INPUT FILE ###
        # Create AviaryValues object from file (or process existing AviaryValues object
        # with default values from metadata) and generate initial guesses
        aviary_inputs, self.initialization_guesses = create_vehicle(
            aircraft_data, meta_data=self.meta_data, verbosity=verbosity
        )

        # Update default verbosity now that we have read the input data, if a global verbosity
        # override was not requested
        if self.verbosity is None:
            self.verbosity = aviary_inputs.get_val(Settings.VERBOSITY)
            # set default warning format for the rest of the problem
            set_warning_format(self.verbosity)

        # If user did not ask for verbosity override for this method either, use the problem's
        # default verbosity for the rest of the method
        if verbosity is None:
            verbosity = self.verbosity
        # Now that the input file has been read, we have the desired verbosity for this
        # run stored in aviary_inputs. Save this to self.
        self.aviary_inputs = aviary_inputs

        # pull which methods will be used for subsystems and mission
        self.mission_method = mission_method = aviary_inputs.get_val(Settings.EQUATIONS_OF_MOTION)
        self.mass_method = mass_method = aviary_inputs.get_val(Settings.MASS_METHOD)
        self.aero_method = aero_method = aviary_inputs.get_val(Settings.AERODYNAMICS_METHOD)

        # Create engine_builder
        self.engine_builders = engine_builders

        # Determine which problem configurator to use based on mission_method
        if mission_method is HEIGHT_ENERGY:
            self.configurator = HeightEnergyProblemConfigurator()
        elif mission_method is TWO_DEGREES_OF_FREEDOM:
            self.configurator = TwoDOFProblemConfigurator()
        elif mission_method is SOLVED_2DOF:
            self.configurator = SolvedTwoDOFProblemConfigurator()
        elif mission_method is CUSTOM:
            if problem_configurator:
                self.configurator = problem_configurator()
                # TODO: make draft / example custom builder
            else:
                raise ValueError(
                    'When using "settings:equations_of_motion,custom", a '
                    'problem_configurator must be specified in load_inputs().'
                )
        else:
            raise ValueError(
                'settings:equations_of_motion must be one of: height_energy, 2DOF, '
                'solved_2DOF, or custom'
            )

        # TODO this should be a preprocessor step if it is required here
        if mass_method is GASP or aero_method is GASP:
            aviary_inputs = update_GASP_options(aviary_inputs)

        ## LOAD PHASE_INFO ###
        # if phase info is a file, load it
        if isinstance(phase_info, str) or isinstance(phase_info, Path):
            phase_info_path = get_path(phase_info)
            spec = spec_from_file_location('phase_info_file', str(phase_info_path))
            phase_info_file = module_from_spec(spec)
            sys.modules['phase_info_file'] = phase_info_file
            spec.loader.exec_module(phase_info_file)

            phase_info = getattr(phase_info_file, 'phase_info')

        if phase_info is None:
            phase_info = self.configurator.get_default_phase_info(self)
            if verbosity is not None and verbosity >= Verbosity.BRIEF:
                print(
                    f'Loaded default phase_info for {self.mission_method.value.lower()} equations '
                    'of motion.'
                )

        # create a new dictionary that only contains the phases from phase_info
        self.mission_info = {}

        for phase_name in phase_info:
            if 'external_subsystems' not in phase_info[phase_name]:
                phase_info[phase_name]['external_subsystems'] = []

            if phase_name not in ['pre_mission', 'post_mission']:
                self.mission_info[phase_name] = phase_info[phase_name]

        # pre_mission and post_mission are stored in their own dictionaries.
        if 'pre_mission' in phase_info:
            self.pre_mission_info = phase_info['pre_mission']
        else:
            self.pre_mission_info = {}

        if 'post_mission' in phase_info:
            self.post_mission_info = phase_info['post_mission']
        else:
            self.post_mission_info = {}

        self.configurator.initial_guesses(self)
        # This function sets all the following defaults if they were not already set
        # self.engine_builders, self.pre_mission_info, self_post_mission_info
        # self.require_range_residual, self.target_range
        # Other specific self.*** are defined in here as well that are specific to
        # each builder

        return self.aviary_inputs, self.verbosity

    def check_and_preprocess_inputs(self, verbosity=None):
        """
        This method checks the user-supplied input values for any potential problems
        and preprocesses the inputs to prepare them for use in the Aviary problem.
        """
        # `self.verbosity` is "true" verbosity for entire run. `verbosity` is verbosity
        # override for just this method
        if verbosity is not None:
            # compatibility with being passed int for verbosity
            verbosity = Verbosity(verbosity)
        else:
            verbosity = self.verbosity  # defaults to BRIEF

        aviary_inputs = self.aviary_inputs
        # Target_distance verification for all phases
        # Checks to make sure target_distance is positive,
        for phase_name, phase in self.mission_info.items():
            if 'user_options' in phase:
                target_distance = phase['user_options'].get('target_distance', (None, 'm'))
                if target_distance[0] is not None and target_distance[0] <= 0:
                    raise ValueError(
                        f'Invalid target_distance in [{phase_name}].[user_options]. '
                        f'Current (value: {target_distance[0]}), '
                        f'(units: {target_distance[1]}) <= 0'
                    )

        # Checks to make sure time_duration is positive,
        # Sets duration_bounds, initial_guesses, and fixed_duration
        for phase_name, phase in self.mission_info.items():
            if 'user_options' in phase:
                analytic = False
                if self.mission_method is EquationsOfMotion.TWO_DEGREES_OF_FREEDOM:
                    try:
                        # if the user provided an option, use it
                        analytic = phase['user_options']['analytic']
                    except KeyError:
                        # if it isn't specified, only the default 2DOF cruise for
                        # collocation is analytic
                        if 'cruise' in phase_name:
                            analytic = phase['user_options']['analytic'] = True
                        else:
                            analytic = phase['user_options']['analytic'] = False

                if 'time_duration' in phase['user_options']:
                    time_duration, units = phase['user_options']['time_duration']

                    if time_duration is None:
                        continue

                    if time_duration <= 0:
                        raise ValueError(
                            f'Invalid time_duration in phase_info[{phase_name}]'
                            f'[user_options]. Current (value: {time_duration[0]}), '
                            f'(units: {time_duration[1]}) <= 0")'
                        )

                    if 'initial_guesses' not in phase:
                        phase['initial_guesses'] = {}

                    guesses = phase['initial_guesses']
                    if 'time' in guesses:
                        time_guess, units_guess = guesses['time']

                        if time_guess[1] is not None:
                            msg = f'Duration initial guess of {time_guess[1]} {units_guess} '
                            msg += f'specified on fixed duration phase for phase {phase_name}. '
                            msg += f'Using fixed value of {time_duration} {units} instead.'
                            print(msg)

                        time_duration_conv = wrapped_convert_units(
                            (time_duration, units), units_guess
                        )
                        guesses['time'] = ((time_guess[0], time_duration_conv), units_guess)

                    else:
                        guesses['time'] = ((None, time_duration), units)

        for phase_name in self.mission_info:
            for external_subsystem in self.mission_info[phase_name]['external_subsystems']:
                aviary_inputs = external_subsystem.preprocess_inputs(aviary_inputs)

        # PREPROCESSORS #
        # BUG we can't provide updated metadata to preprocessors, because we need the
        #     processed options to build our subsystems to begin with
        preprocess_options(
            aviary_inputs,
            engine_models=self.engine_builders,
            verbosity=verbosity,
            # metadata=self.meta_data
        )

        # TODO this seems like the wrong place to define the core subsystems. Maybe move to
        # load_inputs?
        ## Set Up Core Subsystems ##
        perf = CorePerformanceBuilder('core_performance')
        prop = CorePropulsionBuilder('core_propulsion', engine_models=self.engine_builders)
        mass = CoreMassBuilder('core_mass', code_origin=self.mass_method)

        # If all phases ask for tabular aero, we can skip pre-mission. Check phase_info
        tabular = False
        for phase in self.mission_info:
            if phase not in ('pre_mission', 'post_mission'):
                try:
                    if (
                        'tabular'
                        in self.mission_info[phase]['subsystem_options']['core_aerodynamics'][
                            'method'
                        ]
                    ):
                        tabular = True
                except KeyError:
                    tabular = False

        aero = CoreAerodynamicsBuilder(
            'core_aerodynamics', code_origin=self.aero_method, tabular=tabular
        )

        # which geometry methods should be used?
        geom_code_origin = None

        if (self.aero_method is FLOPS) and (self.mass_method is FLOPS):
            geom_code_origin = FLOPS
        elif (self.aero_method is GASP) and (self.mass_method is GASP):
            geom_code_origin = GASP
        else:
            geom_code_origin = (FLOPS, GASP)

        # which geometry method gets prioritized in case of conflicting outputs
        code_origin_to_prioritize = self.configurator.get_code_origin(self)

        geom = CoreGeometryBuilder(
            'core_geometry',
            code_origin=geom_code_origin,
            code_origin_to_prioritize=code_origin_to_prioritize,
        )

        subsystems = self.core_subsystems = {
            'propulsion': prop,
            'geometry': geom,
            'mass': mass,
            'aerodynamics': aero,
            'performance': perf,
        }

        # TODO optionally accept which subsystems to load from phase_info
        default_mission_subsystems = [
            subsystems['aerodynamics'],
            subsystems['propulsion'],
        ]
        self.ode_args = {
            'aviary_options': aviary_inputs,
            'core_subsystems': default_mission_subsystems,
        }

        # self._update_metadata_from_subsystems()
        self._check_reserve_phase_separation()

    def _check_reserve_phase_separation(self):
        """
        This method checks for reserve=True & False
        Returns an error if a non-reserve phase is specified after a reserve phase.
        return two dictionaries of phases: regular_phases and reserve_phases
        For shooting trajectories, this will also check if a phase is part of the descent.
        """
        # Check to ensure no non-reserve phases are specified after reserve phases
        start_reserve = False
        raise_error = False
        self.regular_phases = []
        for idx, phase_name in enumerate(self.mission_info):
            if 'user_options' in self.mission_info[phase_name]:
                if 'reserve' in self.mission_info[phase_name]['user_options']:
                    if self.mission_info[phase_name]['user_options']['reserve'] is False:
                        # This is a regular phase
                        self.regular_phases.append(phase_name)
                        if start_reserve is True:
                            raise_error = True
                    else:
                        # This is a reserve phase
                        self.reserve_phases.append(phase_name)
                        start_reserve = True
                else:
                    # This is a regular phase by default
                    self.regular_phases.append(phase_name)
                    if start_reserve is True:
                        raise_error = True

        if raise_error is True:
            raise ValueError(
                'In phase_info, reserve=False cannot be specified after a phase where '
                'reserve=True. All reserve phases must happen after non-reserve phases. '
                # TODO: will need to pre-pend current group level to all error messages!!
                f'Regular Phases : {self.regular_phases} | '
                f'Reserve Phases : {self.reserve_phases} '
            )

    def add_pre_mission_systems(self, verbosity=None):
        """
        Add pre-mission systems to the Aviary group. These systems are executed before
        the mission.

        Depending on the mission model specified (`FLOPS` or `GASP`), this method adds
        various subsystems to the aircraft model. For the `FLOPS` mission model, a
        takeoff phase is added using the Takeoff class with the number of engines and
        airport altitude specified. For the `GASP` mission model, three subsystems are
        added: a TaxiSegment subsystem, an ExecComp to calculate the time to initiate
        gear and flaps, and an ExecComp to calculate the speed at which to initiate
        rotation. All subsystems are promoted with aircraft and mission inputs and
        outputs as appropriate.

        A user can override this method with their own pre-mission systems as desired.
        """

        pre_mission = self.pre_mission
        self.add_subsystem(
            'pre_mission',
            pre_mission,
            promotes_inputs=['aircraft:*', 'mission:*'],
            promotes_outputs=['aircraft:*', 'mission:*'],
        )

        if 'linear_solver' in self.pre_mission_info:
            pre_mission.linear_solver = self.pre_mission_info['linear_solver']

        if 'nonlinear_solver' in self.pre_mission_info:
            pre_mission.nonlinear_solver = self.pre_mission_info['nonlinear_solver']

        self._add_premission_external_subsystems()

        subsystems = self.core_subsystems

        # Propulsion isn't included in core pre-mission group to avoid override step in
        # configure() - instead add it now
        pre_mission.add_subsystem(
            'core_propulsion',
            subsystems['propulsion'].build_pre_mission(self.aviary_inputs),
        )

        default_subsystems = [
            subsystems['geometry'],
            subsystems['aerodynamics'],
            subsystems['mass'],
            subsystems['performance'],
        ]

        pre_mission.add_subsystem(
            'core_subsystems',
            CorePreMission(
                aviary_options=self.aviary_inputs,
                subsystems=default_subsystems,
                process_overrides=False,
            ),
            promotes_inputs=['*'],
            promotes_outputs=['*'],
        )

        if self.pre_mission_info['include_takeoff']:
            self.configurator.add_takeoff_systems(self)

    def _add_premission_external_subsystems(self):
        """
        This private method adds each external subsystem to the pre-mission subsystem and
        a mass component that captures external subsystem masses for use in mass buildups.

        Firstly, the method iterates through all external subsystems in the pre-mission
        information. For each subsystem, it builds the pre-mission instance of the
        subsystem.

        Secondly, the method collects the mass names of the added subsystems. This
        expression is then used to define an ExecComp (a component that evaluates a
        simple equation given input values).

        The method promotes the input and output of this ExecComp to the top level of the
        pre-mission object, allowing this calculated subsystem mass to be accessed
        directly from the pre-mission object.
        """
        mass_names = []
        # Loop through all the phases in this subsystem.
        for external_subsystem in self.pre_mission_info['external_subsystems']:
            # Get all the subsystem builders for this phase.
            subsystem_premission = external_subsystem.build_pre_mission(self.aviary_inputs)

            if subsystem_premission is not None:
                self.pre_mission.add_subsystem(external_subsystem.name, subsystem_premission)

                mass_names.extend(external_subsystem.get_mass_names())

        if mass_names:
            formatted_names = []
            for name in mass_names:
                formatted_name = name.replace(':', '_')
                formatted_names.append(formatted_name)

            # Define the expression for computing the sum of masses
            expr = 'subsystem_mass = ' + ' + '.join(formatted_names)

            promotes_inputs_list = [
                (formatted_name, original_name)
                for formatted_name, original_name in zip(formatted_names, mass_names)
            ]

            # Create the ExecComp
            self.pre_mission.add_subsystem(
                'external_comp_sum',
                om.ExecComp(expr, units='kg'),
                promotes_inputs=promotes_inputs_list,
                promotes_outputs=[('subsystem_mass', Aircraft.Design.EXTERNAL_SUBSYSTEMS_MASS)],
            )

    def _get_phase(self, phase_name, phase_idx, comm):
        phase_options = self.mission_info[phase_name]

        # TODO optionally accept which subsystems to load from phase_info
        subsystems = self.core_subsystems
        default_mission_subsystems = [
            subsystems['aerodynamics'],
            subsystems['propulsion'],
        ]

        phase_builder = self.configurator.get_phase_builder(self, phase_name, phase_options)

        phase_object = phase_builder.from_phase_info(
            phase_name,
            phase_options,
            default_mission_subsystems,
            meta_data=self.meta_data,
        )

        phase = phase_object.build_phase(aviary_options=self.aviary_inputs)

        self.phase_objects.append(phase_object)

        # TODO: add logic to filter which phases get which controls.
        # right now all phases get all controls added from every subsystem.
        # for example, we might only want ELECTRIC_SHAFT_POWER applied during the
        # climb phase.
        all_subsystems = self.get_all_subsystems(phase_options['external_subsystems'])

        # loop through all_subsystems and call `get_controls` on each subsystem
        for subsystem in all_subsystems:
            # add the controls from the subsystems to each phase
            arg_spec = inspect.getfullargspec(subsystem.get_controls)
            if 'phase_name' in arg_spec.args:
                control_dicts = subsystem.get_controls(phase_name=phase_name)
            else:
                control_dicts = subsystem.get_controls(phase_name=phase_name)
            for control_name, control_dict in control_dicts.items():
                phase.add_control(control_name, **control_dict)

        # This fills in all defaults from the phase_builders user_options.
        full_options = phase_object.user_options.to_phase_info()
        self.mission_info[phase_name]['user_options'] = full_options

        # TODO: Should some of this stuff be moved into the phase builder?
        self.configurator.set_phase_options(self, phase_name, phase_idx, phase, full_options, comm)

        return phase

    def add_phases(
        self, phase_info_parameterization=None, parallel_phases=True, verbosity=None, comm=None
    ):
        """
        Add the mission phases to the problem trajectory based on the user-specified
        phase_info dictionary.

        Parameters
        ----------
        phase_info_parameterization (function, optional): A function that takes in the
            phase_info dictionary and aviary_inputs and returns modified phase_info.
            Defaults to None.

        parallel_phases (bool, optional): If True, the top-level container of all phases
            will be a ParallelGroup, otherwise it will be a standard OpenMDAO Group.
            Defaults to True.

        Returns
        -------
        traj: The Dymos Trajectory object containing the added mission phases.
        """
        # `self.verbosity` is "true" verbosity for entire run. `verbosity` is verbosity
        # override for just this method
        if verbosity is not None:
            # compatibility with being passed int for verbosity
            verbosity = Verbosity(verbosity)
        else:
            verbosity = self.verbosity  # defaults to BRIEF

        if phase_info_parameterization is not None:
            self.mission_info, self.post_mission_info = phase_info_parameterization(
                self.mission_info, self.post_mission_info, self.aviary_inputs
            )

        phase_info = self.mission_info

        phases = list(phase_info.keys())
        traj = self.add_subsystem('traj', dm.Trajectory(parallel_phases=parallel_phases))

        def add_subsystem_timeseries_outputs(phase, phase_name):
            phase_options = self.mission_info[phase_name]
            all_subsystems = self.get_all_subsystems(phase_options['external_subsystems'])
            for subsystem in all_subsystems:
                timeseries_to_add = subsystem.get_outputs()
                for timeseries in timeseries_to_add:
                    phase.add_timeseries_output(timeseries)
                mbvars = subsystem.get_post_mission_bus_variables(
                    self.aviary_inputs, self.mission_info
                )
                if mbvars:
                    mbvars_this_phase = mbvars.get(phase_name, None)
                    if mbvars_this_phase:
                        timeseries_to_add = mbvars_this_phase.keys()
                        for timeseries in timeseries_to_add:
                            phase.add_timeseries_output(
                                timeseries, timeseries='mission_bus_variables'
                            )

        self.phase_objects = []
        for phase_idx, phase_name in enumerate(phases):
            phase = traj.add_phase(phase_name, self._get_phase(phase_name, phase_idx, comm))
            add_subsystem_timeseries_outputs(phase, phase_name)

        # loop through phase_info and external subsystems
        external_parameters = {}
        for phase_name in self.mission_info:
            external_parameters[phase_name] = {}
            all_subsystems = self.get_all_subsystems(
                self.mission_info[phase_name]['external_subsystems']
            )

            subsystem_options = phase_info[phase_name].get('subsystem_options', {})

            for subsystem in all_subsystems:
                if subsystem.name in subsystem_options:
                    kwargs = subsystem_options[subsystem.name]
                else:
                    kwargs = {}
                parameter_dict = subsystem.get_parameters(
                    phase_info=self.mission_info[phase_name],
                    aviary_inputs=self.aviary_inputs,
                    **kwargs,
                )
                for parameter in parameter_dict:
                    external_parameters[phase_name][parameter] = parameter_dict[parameter]

        traj = setup_trajectory_params(
            self,
            traj,
            self.aviary_inputs,
            phases,
            meta_data=self.meta_data,
            external_parameters=external_parameters,
        )

        self.traj = traj

        return traj

    def add_post_mission_systems(self, verbosity=None):
        """
        Add post-mission systems to the aircraft model. This is akin to the pre-mission
        group or the "premission_systems", but occurs after the mission in the execution
        order.

        Depending on the mission model specified (`FLOPS` or `GASP`), this method adds
        various subsystems to the aircraft model. For the `FLOPS` mission model, a
        landing phase is added using the Landing class with the wing area and lift
        coefficient specified, and a takeoff constraints ExecComp is added to enforce
        mass, range, velocity, and altitude continuity between the takeoff and climb
        phases. The landing subsystem is promoted with aircraft and mission inputs and
        outputs as appropriate, while the takeoff constraints ExecComp is only promoted
        with mission inputs and outputs.

        For the `GASP` mission model, four subsystems are added: a LandingSegment
        subsystem, an ExecComp to calculate the reserve fuel required, an ExecComp to
        calculate the overall fuel burn, and three ExecComps to calculate various
        mission objectives and constraints. All subsystems are promoted with aircraft
        and mission inputs and outputs as appropriate.

        A user can override this with their own postmission systems.
        """
        # `self.verbosity` is "true" verbosity for entire run. `verbosity` is verbosity
        # override for just this method
        if verbosity is not None:
            # compatibility with being passed int for verbosity
            verbosity = Verbosity(verbosity)
        else:
            verbosity = self.verbosity  # defaults to BRIEF

        post_mission = self.post_mission
        self.add_subsystem(
            'post_mission',
            post_mission,
            promotes_inputs=['*'],
            promotes_outputs=['*'],
        )

        # Make dymos state outputs easy to access later
        self.add_subsystem(
            'state_output',
            om.ExecComp(
                ['mass_final = mass_in', 'time_final = time_in', 'range_final = range_in'],
                mass_in={'units': 'lbm'},
                mass_final={'units': 'lbm'},
                time_in={'units': 'min'},
                time_final={'units': 'min'},
                range_in={'units': 'nmi'},
                range_final={'units': 'nmi'},
            ),
            promotes_outputs={
                ('mass_final', Mission.Summary.FINAL_MASS),
                ('time_final', Mission.Summary.FINAL_TIME),
                ('range_final', Mission.Summary.RANGE),
            },
        )

        self.configurator.add_post_mission_systems(self)

        # Add all post-mission external subsystems.
        phase_mission_bus_lengths = get_phase_mission_bus_lengths(self.traj)
        for external_subsystem in self.post_mission_info['external_subsystems']:
            subsystem_postmission = external_subsystem.build_post_mission(
                aviary_inputs=self.aviary_inputs,
                phase_info=self.mission_info,
                phase_mission_bus_lengths=phase_mission_bus_lengths,
            )

            if subsystem_postmission is not None:
                post_mission.add_subsystem(external_subsystem.name, subsystem_postmission)

        # Check if regular_phases[] is accessible
        try:
            self.regular_phases[0]
        except BaseException:
            raise ValueError(
                'regular_phases[] dictionary is not accessible. For HEIGHT_ENERGY and '
                'SOLVED_2DOF missions, check_and_preprocess_inputs() must be called '
                'before add_post_mission_systems().'
            )

        # Fuel burn in regular phases
        ecomp = om.ExecComp(
            'fuel_burned = initial_mass - mass_final',  # TODO: Fix to be difference in cumulative fuel burn
            initial_mass={'units': 'lbm'},
            mass_final={'units': 'lbm'},
            fuel_burned={'units': 'lbm'},
        )

        post_mission.add_subsystem(
            'fuel_burned',
            ecomp,
            promotes=[('fuel_burned', Mission.Summary.FUEL_BURNED)],
        )

        if self.pre_mission_info['include_takeoff']:
            post_mission.promotes(
                'fuel_burned',
                [('initial_mass', Mission.Summary.GROSS_MASS)],
            )
        else:
            # timeseries has to be used because Breguet cruise phases don't have
            # states
            self.connect(
                f'traj.{self.regular_phases[0]}.timeseries.mass',
                'fuel_burned.initial_mass',
                src_indices=[0],
            )

        self.connect(
            f'traj.{self.regular_phases[-1]}.timeseries.mass',
            'fuel_burned.mass_final',
            src_indices=[-1],
        )

        # Fuel burn in reserve phases
        if self.reserve_phases:
            ecomp = om.ExecComp(
                'reserve_fuel_burned = initial_mass - mass_final',  # TODO: Fix to be different in cumulative fuel burn
                initial_mass={'units': 'lbm'},
                mass_final={'units': 'lbm'},
                reserve_fuel_burned={'units': 'lbm'},
            )

            post_mission.add_subsystem(
                'reserve_fuel_burned',
                ecomp,
                promotes=[('reserve_fuel_burned', Mission.Summary.RESERVE_FUEL_BURNED)],
            )

            # timeseries has to be used because Breguet cruise phases don't have
            # states
            self.connect(
                f'traj.{self.reserve_phases[0]}.timeseries.mass',
                'reserve_fuel_burned.initial_mass',
                src_indices=[0],
            )
            self.connect(
                f'traj.{self.reserve_phases[-1]}.timeseries.mass',
                'reserve_fuel_burned.mass_final',
                src_indices=[-1],
            )

        self.add_fuel_reserve_component()

        # TODO: need to add some sort of check that this value is less than the fuel capacity
        # TODO: the overall_fuel variable is the burned fuel plus the reserve, but should
        # also include the unused fuel, and the hierarchy variable name should be
        # more clear
        ecomp = om.ExecComp(
            'overall_fuel = (1 + fuel_margin/100)*fuel_burned + reserve_fuel',
            overall_fuel={'units': 'lbm', 'shape': 1},
            fuel_margin={'units': 'unitless', 'val': 0},
            fuel_burned={'units': 'lbm'},  # from regular_phases only
            reserve_fuel={'units': 'lbm', 'shape': 1},
        )
        post_mission.add_subsystem(
            'fuel_calc',
            ecomp,
            promotes_inputs=[
                ('fuel_margin', Aircraft.Fuel.FUEL_MARGIN),
                ('fuel_burned', Mission.Summary.FUEL_BURNED),
                ('reserve_fuel', Mission.Design.RESERVE_FUEL),
            ],
            promotes_outputs=[('overall_fuel', Mission.Summary.TOTAL_FUEL_MASS)],
        )

        # If a target distance (or time) has been specified for this phase
        # distance (or time) is measured from the start of this phase to the end
        # of this phase
        for phase_name in self.mission_info:
            user_options = self.mission_info[phase_name]['user_options']

            target_distance = user_options.get('target_distance', (None, 'nmi'))
            target_distance = wrapped_convert_units(target_distance, 'nmi')
            if target_distance is not None:
                post_mission.add_subsystem(
                    f'{phase_name}_distance_constraint',
                    om.ExecComp(
                        'distance_resid = target_distance - (final_distance - initial_distance)',
                        distance_resid={'units': 'nmi'},
                        target_distance={'val': target_distance, 'units': 'nmi'},
                        final_distance={'units': 'nmi'},
                        initial_distance={'units': 'nmi'},
                    ),
                )
                self.connect(
                    f'traj.{phase_name}.timeseries.distance',
                    f'{phase_name}_distance_constraint.final_distance',
                    src_indices=[-1],
                )
                self.connect(
                    f'traj.{phase_name}.timeseries.distance',
                    f'{phase_name}_distance_constraint.initial_distance',
                    src_indices=[0],
                )
                self.add_constraint(
                    f'{phase_name}_distance_constraint.distance_resid',
                    equals=0.0,
                    ref=1e2,
                )

            # this is only used for analytic phases with a target duration
            time_duration = user_options.get('time_duration', (None, 'min'))
            time_duration = wrapped_convert_units(time_duration, 'min')
            analytic = user_options.get('analytic', False)

            if analytic and time_duration is not None:
                post_mission.add_subsystem(
                    f'{phase_name}_duration_constraint',
                    om.ExecComp(
                        'duration_resid = time_duration - (final_time - initial_time)',
                        duration_resid={'units': 'min'},
                        time_duration={'val': time_duration, 'units': 'min'},
                        final_time={'units': 'min'},
                        initial_time={'units': 'min'},
                    ),
                )
                self.connect(
                    f'traj.{phase_name}.timeseries.time',
                    f'{phase_name}_duration_constraint.final_time',
                    src_indices=[-1],
                )
                self.connect(
                    f'traj.{phase_name}.timeseries.time',
                    f'{phase_name}_duration_constraint.initial_time',
                    src_indices=[0],
                )
                self.add_constraint(
                    f'{phase_name}_duration_constraint.duration_resid',
                    equals=0.0,
                    ref=1e2,
                )

        ecomp = om.ExecComp(
            'mass_resid = operating_empty_mass + overall_fuel + payload_mass - initial_mass',
            operating_empty_mass={'units': 'lbm'},
            overall_fuel={'units': 'lbm'},
            payload_mass={'units': 'lbm'},
            initial_mass={'units': 'lbm'},
            mass_resid={'units': 'lbm'},
        )

        post_mission.add_subsystem(
            'mass_constraint',
            ecomp,
            promotes_inputs=[
                ('operating_empty_mass', Mission.Summary.OPERATING_MASS),
                ('overall_fuel', Mission.Summary.TOTAL_FUEL_MASS),
                ('payload_mass', Aircraft.CrewPayload.TOTAL_PAYLOAD_MASS),
                ('initial_mass', Mission.Summary.GROSS_MASS),
            ],
            promotes_outputs=[('mass_resid', Mission.Constraints.MASS_RESIDUAL)],
        )

        ecomp = om.ExecComp(
            'excess_fuel_capacity = total_fuel_capacity - unusable_fuel - overall_fuel',
            total_fuel_capacity={'units': 'lbm'},
            unusable_fuel={'units': 'lbm'},
            overall_fuel={'units': 'lbm'},
            excess_fuel_capacity={'units': 'lbm'},
        )

        post_mission.add_subsystem(
            'excess_fuel_constraint',
            ecomp,
            promotes_inputs=[
                ('total_fuel_capacity', Aircraft.Fuel.TOTAL_CAPACITY),
                ('unusable_fuel', Aircraft.Fuel.UNUSABLE_FUEL_MASS),
                ('overall_fuel', Mission.Summary.TOTAL_FUEL_MASS),
            ],
            promotes_outputs=[('excess_fuel_capacity', Mission.Constraints.EXCESS_FUEL_CAPACITY)],
        )

        # determine if the user wants the excess_fuel_capacity constraint active and if so add it to the problem
        if Aircraft.Fuel.IGNORE_FUEL_CAPACITY_CONSTRAINT in self.aviary_inputs:
            ignore_capacity_constraint = self.aviary_inputs.get_val(
                Aircraft.Fuel.IGNORE_FUEL_CAPACITY_CONSTRAINT, units='unitless'
            )
        else:
            ignore_capacity_constraint = self.meta_data[
                Aircraft.Fuel.IGNORE_FUEL_CAPACITY_CONSTRAINT
            ]['default_value']
            self.aviary_inputs.set_val(
                Aircraft.Fuel.IGNORE_FUEL_CAPACITY_CONSTRAINT,
                val=ignore_capacity_constraint,
                units='unitless',
            )

        if not ignore_capacity_constraint:
            self.add_constraint(
<<<<<<< HEAD
                Mission.Constraints.EXCESS_FUEL_CAPACITY, lower=0, ref=100, units='lbm'
=======
                Mission.Constraints.EXCESS_FUEL_CAPACITY, lower=0, ref=1.0e6, units='lbm'
>>>>>>> 3e880f25
            )
        else:
            if verbosity >= Verbosity.BRIEF:
                warnings.warn(
                    'Aircraft.Fuel.IGNORE_FUEL_CAPACITY_CONSTRAINT = True, therefore '
                    'EXCESS_FUEL_CAPACITY constraint was not added to the Aviary problem. The '
                    'aircraft may not have enough space for fuel, so check the value of '
                    'Mission.Constraints.EXCESS_FUEL_CAPACITY for details.'
                )

    def link_phases(self, verbosity=None, comm=None):
        """
        Link phases together after they've been added.

        Based on which phases the user has selected, we might need
        special logic to do the Dymos linkages correctly. Some of those
        connections for the simple GASP and FLOPS mission are shown here.
        """
        # `self.verbosity` is "true" verbosity for entire run. `verbosity` is verbosity
        # override for just this method
        if verbosity is not None:
            # compatibility with being passed int for verbosity
            verbosity = Verbosity(verbosity)
        else:
            verbosity = self.verbosity  # defaults to BRIEF

        self._add_bus_variables_and_connect()
        self._connect_mission_bus_variables()

        final_phase = self.regular_phases[-1]

        # We connect the last points in the trajectory to the state_output component to make it
        # easier for users to access Mission.Summary.FINAL_MASS, Mission.Summary.FINAL_TIME,
        # and Mission.Summary.RANGE.
        self.connect(
            f'traj.{final_phase}.states:mass',
            'state_output.mass_in',
            src_indices=[-1],
        )
        self.connect(
            f'traj.{final_phase}.timeseries.distance',
            'state_output.range_in',
            src_indices=[-1],
        )
        self.connect(
            f'traj.{final_phase}.timeseries.time', 'state_output.time_in', src_indices=[-1]
        )

        phases = list(self.mission_info.keys())

        if len(phases) <= 1:
            return

        # In summary, the following code loops over all phases in self.mission_info, gets
        # the linked variables from each external subsystem in each phase, and stores
        # the lists of linked variables in lists_to_link. It then gets a list of
        # unique variable names from lists_to_link and loops over them, creating
        # a list of phase names for each variable and linking the phases
        # using self.traj.link_phases().

        lists_to_link = []
        for idx, phase_name in enumerate(self.mission_info):
            lists_to_link.append([])
            for external_subsystem in self.mission_info[phase_name]['external_subsystems']:
                lists_to_link[idx].extend(external_subsystem.get_linked_variables())

        # get unique variable names from lists_to_link
        unique_vars = list(set([var for sublist in lists_to_link for var in sublist]))

        # Phase linking.
        # If we are under mpi, and traj.phases is running in parallel, then let the
        # optimizer handle the linkage constraints.  Note that we can technically
        # parallelize connected phases, but it requires a solver that we would like
        # to avoid.
        true_unless_mpi = True
        if comm.size > 1 and self.traj.options['parallel_phases']:
            true_unless_mpi = False

        # loop over unique variable names
        for var in unique_vars:
            phases_to_link = []
            for idx, phase_name in enumerate(self.mission_info):
                if var in lists_to_link[idx]:
                    phases_to_link.append(phase_name)

            if len(phases_to_link) > 1:  # TODO: hack
                self.traj.link_phases(phases=phases_to_link, vars=[var], connected=True)

        self.configurator.link_phases(self, phases, connect_directly=true_unless_mpi)

        self.configurator.check_trajectory(self)

    def _add_bus_variables_and_connect(self):
        all_subsystems = self.get_all_subsystems(group='pre_mission')

        base_phases = list(self.mission_info.keys())

        for external_subsystem in all_subsystems:
            bus_variables = external_subsystem.get_pre_mission_bus_variables(self.aviary_inputs)
            if bus_variables is not None:
                for bus_variable, variable_data in bus_variables.items():
                    mission_variable_name = variable_data['mission_name']
                    src_indices = variable_data.get('src_indices', None)

                    # check if mission_variable_name is a list
                    if not isinstance(mission_variable_name, list):
                        mission_variable_name = [mission_variable_name]

                    # loop over the mission_variable_name list and add each variable to
                    # the trajectory
                    for mission_var_name in mission_variable_name:
                        if mission_var_name not in self.meta_data:
                            # base_units = self.get_io_metadata(includes=f'pre_mission.{external_subsystem.name}.{bus_variable}')[f'pre_mission.{external_subsystem.name}.{bus_variable}']['units']
                            base_units = variable_data['units']

                            shape = variable_data.get('shape', _unspecified)

                            targets = mission_var_name
                            if '.' in mission_var_name:
                                # Support for non-hierarchy variables as parameters.
                                mission_var_name = mission_var_name.split('.')[-1]

                            if 'phases' in variable_data:
                                # Support for connecting bus variables into a subset of
                                # phases.
                                for phase_name in variable_data['phases']:
                                    phase = getattr(self.traj.phases, phase_name)

                                    phase.add_parameter(
                                        mission_var_name,
                                        opt=False,
                                        static_target=True,
                                        units=base_units,
                                        shape=shape,
                                        targets=targets,
                                    )

                                    self.connect(
                                        f'pre_mission.{bus_variable}',
                                        f'traj.{phase_name}.parameters:{mission_var_name}',
                                        src_indices=src_indices,
                                    )

                            else:
                                self.traj.add_parameter(
                                    mission_var_name,
                                    opt=False,
                                    static_target=True,
                                    units=base_units,
                                    shape=shape,
                                    targets={phase_name: [targets] for phase_name in base_phases},
                                )

                                self.connect(
                                    f'pre_mission.{bus_variable}',
                                    'traj.parameters:' + mission_var_name,
                                    src_indices=src_indices,
                                )

                    if 'post_mission_name' in variable_data:
                        # check if post_mission_variable_name is a list
                        post_mission_variable_name = variable_data['post_mission_name']
                        if not isinstance(post_mission_variable_name, list):
                            post_mission_variable_name = [post_mission_variable_name]

                        for post_mission_var_name in post_mission_variable_name:
                            self.connect(
                                f'pre_mission.{bus_variable}',
                                post_mission_var_name,
                                src_indices=src_indices,
                            )

    def _connect_mission_bus_variables(self):
        all_subsystems = self.get_all_subsystems(group='post_mission')

        # Loop through all external subsystems.
        for external_subsystem in all_subsystems:
            for phase_name, var_mapping in external_subsystem.get_post_mission_bus_variables(
                aviary_inputs=self.aviary_inputs, phase_info=self.mission_info
            ).items():
                for mission_variable_name, variable_data in var_mapping.items():
                    post_mission_variable_names = variable_data['post_mission_name']
                    src_indices = variable_data.get('src_indices', None)
                    if not isinstance(post_mission_variable_names, list):
                        post_mission_variable_names = [post_mission_variable_names]

                    for post_mission_var_name in post_mission_variable_names:
                        # Remove possible prefix before a `.`, like <external_subsystem_name>.<var_name>"
                        mvn_basename = mission_variable_name.rpartition('.')[-1]
                        src_name = f'traj.{phase_name}.mission_bus_variables.{mvn_basename}'
                        self.connect(src_name, post_mission_var_name, src_indices=src_indices)

    def add_design_variables(self, problem_type: ProblemType = None, verbosity=None):
        """
        Adds design variables to the Aviary problem.

        Depending on the mission model and problem type, different design variables and
        constraints are added.

        If using the FLOPS model, a design variable is added for the gross mass of the
        aircraft, with a lower bound of 10 lbm and an upper bound of 900,000 lbm.

        If using the GASP model, the following design variables are added depending on
        the mission type:
        - the initial thrust-to-weight ratio of the aircraft during ascent
        - the duration of the ascent phase
        - the time constant for the landing gear actuation
        - the time constant for the flaps actuation

        In addition, two constraints are added for the GASP model:
        - the initial altitude of the aircraft with gear extended is constrained to be 50 ft
        - the initial altitude of the aircraft with flaps extended is constrained to be 400 ft

        If solving a sizing problem, a design variable is added for the gross mass of
        the aircraft, and another for the gross mass of the aircraft computed during the
        mission. A constraint is also added to ensure that the residual range is zero.

        If solving an alternate problem, only a design variable for the gross mass of
        the aircraft computed during the mission is added. A constraint is also added to
        ensure that the residual range is zero.

        In all cases, a design variable is added for the final cruise mass of the
        aircraft, with no upper bound, and a residual mass constraint is added to ensure
        that the mass balances.

        """
        # `self.verbosity` is "true" verbosity for entire run. `verbosity` is verbosity
        # override for just this method
        if verbosity is not None:
            # compatibility with being passed int for verbosity
            verbosity = Verbosity(verbosity)
        else:
            verbosity = self.verbosity  # defaults to BRIEF

        # add the engine builder `get_design_vars` dict to a collected dict from
        # the external subsystems

        # TODO : maybe in the most general case we need to handle DVs in the mission and
        # post-mission as well. For right now we just handle pre_mission
        all_subsystems = self.get_all_subsystems()

        # loop through all_subsystems and call `get_design_vars` on each subsystem
        for subsystem in all_subsystems:
            dv_dict = subsystem.get_design_vars()
            for dv_name, dv_dict in dv_dict.items():
                self.add_design_var(dv_name, **dv_dict)

        if self.mission_method is SOLVED_2DOF:  # TODO: to be removed soon
            optimize_mass = self.pre_mission_info.get('optimize_mass')
            if optimize_mass:
                self.add_design_var(
                    Mission.Design.GROSS_MASS,
                    units='lbm',
                    lower=10,
                    upper=900.0e3,
                    ref=175.0e3,
                )

        elif self.mission_method in (
            HEIGHT_ENERGY,
            TWO_DEGREES_OF_FREEDOM,
        ):  # TODO: This becomes generic as soon as SOLVED_2DOF is removed
            # vehicle sizing problem
            # size the vehicle (via design GTOW) to meet a target range using all fuel
            # capacity
            if problem_type is ProblemType.SIZING:
                self.add_design_var(
                    Mission.Design.GROSS_MASS,
                    lower=10.0,
                    upper=None,
                    units='lbm',
                    ref=175e3,
                )
                self.add_design_var(
                    Mission.Summary.GROSS_MASS,
                    lower=10.0,
                    upper=None,
                    units='lbm',
                    ref=175e3,
                )

                self.add_subsystem(
                    'gtow_constraint',
                    om.EQConstraintComp(
                        'GTOW',
                        eq_units='lbm',
                        normalize=True,
                        add_constraint=True,
                    ),
                    promotes_inputs=[
                        ('lhs:GTOW', Mission.Design.GROSS_MASS),
                        ('rhs:GTOW', Mission.Summary.GROSS_MASS),
                    ],
                )

                if self.require_range_residual:
                    self.add_constraint(Mission.Constraints.RANGE_RESIDUAL, equals=0, ref=1000)

            elif problem_type is ProblemType.ALTERNATE:
                # target range problem
                # fixed vehicle (design GTOW) but variable actual GTOW for off-design
                # get the design gross mass and set as the upper bound for the gross mass design variable
                MTOW = self.aviary_inputs.get_val(Mission.Design.GROSS_MASS, 'lbm')
                self.add_design_var(
                    Mission.Summary.GROSS_MASS,
                    lower=10.0,
                    upper=MTOW * 1.2,  # Optimizer has problems if this constraint is active.
                    units='lbm',
                    ref=MTOW,
                )

                self.add_constraint(Mission.Constraints.RANGE_RESIDUAL, equals=0, ref=1000)

            elif problem_type is ProblemType.FALLOUT:
                # fixed vehicle gross mass aviary finds optimal trajectory and maximum range
                if verbosity >= Verbosity.VERBOSE:
                    print('No design variables for Fallout missions')

            elif problem_type is ProblemType.MULTI_MISSION:
                self.add_design_var(
                    Mission.Summary.GROSS_MASS,
                    lower=10.0,
                    upper=900e3,
                    units='lbm',
                    ref=175e3,
                )

                # TODO: RANGE_RESIDUAL constraint should be added based on what the
                # user sets as the objective. if Objective is not range or Mission.Summary.Range,
                # the range constriant should be added to make target rage = summary range
                self.add_constraint(Mission.Constraints.RANGE_RESIDUAL, equals=0, ref=1000)

                # We must ensure that design.gross_mass is greater than
                # mission.summary.gross_mass and this must hold true for each of the
                # different missions that is flown the result will be the
                # design.gross_mass should be equal to the mission.summary.gross_mass
                # of the heaviest mission
                self.add_subsystem(
                    'GROSS_MASS_constraint',
                    om.ExecComp(
                        'gross_mass_resid = design_mass - actual_mass',
                        design_mass={'val': 1, 'units': 'kg'},
                        actual_mass={'val': 0, 'units': 'kg'},
                        gross_mass_resid={'val': 30, 'units': 'kg'},
                    ),
                    promotes_inputs=[
                        ('design_mass', Mission.Design.GROSS_MASS),
                        ('actual_mass', Mission.Summary.GROSS_MASS),
                    ],
                    promotes_outputs=['gross_mass_resid'],
                )

                self.add_constraint('gross_mass_resid', lower=0)

            if self.mission_method is TWO_DEGREES_OF_FREEDOM:
                # TODO: This should be moved into the problem configurator b/c it's 2DOF specific
                # problem formulation to make the trajectory work
                self.add_design_var(Mission.Takeoff.ASCENT_T_INITIAL, lower=0, upper=100, ref=30.0)
                self.add_design_var(Mission.Takeoff.ASCENT_DURATION, lower=1, upper=1000, ref=10.0)
                self.add_design_var('tau_gear', lower=0.01, upper=1.0, units='unitless', ref=1)
                self.add_design_var('tau_flaps', lower=0.01, upper=1.0, units='unitless', ref=1)
                self.add_constraint('h_fit.h_init_gear', equals=50.0, units='ft', ref=50.0)
                self.add_constraint('h_fit.h_init_flaps', equals=400.0, units='ft', ref=400.0)

    def set_initial_guesses(self, parent_prob=None, parent_prefix='', verbosity=None):
        """
        Call `set_val` on the trajectory for states and controls to seed the problem with
        reasonable initial guesses. This is especially important for collocation methods.

        This method first identifies all phases in the trajectory then loops over each phase.
        Specific initial guesses are added depending on the phase and mission method. Cruise is
        treated as a special phase for GASP-based missions because it is an AnalyticPhase in
        Dymos. For this phase, we handle the initial guesses first separately and continue to the
        next phase after that. For other phases, we set the initial guesses for states and
        controls according to the information available in the 'initial_guesses' attribute of the
        phase.
        """
        # any mission that does not have any dymos phases, there is nothing to set.
        if not hasattr(self, 'traj'):
            return
        # `self.verbosity` is "true" verbosity for entire run. `verbosity` is verbosity
        # override for just this method
        if verbosity is not None:
            # compatibility with being passed int for verbosity
            verbosity = Verbosity(verbosity)
        else:
            verbosity = self.verbosity  # defaults to BRIEF

        target_prob = self
        if parent_prob is not None and parent_prefix != '':
            target_prob = parent_prob

        traj = self.traj

        # Determine which phases to loop over, fetching them from the trajectory
        phase_items = traj._phases.items()

        # Loop over each phase and set initial guesses for the state and control
        # variables
        for idx, (phase_name, phase) in enumerate(phase_items):
            # TODO: This will be uncommented when an openmdao bug is fixed.
            # We are using a workaround for now.
            # if not phase._is_local:
            #     # Don't set anything if phase is not on this proc.
            #     continue

            if self.mission_method is SOLVED_2DOF:
                self.phase_objects[idx].apply_initial_guesses(self, 'traj', phase)

                if self.mission_info[phase_name]['user_options'].get('ground_roll') and idx == 0:
                    continue

            # If not, fetch the initial guesses specific to the phase
            # check if guesses exist for this phase
            if 'initial_guesses' in self.mission_info[phase_name]:
                guesses = self.mission_info[phase_name]['initial_guesses'].copy()
            else:
                guesses = {}

            # Add subsystem guesses
            self._add_subsystem_guesses(phase_name, phase, target_prob, parent_prefix)

            # Set initial guesses for states, controls and time for each phase.
            self.configurator.set_phase_initial_guesses(
                self, phase_name, phase, guesses, target_prob, parent_prefix
            )

    def get_all_subsystems(self, external_subsystems=None, group='pre_mission'):
        all_subsystems = []
        if external_subsystems is None:
            if group == 'pre_mission':
                all_subsystems.extend(self.pre_mission_info['external_subsystems'])
            elif group == 'post_mission':
                all_subsystems.extend(self.post_mission_info['external_subsystems'])
        else:
            all_subsystems.extend(external_subsystems)

        all_subsystems.append(self.core_subsystems['aerodynamics'])
        all_subsystems.append(self.core_subsystems['propulsion'])

        return all_subsystems

    def _add_subsystem_guesses(self, phase_name, phase, target_prob, parent_prefix):
        """
        Adds the initial guesses for each subsystem of a given phase to the problem.
        This method first fetches all subsystems associated with the given phase.
        It then loops over each subsystem and fetches its initial guesses. For each
        guess, it identifies whether the guess corresponds to a state or a control
        variable and then processes the guess variable. After this, the initial
        guess is set in the problem using the `set_val` method.

        Parameters
        ----------
        phase_name : str
            The name of the phase for which the subsystem guesses are being added.
        phase : Phase
            The phase object for which the subsystem guesses are being added.
        """
        # Get all subsystems associated with the phase
        all_subsystems = self.get_all_subsystems(
            self.mission_info[phase_name]['external_subsystems']
        )

        # Loop over each subsystem
        for subsystem in all_subsystems:
            # Fetch the initial guesses for the subsystem
            initial_guesses = subsystem.get_initial_guesses()

            # Loop over each guess
            for key, val_dict in initial_guesses.items():
                # Identify the type of the guess (state or control)
                var_type = val_dict['type']
                if 'state' in var_type:
                    path_string = 'states'
                elif 'control' in var_type:
                    path_string = 'controls'

                # Process the guess variable (handles array interpolation)
                # val['val'] = self.process_guess_var(val['val'], key, phase)
                val = process_guess_var(val_dict['val'], key, phase)

                # Set the initial guess in the problem
                target_prob.set_val(
                    parent_prefix + f'traj.{phase_name}.{path_string}:{key}',
                    val,
                    units=val_dict.get('units', None),
                )

    def add_fuel_reserve_component(
        self, post_mission=True, reserves_name=Mission.Design.RESERVE_FUEL
    ):
        if post_mission:
            reserve_calc_location = self.post_mission
        else:
            reserve_calc_location = self.model

        RESERVE_FUEL_FRACTION = self.aviary_inputs.get_val(
            Aircraft.Design.RESERVE_FUEL_FRACTION, units='unitless'
        )
        if RESERVE_FUEL_FRACTION != 0:
            reserve_fuel_frac = om.ExecComp(
                'reserve_fuel_frac_mass = reserve_fuel_fraction * (takeoff_mass - final_mass)',
                reserve_fuel_frac_mass={'units': 'lbm'},
                reserve_fuel_fraction={
                    'units': 'unitless',
                    'val': RESERVE_FUEL_FRACTION,
                },
                final_mass={'units': 'lbm'},
                takeoff_mass={'units': 'lbm'},
            )

            reserve_calc_location.add_subsystem(
                'reserve_fuel_frac',
                reserve_fuel_frac,
                promotes_inputs=[
                    ('takeoff_mass', Mission.Summary.GROSS_MASS),
                    ('final_mass', Mission.Landing.TOUCHDOWN_MASS),
                    ('reserve_fuel_fraction', Aircraft.Design.RESERVE_FUEL_FRACTION),
                ],
                promotes_outputs=['reserve_fuel_frac_mass'],
            )

        RESERVE_FUEL_ADDITIONAL = self.aviary_inputs.get_val(
            Aircraft.Design.RESERVE_FUEL_ADDITIONAL, units='lbm'
        )
        reserve_fuel = om.ExecComp(
            'reserve_fuel = reserve_fuel_frac_mass + reserve_fuel_additional + reserve_fuel_burned',
            reserve_fuel={'units': 'lbm', 'shape': 1},
            reserve_fuel_frac_mass={'units': 'lbm', 'val': 0},
            reserve_fuel_additional={'units': 'lbm', 'val': RESERVE_FUEL_ADDITIONAL},
            reserve_fuel_burned={'units': 'lbm', 'val': 0},
        )

        reserve_calc_location.add_subsystem(
            'reserve_fuel',
            reserve_fuel,
            promotes_inputs=[
                'reserve_fuel_frac_mass',
                ('reserve_fuel_additional', Aircraft.Design.RESERVE_FUEL_ADDITIONAL),
                ('reserve_fuel_burned', Mission.Summary.RESERVE_FUEL_BURNED),
            ],
            promotes_outputs=[('reserve_fuel', reserves_name)],
        )<|MERGE_RESOLUTION|>--- conflicted
+++ resolved
@@ -1022,11 +1022,7 @@
 
         if not ignore_capacity_constraint:
             self.add_constraint(
-<<<<<<< HEAD
-                Mission.Constraints.EXCESS_FUEL_CAPACITY, lower=0, ref=100, units='lbm'
-=======
-                Mission.Constraints.EXCESS_FUEL_CAPACITY, lower=0, ref=1.0e6, units='lbm'
->>>>>>> 3e880f25
+                Mission.Constraints.EXCESS_FUEL_CAPACITY, lower=0, ref=100., units='lbm'
             )
         else:
             if verbosity >= Verbosity.BRIEF:
