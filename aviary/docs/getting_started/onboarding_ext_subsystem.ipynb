--- conflicted
+++ resolved
@@ -122,9 +122,7 @@
     "\n",
     "import aviary.api as av\n",
     "from aviary.api import Aircraft\n",
-    "from aviary.examples.external_subsystems.custom_mass.custom_mass_builder import (\n",
-    "    WingMassBuilder,\n",
-    ")\n",
+    "from aviary.examples.external_subsystems.custom_mass.custom_mass_builder import WingMassBuilder\n",
     "\n",
     "# Max iterations set to 1 to reduce runtime of example\n",
     "max_iter = 1\n",
@@ -139,13 +137,8 @@
     "    phase_info,\n",
     ")\n",
     "\n",
-<<<<<<< HEAD
     "prob.load_external_subsystems([WingMassBuilder(name='wing_external')])\n",
     "\n",
-    "# Have checks for clashing user inputs\n",
-    "# Raise warnings or errors depending on how clashing the issues are\n",
-=======
->>>>>>> c1ca680d
     "prob.check_and_preprocess_inputs()\n",
     "\n",
     "prob.build_model()\n",
@@ -194,13 +187,8 @@
     "    av.default_height_energy_phase_info,\n",
     ")\n",
     "\n",
-<<<<<<< HEAD
-    "# prob.load_external_subsystems([WingMassBuilder(name='wing_external')])\n",
-    "\n",
-    "# Have checks for clashing user inputs\n",
-    "# Raise warnings or errors depending on how clashing the issues are\n",
-=======
->>>>>>> c1ca680d
+    "prob.load_external_subsystems([WingMassBuilder(name='wing_external')])\n",
+    "\n",
     "prob.check_and_preprocess_inputs()\n",
     "\n",
     "prob.build_model()\n",
@@ -277,8 +265,8 @@
    "outputs": [],
    "source": [
     "# Testing Cell\n",
+    "from aviary.interface.methods_for_level2 import AviaryProblem\n",
     "from aviary.models.missions.height_energy_default import phase_info\n",
-    "from aviary.interface.methods_for_level2 import AviaryProblem\n",
     "from aviary.utils.doctape import glue_class_functions, glue_variable\n",
     "\n",
     "# Get all functions of class AviaryProblem\n",
@@ -301,11 +289,8 @@
     "\n",
     "- **{glue:md}`__init__()`**\n",
     "- **{glue:md}`load_inputs()`**\n",
-<<<<<<< HEAD
     "- **{glue:md}`load_external_subsystems()`** (optional)\n",
-=======
     "- **{glue:md}`build_model()`**\n",
->>>>>>> c1ca680d
     "- **{glue:md}`check_and_preprocess_inputs()`**\n",
     "- {glue:md}`add_driver()`\n",
     "- **{glue:md}`add_design_variables()`**\n",
@@ -382,11 +367,9 @@
     "    meta_data=ExtendedMetaData,\n",
     ")\n",
     "\n",
-<<<<<<< HEAD
-    "prob.load_external_subsystems([battery_builder])"
-=======
+    "prob.load_external_subsystems([battery_builder])\n",
+    "\n",
     "prob.check_and_preprocess_inputs()"
->>>>>>> c1ca680d
    ]
   },
   {
@@ -539,13 +522,8 @@
     "    meta_data=ExtendedMetaData,\n",
     ")\n",
     "\n",
-<<<<<<< HEAD
     "prob.load_external_subsystems([battery_builder])\n",
     "\n",
-    "# Have checks for clashing user inputs\n",
-    "# Raise warnings or errors depending on severity of the issues\n",
-=======
->>>>>>> c1ca680d
     "prob.check_and_preprocess_inputs()\n",
     "\n",
     "prob.build_model()\n",
@@ -738,9 +716,7 @@
     "import openmdao.api as om\n",
     "\n",
     "import aviary.api as av\n",
-    "from aviary.examples.external_subsystems.OAS_mass.OAS_wing_mass_builder import (\n",
-    "    OASWingMassBuilder,\n",
-    ")\n",
+    "from aviary.examples.external_subsystems.OAS_mass.OAS_wing_mass_builder import OASWingMassBuilder\n",
     "\n",
     "wing_weight_builder = OASWingMassBuilder()"
    ]
@@ -1037,7 +1013,7 @@
  ],
  "metadata": {
   "kernelspec": {
-   "display_name": "Python 3 (ipykernel)",
+   "display_name": "aviary",
    "language": "python",
    "name": "python3"
   },
@@ -1051,7 +1027,7 @@
    "name": "python",
    "nbconvert_exporter": "python",
    "pygments_lexer": "ipython3",
-   "version": "3.12.3"
+   "version": "3.12.9"
   }
  },
  "nbformat": 4,
