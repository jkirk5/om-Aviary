{
 "cells": [
  {
   "cell_type": "markdown",
   "metadata": {},
   "source": [
    "# Pre-Mission and Mission\n",
    "\n",
    "Within an Aviary model there are two main types of systems: pre-mission and mission.\n",
    "\n",
    "Pre-mission systems are those that are run before the mission analysis and do not vary throughout the mission.\n",
    "Examples include aircraft geometry, masses of aircraft components, any pre-computed quantities needed for mission systems.\n",
    "Any quantities within the pre-mission systems are assumed to be constant throughout the mission.\n",
    "\n",
    "Mission systems are those that are run during the mission analysis and may vary throughout the mission.\n",
    "Examples include aerodynamics, propulsion, current mass and velocity of the aircraft, etc.\n",
    "Any quantities within the mission systems are allowed to vary throughout the mission.\n",
    "\n",
    "A nominal diagram showing the pre-mission and mission systems is shown below.\n",
    "\n",
    "![Pre-mission vs mission](images/pre_mission_and_mission.svg)\n",
    "\n",
    "## Pre-Mission Systems\n",
    "\n",
    "Pre-mission systems are run before the mission analysis and are assumed to be constant throughout the mission.\n",
    "The values in the pre-mission systems _can_ vary during the optimization process.\n",
    "For example, gross takeoff weight (GTOW) is often a design variable in an aircraft optimization problem.\n",
    "GTOW does not vary across the mission but it does vary during the optimization process.\n",
    "\n",
    "## Mission Systems\n",
    "\n",
    "Systems within the mission group of Aviary are the systems that vary during the aircraft's flight trajectory.\n",
    "This means that the systems are evaluated at each analysis point within the mission analysis.\n",
    "For example, the aerodynamics subsystem is evaluated at each analysis point to determine the aerodynamic forces and moments acting on the aircraft at that point.\n",
    "The propulsion subsystem is evaluated at each point to determine the thrust and fuel flow of the propulsion system.\n",
    "\n",
    "Systems within the mission group are often vectorized.\n",
    "This is possible because the systems are evaluated at each analysis point independently of the other analysis points when using {term}`collocation integration methods`.\n",
    "Within Aviary, the number of mission analysis points is called `num_nodes`."
   ]
  },
  {
   "cell_type": "code",
   "execution_count": null,
   "metadata": {
    "tags": [
     "remove-cell"
    ]
   },
   "outputs": [],
   "source": [
    "# Testing Cell\n",
    "from aviary.mission.phase_builder_base import PhaseBuilderBase\n",
    "from aviary.docs.tests.utils import check_args\n",
    "check_args(PhaseBuilderBase.__init__,'num_nodes')"
   ]
  },
  {
   "cell_type": "markdown",
   "metadata": {},
   "source": [
    "## States, Controls, and Parameters\n",
    "\n",
    "States, controls, and parameters are the three main types of variables within Aviary that are relevant to the mission analysis.\n",
    "States are variables that are integrated over the mission analysis.\n",
    "Controls are variables that are manipulated by the optimizer and are allowed to vary across the mission.\n",
    "Parameters are variables that are allowed to be controlled by the optimizer (but don't have to be) and are assumed to be constant across the entire trajectory or a single phase, depending on how they're set up.\n",
    "\n",
    "## The Bus System in Aviary\n",
    "\n",
    "Within Aviary, you might want to connect a pre-mission system to a mission system.\n",
    "Variables that include a `':'` (which includes all variables that start with `aircraft:` and `mission:`) are connected when you use the `get_parameters()` method within `SubsystemBuilderBase`.\n",
    "However, you might want to connect a variable from a pre-mission system to a mission system that does not begin with `'aircraft:'`.\n",
    "For example, you might have a subsystem that has some computations in the pre-mission system that you want to connect to the mission system, but you don't necessarily want to expose those variables to the rest of Aviary.\n",
    "The bus system is also useful if you have variables that begin with `'aircraft:'` but you don't want them exposed to the rest of Aviary.\n",
    "\n",
    "To do this, you can use the \"bus\" system.\n",
    "The bus system allows you to connect variables from the pre-mission system to the mission system based on what you specify.\n",
    "This is especially relevant when you're using external subsystems as core Aviary does not use the bus system internally.\n",
    "The notion of the bus system is detailed more within the `SubsystemBuilderBase` docstrings.\n"
   ]
  },
  {
   "cell_type": "code",
   "execution_count": null,
   "metadata": {
    "tags": [
     "remove-cell"
    ]
   },
   "outputs": [],
   "source": [
    "# Testing Cell\n",
<<<<<<< HEAD
    "# ******NOTE****** #\n",
    "# Is this supposed to be bus_variables or parameters?\n",
=======
>>>>>>> f0da3295
    "from aviary.subsystems.subsystem_builder_base import SubsystemBuilderBase\n",
    "SubsystemBuilderBase.get_parameters;\n",
    "SubsystemBuilderBase.get_bus_variables;"
   ]
  },
  {
   "cell_type": "markdown",
   "metadata": {},
   "source": [
    "## Post-Mission Systems\n",
    "\n",
    "Post-mission systems are run after the pre-mission and mission analyses, as expected by the name.\n",
    "These systems are used to compute any post-mission quantities that are needed, such as landing-related properties, economic models, mission postprocessing, etc.\n",
    "These systems can use any of the outputs from the pre-mission and mission systems."
   ]
  }
 ],
 "metadata": {
  "kernelspec": {
   "display_name": "latest_env",
   "language": "python",
   "name": "python3"
  },
  "language_info": {
   "codemirror_mode": {
    "name": "ipython",
    "version": 3
   },
   "file_extension": ".py",
   "mimetype": "text/x-python",
   "name": "python",
   "nbconvert_exporter": "python",
   "pygments_lexer": "ipython3",
   "version": "3.10.13"
  }
 },
 "nbformat": 4,
 "nbformat_minor": 2
}<|MERGE_RESOLUTION|>--- conflicted
+++ resolved
@@ -91,11 +91,6 @@
    "outputs": [],
    "source": [
     "# Testing Cell\n",
-<<<<<<< HEAD
-    "# ******NOTE****** #\n",
-    "# Is this supposed to be bus_variables or parameters?\n",
-=======
->>>>>>> f0da3295
     "from aviary.subsystems.subsystem_builder_base import SubsystemBuilderBase\n",
     "SubsystemBuilderBase.get_parameters;\n",
     "SubsystemBuilderBase.get_bus_variables;"
