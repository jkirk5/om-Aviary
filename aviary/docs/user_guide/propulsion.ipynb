--- conflicted
+++ resolved
@@ -116,11 +116,6 @@
     "from aviary.utils.doctape import check_value, check_contains, get_variable_name, glue_variable\n",
     "from aviary.variable_info.variable_meta_data import CoreMetaData\n",
     "\n",
-<<<<<<< HEAD
-    "vars = ['Mach Number', 'Altitude', 'Throttle', 'Hybrid Throttle', 'Net Thrust',\n",
-    "        'Gross Thrust', 'Ram Drag', 'Fuel Flow Rate', 'Electric Power', 'NOx Rate',\n",
-    "        'T4 Temperature', 'Shaft Power', 'Rotations Per Minute']\n",
-=======
     "vars = [\n",
     "    'Mach Number',\n",
     "    'Altitude',\n",
@@ -133,8 +128,9 @@
     "    'Electric Power',\n",
     "    'NOx Rate',\n",
     "    'T4 Temperature',\n",
+    "    'Shaft Power',\n",
+    "    'Rotations Per Minute',\n",
     "]\n",
->>>>>>> 62c20687
     "required = ['Mach', 'Altitude', 'Throttle', 'Net Thrust']\n",
     "\n",
     "for var in vars:\n",
@@ -182,17 +178,11 @@
     "    Aircraft.Engine.FLIGHT_IDLE_MAX_FRACTION,\n",
     ")\n",
     "check_value(dependent_options[Aircraft.Engine.GENERATE_FLIGHT_IDLE], GENERATE_FLIGHT_IDLE)\n",
-<<<<<<< HEAD
-    "flight_idle_options = f'* `{get_variable_name(Aircraft.Engine.FLIGHT_IDLE_THRUST_FRACTION)}`\\n' +\\\n",
-    "                      f'* `{get_variable_name(Aircraft.Engine.FLIGHT_IDLE_MIN_FRACTION)}`\\n' +\\\n",
-    "                      f'* `{get_variable_name(Aircraft.Engine.FLIGHT_IDLE_MAX_FRACTION)}`\\n'\n",
-=======
     "flight_idle_options = (\n",
     "    f'* `{get_variable_name(Aircraft.Engine.FLIGHT_IDLE_THRUST_FRACTION)}`\\n'\n",
     "    + f'* `{get_variable_name(Aircraft.Engine.FLIGHT_IDLE_MIN_FRACTION)}`\\n'\n",
     "    + f'* `{get_variable_name(Aircraft.Engine.FLIGHT_IDLE_MAX_FRACTION)}`\\n'\n",
     ")\n",
->>>>>>> 62c20687
     "glue_variable('flight_idle_options', flight_idle_options, display=True)"
    ]
   },
@@ -317,15 +307,10 @@
     "aviary_options.set_val(Aircraft.Engine.SCALE_FACTOR, 0.9)\n",
     "\n",
     "# It is assumed here that aviary_options is configured to have\n",
-<<<<<<< HEAD
     "# all inputs needed for analysis, except engine-level values.\n",
     "# Because not all required options were defined in this example, we\n",
     "# see a number of warnings about the missing variables.\n",
     "engine_deck = av.EngineDeck(name='example', options=aviary_options)"
-=======
-    "# all inputs needed for analysis, except engine-level values\n",
-    "engine_model = av.EngineModel(name='example', options=aviary_options)"
->>>>>>> 62c20687
    ]
   },
   {
@@ -345,12 +330,7 @@
    "metadata": {},
    "outputs": [],
    "source": [
-<<<<<<< HEAD
-    "av.preprocess_propulsion(aviary_options=aviary_options,\n",
-    "                         engine_models=[engine_deck])"
-=======
-    "av.preprocess_propulsion(aviary_options=aviary_options, engine_models=[engine_model])"
->>>>>>> 62c20687
+    "av.preprocess_propulsion(aviary_options=aviary_options, engine_models=[engine_deck])"
    ]
   },
   {
@@ -420,10 +400,8 @@
    "outputs": [],
    "source": [
     "av.preprocess_propulsion(\n",
-<<<<<<< HEAD
-    "    aviary_options=aviary_options,\n",
-    "    engine_models=[engine_deck_1, engine_deck_2]\n",
-    ")\n"
+    "    aviary_options=aviary_options, engine_models=[engine_deck_1, engine_deck_2]\n",
+    ")"
    ]
   },
   {
@@ -443,10 +421,6 @@
    "metadata": {},
    "source": [
     "Note how calling `preprocess_propulsion()` changes `Aircraft.Engine.SCALE_FACTOR`, which was individually defined for each `EngineDeck`, into a list containing both values. This way Aviary can access information on every `EngineModel` present on the aircraft without needing access to each individual `EngineModel` object. This is important to be aware of if you are manually setting any variables related to engines or propulsion rather than using the built-in methods and functions presented in the Intermediate guide, which will do this work for you."
-=======
-    "    aviary_options=aviary_options, engine_models=[engine_model_1, engine_model_2]\n",
-    ")"
->>>>>>> 62c20687
    ]
   },
   {
