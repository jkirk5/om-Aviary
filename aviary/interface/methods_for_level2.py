import csv
import warnings
from packaging import version
import inspect
from copy import deepcopy
from pathlib import Path
from datetime import datetime
import importlib.util
import sys

import numpy as np

import dymos as dm
from dymos.utils.misc import _unspecified

import openmdao.api as om
from openmdao.utils.units import convert_units
from openmdao.utils.units import valid_units

from aviary.constants import GRAV_ENGLISH_LBM, RHO_SEA_LEVEL_ENGLISH
from aviary.mission.flops_based.phases.build_landing import Landing
from aviary.mission.flops_based.phases.build_takeoff import Takeoff
from aviary.mission.flops_based.phases.climb_phase import Climb
from aviary.mission.flops_based.phases.cruise_phase import Cruise
from aviary.mission.flops_based.phases.descent_phase import Descent
from aviary.mission.flops_based.phases.simple_energy_phase import EnergyPhase
from aviary.mission.gasp_based.ode.groundroll_ode import GroundrollODE
from aviary.mission.gasp_based.ode.params import ParamPort
from aviary.mission.gasp_based.ode.unsteady_solved.unsteady_solved_ode import \
    UnsteadySolvedODE
from aviary.mission.gasp_based.phases.time_integration_traj import FlexibleTraj
from aviary.mission.gasp_based.phases.time_integration_phases import SGMCruise
from aviary.mission.gasp_based.phases.accel_phase import get_accel
from aviary.mission.gasp_based.phases.ascent_phase import get_ascent
from aviary.mission.gasp_based.phases.climb_phase import get_climb
from aviary.mission.gasp_based.phases.desc_phase import get_descent
from aviary.mission.gasp_based.phases.groundroll_phase import get_groundroll
from aviary.mission.gasp_based.phases.landing_group import LandingSegment
from aviary.mission.gasp_based.phases.rotation_phase import get_rotation
from aviary.mission.gasp_based.phases.taxi_group import TaxiSegment
from aviary.mission.gasp_based.phases.v_rotate_comp import VRotateComp
from aviary.mission.gasp_based.polynomial_fit import PolynomialFit
from aviary.subsystems.premission import CorePreMission
from aviary.mission.gasp_based.ode.breguet_cruise_ode import BreguetCruiseODESolution
from aviary.utils.functions import set_aviary_initial_values, Null, create_opts2vals, add_opts2vals, promote_aircraft_and_mission_vars
from aviary.utils.process_input_decks import create_vehicle
from aviary.utils.preprocessors import preprocess_crewpayload
from aviary.interface.utils.check_phase_info import check_phase_info
from aviary.utils.aviary_values import AviaryValues

from aviary.variable_info.functions import setup_trajectory_params, override_aviary_vars
from aviary.variable_info.variables import Aircraft, Mission, Dynamic, Settings
from aviary.variable_info.enums import AnalysisScheme, ProblemType, SpeedType, AlphaModes, EquationsOfMotion, LegacyCode
from aviary.variable_info.variable_meta_data import _MetaData as BaseMetaData
from aviary.variable_info.variables_in import VariablesIn

from aviary.subsystems.propulsion.engine_deck import EngineDeck
from aviary.subsystems.propulsion.propulsion_builder import CorePropulsionBuilder
from aviary.subsystems.geometry.geometry_builder import CoreGeometryBuilder
from aviary.subsystems.mass.mass_builder import CoreMassBuilder
from aviary.subsystems.aerodynamics.aerodynamics_builder import CoreAerodynamicsBuilder
from aviary.utils.preprocessors import preprocess_propulsion
from aviary.utils.merge_variable_metadata import merge_meta_data

from aviary.interface.default_phase_info.two_dof_fiti import create_2dof_based_ascent_phases, create_2dof_based_descent_phases
from aviary.mission.gasp_based.idle_descent_estimation import descent_range_and_fuel
from aviary.mission.flops_based.phases.phase_utils import get_initial


FLOPS = LegacyCode.FLOPS
GASP = LegacyCode.GASP

HEIGHT_ENERGY = EquationsOfMotion.HEIGHT_ENERGY
TWO_DEGREES_OF_FREEDOM = EquationsOfMotion.TWO_DEGREES_OF_FREEDOM
SIMPLE = EquationsOfMotion.SIMPLE
SOLVED = EquationsOfMotion.SOLVED


def wrapped_convert_units(val_unit_tuple, new_units):
    """
    Wrapper for OpenMDAO's convert_units function.

    Parameters
    ----------
    val_unit_tuple : tuple
        Tuple of the form (value, units) where value is a float and units is a
        string.
    new_units : string
        New units to convert to.

    Returns
    -------
    float
        Value converted to new units.
    """
    value, units = val_unit_tuple

    # can't convert units on None; return None
    if value is None:
        return None

    if isinstance(value, (list, tuple)):
        return [convert_units(v, units, new_units) for v in value]
    else:
        return convert_units(value, units, new_units)


class PreMissionGroup(om.Group):
    def configure(self):
        external_outputs = promote_aircraft_and_mission_vars(self)

        statics = self.core_subsystems
        override_aviary_vars(statics, statics.options["aviary_options"],
                             external_overrides=external_outputs,
                             manual_overrides=statics.manual_overrides)


class PostMissionGroup(om.Group):
    def configure(self):
        promote_aircraft_and_mission_vars(self)


class AviaryProblem(om.Problem):
    """
    Main class for instantiating, formulating, and solving Aviary problems.

    On a basic level, this problem object is all the conventional user needs
    to interact with. Looking at the three "levels" of use cases, from simplest
    to most complicated, we have:

    Level 1: users interact with Aviary through input files (.csv or .yaml, TBD)
    Level 2: users interact with Aviary through a Python interface
    Level 3: users can modify Aviary's workings through Python and OpenMDAO

    This Problem object is simply a specialized OpenMDAO Problem that has
    additional methods to help users create and solve Aviary problems.
    """

    def __init__(self, analysis_scheme=AnalysisScheme.COLLOCATION, **kwargs):
        super().__init__(**kwargs)

        self.timestamp = datetime.now()

        self.model = om.Group()
        self.pre_mission = PreMissionGroup()
        self.post_mission = PostMissionGroup()

        self.aviary_inputs = None

        self.traj = None

        self.analysis_scheme = analysis_scheme

    def load_inputs(self, input_filename, phase_info=None, engine_builder=None):
        """
        This method loads the aviary_values inputs and options that the
        user specifies. They could specify files to load and values to
        replace here as well.
        Phase info is also loaded if provided by the user. If phase_info is None,
        the appropriate default phase_info based on mission analysis method is used.

        This method is not strictly necessary; a user could also supply
        an AviaryValues object and/or phase_info dict of their own.
        """
        ## LOAD INPUT FILE ###
        self.engine_builder = engine_builder
        self.aviary_inputs, self.initial_guesses = create_vehicle(input_filename)

        aviary_inputs = self.aviary_inputs

        self.mission_method = mission_method = aviary_inputs.get_val(
            Settings.EQUATIONS_OF_MOTION)
        self.mass_method = mass_method = aviary_inputs.get_val(Settings.MASS_METHOD)

        if mission_method is TWO_DEGREES_OF_FREEDOM:
            aviary_inputs.set_val(Mission.Summary.CRUISE_MASS_FINAL,
                                  val=self.initial_guesses['cruise_mass_final'], units='lbm')
            aviary_inputs.set_val(Mission.Summary.GROSS_MASS,
                                  val=self.initial_guesses['actual_takeoff_mass'], units='lbm')

            # Commonly referenced values
            self.cruise_alt = aviary_inputs.get_val(
                Mission.Design.CRUISE_ALTITUDE, units='ft')
            self.problem_type = aviary_inputs.get_val('problem_type')
            self.mass_defect = aviary_inputs.get_val('mass_defect', units='lbm')

            self.cruise_mass_final = aviary_inputs.get_val(
                Mission.Summary.CRUISE_MASS_FINAL, units='lbm')
            self.target_range = aviary_inputs.get_val(
                Mission.Design.RANGE, units='NM')
            self.cruise_mach = aviary_inputs.get_val(Mission.Design.MACH)

        ## LOAD PHASE_INFO ###
        if phase_info is None:
            # check if the user generated a phase_info from gui
            # Load the phase info dynamically from the current working directory
            phase_info_module_path = Path.cwd() / 'outputted_phase_info.py'

            if phase_info_module_path.exists():
                spec = importlib.util.spec_from_file_location(
                    'outputted_phase_info', phase_info_module_path)
                outputted_phase_info = importlib.util.module_from_spec(spec)
                sys.modules['outputted_phase_info'] = outputted_phase_info
                spec.loader.exec_module(outputted_phase_info)

                # Access the phase_info variable from the loaded module
                phase_info = outputted_phase_info.phase_info

                print('Loaded outputted_phase_info.py generated with GUI')

            else:
                # 2dof -> two_dof
                method = self.mission_method.value.replace('2dof', 'two_dof')

                module = importlib.import_module(
                    self.mission_method.value, 'aviary.interface.default_phase_info')
                phase_info = getattr(module, 'phase_info')

                print('Loaded default phase_info for'
                      f'{self.mission_method.value.lower()} equations of motion')

        phase_info = deepcopy(phase_info)

        for phase_name in phase_info:
            if 'external_subsystems' not in phase_info[phase_name]:
                phase_info[phase_name]['external_subsystems'] = []

        self.phase_info = phase_info

        if 'pre_mission' in self.phase_info:
            self.pre_mission_info = self.phase_info.pop('pre_mission')
        else:
            self.pre_mission_info = {'include_takeoff': True,
                                     'external_subsystems': []}

        if 'post_mission' in self.phase_info:
            self.post_mission_info = self.phase_info.pop('post_mission')
        else:
            self.post_mission_info = {'include_landing': True,
                                      'external_subsystems': [],
                                      'constrain_range': False}

        ## PROCESSING ##
        # set up core subsystems
        if mission_method in (HEIGHT_ENERGY, SIMPLE):
            everything_else_origin = FLOPS
        elif mission_method in (TWO_DEGREES_OF_FREEDOM, SOLVED):
            everything_else_origin = GASP
        else:
            raise ValueError(f'Unknown mission method {self.mission_method}')

        prop = CorePropulsionBuilder('core_propulsion')
        mass = CoreMassBuilder('core_mass', code_origin=self.mass_method)
        aero = CoreAerodynamicsBuilder(
            'core_aerodynamics', code_origin=everything_else_origin)

        # TODO These values are currently hardcoded, in future should come from user
        both_geom = False
        code_origin_to_prioritize = None

        # which geometry methods should be used, or both?
        geom_code_origin = None
        if (everything_else_origin is FLOPS) and (mass_method is FLOPS):
            geom_code_origin = FLOPS
        elif (everything_else_origin is GASP) and (mass_method is GASP):
            geom_code_origin = GASP
        else:
            both_geom = True

        # which geometry method gets prioritized in case of conflicting outputs
        if not code_origin_to_prioritize:
            if everything_else_origin is GASP:
                code_origin_to_prioritize = GASP
            elif everything_else_origin is FLOPS:
                code_origin_to_prioritize = FLOPS

        geom = CoreGeometryBuilder('core_geometry',
                                   code_origin=geom_code_origin,
                                   use_both_geometries=both_geom,
                                   code_origin_to_prioritize=code_origin_to_prioritize)

        self.core_subsystems = {'propulsion': prop,
                                'geometry': geom,
                                'mass': mass,
                                'aerodynamics': aero}

        # TODO optionally accept which subsystems to load from phase_info
        subsystems = self.core_subsystems
        default_mission_subsystems = [
            subsystems['aerodynamics'], subsystems['propulsion']]
        self.ode_args = dict(aviary_options=aviary_inputs,
                             core_subsystems=default_mission_subsystems)

        if engine_builder is None:
            engine = EngineDeck(options=aviary_inputs)
        else:
            engine = engine_builder

        preprocess_propulsion(aviary_inputs, [engine])

        self._update_metadata_from_subsystems()

        self.aviary_inputs = aviary_inputs
        return aviary_inputs

    def _update_metadata_from_subsystems(self):
        self.meta_data = BaseMetaData.copy()

        variables_to_pop = []

        # loop through phase_info and external subsystems
        for phase_name in self.phase_info:
            external_subsystems = self._get_all_subsystems(
                self.phase_info[phase_name]['external_subsystems'])
            for subsystem in external_subsystems:
                meta_data = subsystem.meta_data.copy()

                state_info = subsystem.get_states()
                for state in state_info:
                    variables_to_pop.append(state)
                    variables_to_pop.append(state_info[state]['rate_source'])

                arg_spec = inspect.getfullargspec(subsystem.get_controls)
                if 'phase_name' in arg_spec.args:
                    control_dicts = subsystem.get_controls(
                        phase_name=phase_name)
                else:
                    control_dicts = subsystem.get_controls()

                for control_name, control_dict in control_dicts.items():
                    variables_to_pop.append(control_name)

                for output in subsystem.get_outputs():
                    variables_to_pop.append(output)

                for parameter in subsystem.get_parameters():
                    variables_to_pop.append(parameter)

                self.meta_data = merge_meta_data([self.meta_data, meta_data])

        variables_to_pop = list(set(variables_to_pop))

        for variable in variables_to_pop:
            if variable in self.meta_data:
                self.meta_data.pop(variable)

    def check_inputs(self):
        """
        This method checks the user-supplied input values for any potential problems.
        These problems include variable names that are not recognized in Aviary,
        conflicting options or values, or units mismatching.
        """
        check_phase_info(self.phase_info, self.mission_method)

        for phase_name in self.phase_info:
            for external_subsystem in self.phase_info[phase_name]['external_subsystems']:
                self.aviary_inputs = external_subsystem.preprocess_inputs(
                    self.aviary_inputs)

        # TODO find preprocessors a permanent home
        # PREPROCESSORS #
        # Fill in anything missing in the options with computed defaults.
        preprocess_crewpayload(self.aviary_inputs)

    def add_pre_mission_systems(self):
        """
        Add pre-mission systems to the Aviary problem. These systems are executed before the mission
        and are also known as the "pre_mission" group.

        Depending on the mission model specified (`FLOPS` or `GASP`), this method adds various subsystems
        to the aircraft model. For the `FLOPS` mission model, a takeoff phase is added using the Takeoff class
        with the number of engines and airport altitude specified. For the `GASP` mission model, three subsystems
        are added: a TaxiSegment subsystem, an ExecComp to calculate the time to initiate gear and flaps,
        and an ExecComp to calculate the speed at which to initiate rotation. All subsystems are promoted with
        aircraft and mission inputs and outputs as appropriate.

        A user can override this method with their own pre-mission systems as desired.
        """
        pre_mission = self.pre_mission
        self.model.add_subsystem('pre_mission', pre_mission,
                                 promotes_inputs=['aircraft:*', 'mission:*'],
                                 promotes_outputs=['aircraft:*', 'mission:*'],)

        if 'linear_solver' in self.pre_mission_info:
            pre_mission.linear_solver = self.pre_mission_info['linear_solver']

        if 'nonlinear_solver' in self.pre_mission_info:
            pre_mission.nonlinear_solver = self.pre_mission_info['nonlinear_solver']

        self._add_premission_external_subsystems()

        subsystems = self.core_subsystems
        default_subsystems = [subsystems['propulsion'],
                              subsystems['geometry'],
                              subsystems['aerodynamics'],
                              subsystems['mass'],]

        pre_mission.add_subsystem(
            'core_subsystems',
            CorePreMission(
                aviary_options=self.aviary_inputs,
                subsystems=default_subsystems,
                process_overrides=False,
            ),
            promotes_inputs=['*'],
            promotes_outputs=['*'])

        if not self.pre_mission_info['include_takeoff']:
            return

        # Check for 2DOF mission method
        # NOTE should solved trigger this as well?
        if self.mission_method is TWO_DEGREES_OF_FREEDOM:
            self._add_gasp_takeoff_systems()

        # Check for HE mission method
        elif self.mission_method is HEIGHT_ENERGY or self.mission_method is SIMPLE:
            self._add_flops_takeoff_systems()

    def _add_flops_takeoff_systems(self):
        # Initialize takeoff options
        takeoff_options = Takeoff(
            airport_altitude=0.,  # ft
            num_engines=self.aviary_inputs.get_val(Aircraft.Engine.NUM_ENGINES)
        )

        # Build and add takeoff subsystem
        takeoff = takeoff_options.build_phase(False)
        self.model.add_subsystem(
            'takeoff', takeoff, promotes_inputs=['aircraft:*', 'mission:*'],
            promotes_outputs=['mission:*'])

    def _add_gasp_takeoff_systems(self):
        # Create options to values
        OptionsToValues = create_opts2vals(
            [Aircraft.CrewPayload.NUM_PASSENGERS,
                Mission.Design.CRUISE_ALTITUDE, ])
        add_opts2vals(self.model, OptionsToValues, self.aviary_inputs)

        # Add thrust-to-weight ratio subsystem
        self.model.add_subsystem(
            'tw_ratio',
            om.ExecComp(
                f'TW_ratio = Fn_SLS / (takeoff_mass * {GRAV_ENGLISH_LBM})',
                TW_ratio={'units': "unitless"},
                Fn_SLS={'units': 'lbf'},
                takeoff_mass={'units': 'lbm'},
            ),
            promotes_inputs=[('Fn_SLS', Aircraft.Propulsion.TOTAL_SCALED_SLS_THRUST),
                             ('takeoff_mass', Mission.Summary.GROSS_MASS)],
            promotes_outputs=[('TW_ratio', Aircraft.Design.THRUST_TO_WEIGHT_RATIO)],
        )

        self.cruise_alt = self.aviary_inputs.get_val(
            Mission.Design.CRUISE_ALTITUDE, units='ft')

        # Add taxi subsystem
        self.model.add_subsystem(
            "taxi", TaxiSegment(**(self.ode_args)),
            promotes_inputs=['aircraft:*', 'mission:*'],
        )

        if self.analysis_scheme is AnalysisScheme.COLLOCATION:
            # Add event transformation subsystem
            self.model.add_subsystem(
                "event_xform",
                om.ExecComp(
                    ["t_init_gear=m*tau_gear+b", "t_init_flaps=m*tau_flaps+b"], units="s"
                ),
                promotes_inputs=[
                    "tau_gear",
                    "tau_flaps",
                    ("m", Mission.Takeoff.ASCENT_DURATION),
                    ("b", Mission.Takeoff.ASCENT_T_INTIIAL),
                ],
                promotes_outputs=["t_init_gear", "t_init_flaps"],
            )

        # Calculate speed at which to initiate rotation
        self.model.add_subsystem(
            "vrot",
            om.ExecComp(
                "Vrot = ((2 * mass * g) / (rho * wing_area * CLmax))**0.5 + dV1 + dVR",
                Vrot={"units": "ft/s"},
                mass={"units": "lbm"},
                CLmax={"units": "unitless"},
                g={"units": "lbf/lbm", "val": GRAV_ENGLISH_LBM},
                rho={"units": "slug/ft**3", "val": RHO_SEA_LEVEL_ENGLISH},
                wing_area={"units": "ft**2"},
                dV1={
                    "units": "ft/s",
                    "desc": "Increment of engine failure decision speed above stall",
                },
                dVR={
                    "units": "ft/s",
                    "desc": "Increment of takeoff rotation speed above engine failure "
                    "decision speed",
                },
            ),
            promotes_inputs=[
                ("wing_area", Aircraft.Wing.AREA),
                ("dV1", Mission.Takeoff.DECISION_SPEED_INCREMENT),
                ("dVR", Mission.Takeoff.ROTATION_SPEED_INCREMENT),
                ("CLmax", Mission.Takeoff.LIFT_COEFFICIENT_MAX),
            ],
            promotes_outputs=[('Vrot', Mission.Takeoff.ROTATION_VELOCITY)]
        )

    def _add_premission_external_subsystems(self):
        """
        This private method adds each external subsystem to the pre-mission subsystem and
        a mass component that captures external subsystem masses for use in mass buildups.

        Firstly, the method iterates through all external subsystems in the pre-mission
        information. For each subsystem, it builds the pre-mission instance of the
        subsystem.

        Secondly, the method collects the mass names of the added subsystems. This
        expression is then used to define an ExecComp (a component that evaluates a
        simple equation given input values).

        The method promotes the input and output of this ExecComp to the top level of the
        pre-mission object, allowing this calculated subsystem mass to be accessed
        directly from the pre-mission object.
        """

        mass_names = []
        # Loop through all the phases in this subsystem.
        for external_subsystem in self.pre_mission_info['external_subsystems']:
            # Get all the subsystem builders for this phase.
            subsystem_premission = external_subsystem.build_pre_mission(
                self.aviary_inputs)

            if subsystem_premission is not None:
                self.pre_mission.add_subsystem(external_subsystem.name,
                                               subsystem_premission)

                mass_names.extend(external_subsystem.get_mass_names())

        if mass_names:
            formatted_names = []
            for name in mass_names:
                formatted_name = name.replace(':', '_')
                formatted_names.append(formatted_name)

            # Define the expression for computing the sum of masses
            expr = 'subsystem_mass = ' + ' + '.join(formatted_names)

            promotes_inputs_list = [(formatted_name, original_name)
                                    for formatted_name, original_name in zip(formatted_names, mass_names)]

            # Create the ExecComp
            self.pre_mission.add_subsystem('external_comp_sum', om.ExecComp(expr, units='kg'),
                                           promotes_inputs=promotes_inputs_list,
                                           promotes_outputs=[
                ('subsystem_mass', Aircraft.Design.EXTERNAL_SUBSYSTEMS_MASS)])

    def _get_gasp_phase(self, phase_name):
        # Get the phase options for the specified phase name
        phase_options = self.phase_info[phase_name]

        if 'cruise' in phase_name:
            phase = dm.AnalyticPhase(
                ode_class=BreguetCruiseODESolution,
                ode_init_kwargs=self.ode_args,
                num_nodes=5,
            )

            # Time here is really the independent variable through which we are integrating.
            # In the case of the Breguet Range ODE, it's mass.
            # We rely on mass being monotonically non-increasing across the phase.
            phase.set_time_options(
                name='mass',
                fix_initial=False,
                fix_duration=False,
                units="lbm",
                targets="mass",
                initial_bounds=(10.e3, 500_000),
                initial_ref=100_000,
                duration_bounds=(-50000, -10),
                duration_ref=50000,
            )

            phase.add_parameter(Dynamic.Mission.ALTITUDE, opt=False,
                                val=self.phase_info['climb2']['final_alt'][0], units=self.phase_info['climb2']['final_alt'][1])
            phase.add_parameter(Dynamic.Mission.MACH, opt=False,
                                val=self.phase_info['climb2']['mach_cruise'])
            phase.add_parameter("initial_distance", opt=False, val=0.0,
                                units="NM", static_target=True)
            phase.add_parameter("initial_time", opt=False, val=0.0,
                                units="s", static_target=True)

            phase.add_timeseries_output("time", units="s")

        else:
            # Create a Radau transcription scheme object with the specified num_segments and order
            transcription = dm.Radau(
                num_segments=phase_options['num_segments'],
                order=phase_options['order'],
                compressed=True,
                solve_segments=False)

            # Create a dictionary of phase functions
            phase_functions = {
                'groundroll': get_groundroll,
                'rotation': get_rotation,
                'ascent': get_ascent,
                'accel': get_accel
            }

            # Set the phase function based on the phase name
            if 'climb' in phase_name:
                phase_functions[phase_name] = get_climb
            elif 'desc' in phase_name:
                phase_functions[phase_name] = get_descent

            # Get the phase function corresponding to the phase name
            phase_func = phase_functions.get(phase_name)

            # Calculate the phase by calling the phase function
            # with the transcription object and remaining phase options
            trimmed_phase_options = {k: v for k, v in phase_options.items(
            ) if k not in ['num_segments', 'order', 'initial_guesses', 'throttle_setting', 'external_subsystems']}

            # define expected units for each phase option
            expected_units = {
                'alt': 'ft',
                'mass': 'lbm',
                'distance': 'ft',
                'time': 's',
                'duration': 's',
                'initial': 's',
                'EAS': 'kn',
                'TAS': 'kn',
                'angle': 'deg',
                'pitch': 'deg',
                'normal': 'lbf',
                'final_alt': 'ft',
                'required_available_climb_rate': 'ft/min',
            }

            if phase_name in ['accel', 'climb1', 'climb2', 'desc1', 'desc2']:
                expected_units['distance'] = 'NM'

            # loop through all trimmed_phase_options and call wrapped_convert_units with the correct expected units
            for key, value in trimmed_phase_options.items():
                for expected_key, expected_unit in expected_units.items():
                    if key.startswith(expected_key):
                        trimmed_phase_options[key] = wrapped_convert_units(
                            value, expected_unit)

            phase = phase_func(
                ode_args=self.ode_args,
                transcription=transcription,
                **trimmed_phase_options)

            phase.add_control(
                Dynamic.Mission.THROTTLE, targets=Dynamic.Mission.THROTTLE, units='unitless',
                opt=False, lower=0.0, upper=1.0
            )

        phase.timeseries_options['use_prefix'] = True

        return phase

    def _add_groundroll_eq_constraint(self, phase):
        """
        Add an equality constraint to the problem to ensure that the TAS at the end of the
        groundroll phase is equal to the rotation velocity at the start of the rotation phase.
        """
        self.model.add_subsystem(
            "groundroll_boundary",
            om.EQConstraintComp(
                "TAS",
                eq_units="ft/s",
                normalize=True,
                add_constraint=True,
            ),
        )
        self.model.connect(Mission.Takeoff.ROTATION_VELOCITY,
                           "groundroll_boundary.rhs:TAS")
        self.model.connect(
            "traj.groundroll.states:TAS",
            "groundroll_boundary.lhs:TAS",
            src_indices=[-1],
            flat_src_indices=True,
        )

        ascent_tx = phase.options["transcription"]
        ascent_num_nodes = ascent_tx.grid_data.num_nodes
        self.model.add_subsystem(
            "h_fit",
            PolynomialFit(N_cp=ascent_num_nodes),
            promotes_inputs=["t_init_gear", "t_init_flaps"],
        )

    def _get_flops_phase(self, phase_name, phase_idx):
        phase_options = self.phase_info[phase_name]

        fix_duration = phase_options['user_options'].pop('fix_duration')

        # TODO optionally accept which subsystems to load from phase_info
        subsystems = self.core_subsystems
        default_mission_subsystems = [
            subsystems['aerodynamics'], subsystems['propulsion']]

        if self.mission_method is HEIGHT_ENERGY or self.mission_method is SIMPLE:
            if self.mission_method is SIMPLE:
                climb_builder = EnergyPhase
                cruise_builder = EnergyPhase
                descent_builder = EnergyPhase
            else:
                climb_builder = Climb
                cruise_builder = Cruise
                descent_builder = Descent

            if phase_name == 'climb':
                phase_object = climb_builder.from_phase_info(
                    phase_name, phase_options, default_mission_subsystems, meta_data=self.meta_data)

            elif phase_name == 'cruise':
                phase_object = cruise_builder.from_phase_info(
                    phase_name, phase_options, default_mission_subsystems, meta_data=self.meta_data)

            elif phase_name == 'descent':
                phase_object = descent_builder.from_phase_info(
                    phase_name, phase_options, default_mission_subsystems, meta_data=self.meta_data)
            else:
                phase_object = EnergyPhase.from_phase_info(
                    phase_name, phase_options, default_mission_subsystems, meta_data=self.meta_data)

            phase = phase_object.build_phase(aviary_options=self.aviary_inputs)

            # TODO: add logic to filter which phases get which controls.
            # right now all phases get all controls added from every subsystem.
            # for example, we might only want ELECTRIC_SHAFT_POWER applied during the climb phase.
            all_subsystems = self._get_all_subsystems(
                phase_options['external_subsystems'])

            # loop through all_subsystems and call `get_controls` on each subsystem
            for subsystem in all_subsystems:
                # add the controls from the subsystems to each phase
                arg_spec = inspect.getfullargspec(subsystem.get_controls)
                if 'phase_name' in arg_spec.args:
                    control_dicts = subsystem.get_controls(
                        phase_name=phase_name)
                else:
                    control_dicts = subsystem.get_controls()
                for control_name, control_dict in control_dicts.items():
                    phase.add_control(control_name, **control_dict)

            user_options = AviaryValues(phase_options.get('user_options', ()))

<<<<<<< HEAD
            if self.mission_method is SIMPLE:
=======
            fix_initial = user_options.get_val("fix_initial")
            if "fix_initial_time" in user_options:
                fix_initial_time = user_options.get_val("fix_initial_time")
            else:
                fix_initial_time = get_initial(fix_initial, "time", True)

            input_initial = False
            if self.mission_method == "simple":
>>>>>>> 0888f7ea
                user_options.set_val('initial_ref', 10., 'min')
                duration_bounds = user_options.get_val("duration_bounds", 'min')
                user_options.set_val(
                    'duration_ref', (duration_bounds[0] + duration_bounds[1]) / 2., 'min')
                if phase_idx > 0:
                    input_initial = True

            if fix_initial_time or input_initial:
                phase.set_time_options(
                    fix_initial=fix_initial_time, fix_duration=fix_duration, units='s',
                    duration_bounds=user_options.get_val("duration_bounds", 's'),
                    duration_ref=user_options.get_val("duration_ref", 's'),
                )
            elif phase_name == 'descent':  # TODO: generalize this logic for all phases
                phase.set_time_options(
                    fix_initial=False, fix_duration=False, units='s',
                    duration_bounds=user_options.get_val("duration_bounds", 's'),
                    duration_ref=user_options.get_val("duration_ref", 's'),
                    initial_bounds=user_options.get_val("initial_bounds", 's'),
                    initial_ref=user_options.get_val("initial_ref", 's'),
                )
            else:  # TODO: figure out how to handle this now that fix_initial is dict
                phase.set_time_options(
                    fix_initial=fix_initial, fix_duration=fix_duration, units='s',
                    duration_bounds=user_options.get_val("duration_bounds", 's'),
                    duration_ref=user_options.get_val("duration_ref", 's'),
                    initial_bounds=user_options.get_val("initial_bounds", 's'),
                    initial_ref=user_options.get_val("initial_ref", 's'),
                )

            phase.timeseries_options['use_prefix'] = True

            return phase

    def _get_solved_phase(self, phase_name):
        phase_options = self.phase_info[phase_name]

        takeoff_mass = self.aviary_inputs.get_val(
            Mission.Design.GROSS_MASS, units='lbm')
        climb_mach = 0.8
        solve_segments = False

        if phase_name == "groundroll":
            groundroll_trans = dm.Radau(
                num_segments=phase_options['num_segments'], order=3, compressed=True, solve_segments="forward",
            )

            phase = dm.Phase(
                ode_class=GroundrollODE,
                ode_init_kwargs=self.ode_args,
                transcription=groundroll_trans,
            )

            phase.set_time_options(fix_initial=True, fix_duration=False,
                                   units="kn", name="TAS",
                                   duration_bounds=wrapped_convert_units(
                                       phase_options['duration_bounds'], 'kn'),
                                   duration_ref=wrapped_convert_units(
                                       phase_options['duration_ref'], 'kn'),
                                   initial_ref=wrapped_convert_units(
                                       phase_options['initial_ref'], 'kn'),
                                   )

            phase.set_state_options("time", rate_source="dt_dv", units="s",
                                    fix_initial=True, fix_final=False, ref=1., defect_ref=1.)

            phase.set_state_options("mass", rate_source="dmass_dv",
                                    fix_initial=True, fix_final=False, lower=1, upper=195_000, ref=takeoff_mass, defect_ref=takeoff_mass)

            phase.set_state_options(Dynamic.Mission.RANGE, rate_source="over_a",
                                    fix_initial=True, fix_final=False, lower=0, upper=2000., ref=1.e2, defect_ref=1.e2)

            phase.add_parameter("t_init_gear", units="s",
                                static_target=True, opt=False, val=32.3)
            phase.add_parameter("t_init_flaps", units="s",
                                static_target=True, opt=False, val=44.0)
            phase.add_parameter("wing_area", units="ft**2",
                                static_target=True, opt=False, val=1370)

        else:

            trans = dm.Radau(num_segments=phase_options['num_segments'], order=3,
                             compressed=True, solve_segments=solve_segments)

            ode_args = dict(
                input_speed_type=phase_options['input_speed_type'],
                clean=phase_options['clean'],
                ground_roll=phase_options['ground_roll'],
                aviary_options=self.aviary_inputs,
                core_subsystems=self.ode_args['core_subsystems'],
                include_param_comp=True,
                balance_throttle=False
            )

            phase = dm.Phase(
                ode_class=UnsteadySolvedODE,
                ode_init_kwargs=ode_args,
                transcription=trans,
            )

            phase.add_parameter(
                Dynamic.Mission.THROTTLE,
                opt=False,
                units="unitless",
                val=phase_options['throttle_setting'],
                static_target=False)

            phase.set_time_options(fix_initial=False, fix_duration=False,
                                   units="range_units", name=Dynamic.Mission.RANGE,
                                   duration_bounds=wrapped_convert_units(
                                       phase_options['duration_bounds'], "range_units"),
                                   duration_ref=wrapped_convert_units(
                                       phase_options['duration_ref'], "range_units"),
                                   initial_bounds=wrapped_convert_units(
                                       phase_options['initial_bounds'], "range_units"),
                                   initial_ref=wrapped_convert_units(
                                       phase_options['initial_ref'], "range_units"),
                                   )

            if phase_name == "cruise" or phase_name == "descent":
                time_ref = 1.e4
            else:
                time_ref = 100.

            phase.set_state_options("time", rate_source="dt_dr", targets=['t_curr'] if 'retract' in phase_name else [],
                                    fix_initial=False, fix_final=False, ref=time_ref, defect_ref=time_ref * 1.e2)

            phase.set_state_options("mass", rate_source="dmass_dr",
                                    fix_initial=False, fix_final=False, ref=170.e3, defect_ref=170.e5,
                                    val=170.e3, units='lbm', lower=10.e3)

            phase.add_parameter("wing_area", units="ft**2",
                                static_target=True, opt=False, val=1370)

            if 'climb_at_constant_TAS' in phase_name or 'ascent' in phase_name:
                phase.add_parameter(
                    "t_init_gear", units="s", static_target=True, opt=False, val=100)
                phase.add_parameter(
                    "t_init_flaps", units="s", static_target=True, opt=False, val=100)

            if 'rotation' in phase_name:
                phase.add_polynomial_control("TAS",
                                             order=phase_options['control_order'],
                                             units="kn", val=200.0,
                                             opt=phase_options['opt'], lower=1, upper=500, ref=250)

                phase.add_polynomial_control(Dynamic.Mission.ALTITUDE,
                                             order=phase_options['control_order'],
                                             fix_initial=False,
                                             rate_targets=['dh_dr'], rate2_targets=['d2h_dr2'],
                                             opt=False, upper=40.e3, ref=30.e3, lower=-1.)

                phase.add_polynomial_control("alpha",
                                             order=phase_options['control_order'],
                                             lower=-4, upper=15,
                                             units='deg', ref=10.,
                                             val=[0., 5.],
                                             opt=phase_options['opt'])
            else:
                if 'constant_EAS' in phase_name:
                    fixed_EAS = self.phase_info[phase_name]['fixed_EAS']
                    phase.add_parameter("EAS", units="kn", val=fixed_EAS)
                elif 'constant_mach' in phase_name:
                    phase.add_parameter(
                        Dynamic.Mission.MACH,
                        units="unitless",
                        val=climb_mach)
                elif 'cruise' in phase_name:
                    self.cruise_mach = self.aviary_inputs.get_val(Mission.Design.MACH)
                    phase.add_parameter(
                        Dynamic.Mission.MACH, units="unitless", val=self.cruise_mach)
                else:
                    phase.add_polynomial_control("TAS",
                                                 order=phase_options['control_order'],
                                                 fix_initial=False,
                                                 units="kn", val=200.0,
                                                 opt=True, lower=1, upper=500, ref=250)

                phase.add_polynomial_control(Dynamic.Mission.ALTITUDE,
                                             order=phase_options['control_order'],
                                             units="ft", val=0.,
                                             fix_initial=False,
                                             rate_targets=['dh_dr'], rate2_targets=['d2h_dr2'],
                                             opt=phase_options['opt'], upper=40.e3, ref=30.e3, lower=-1.)

        phase.timeseries_options['use_prefix'] = True

        return phase

    def add_phases(self, phase_info_parameterization=None):
        """
        Add the mission phases to the problem trajectory based on the user-specified
        phase_info dictionary.

        Parameters
        ----------
        phase_info_parameterization (function, optional): A function that takes in the phase_info dictionary
            and aviary_inputs and returns modified aviary_inputs. Defaults to None.

        Returns
        -------
        traj: The Dymos Trajectory object containing the added mission phases.
        """
        if phase_info_parameterization is None:
            if self.mission_method in (HEIGHT_ENERGY, SIMPLE):
                from aviary.interface.default_phase_info.height_energy import phase_info_parameterization
            elif self.mission_method in (TWO_DEGREES_OF_FREEDOM, SOLVED):
                from aviary.interface.default_phase_info.two_dof import phase_info_parameterization
        else:
            self.phase_info = phase_info_parameterization(self.phase_info,
                                                          self.aviary_inputs)

        phase_info = self.phase_info

        phases = list(phase_info.keys())

        if self.analysis_scheme is AnalysisScheme.COLLOCATION:
            traj = self.model.add_subsystem('traj', dm.Trajectory())

        elif self.analysis_scheme is AnalysisScheme.SHOOTING:
            initial_mass = self.aviary_inputs.get_val(Mission.Summary.GROSS_MASS, 'lbm')

            ascent_phases = create_2dof_based_ascent_phases(
                self.ode_args,
                cruise_alt=self.cruise_alt,
                cruise_mach=self.cruise_mach)

            descent_phases = create_2dof_based_descent_phases(
                self.ode_args,
                cruise_alt=self.cruise_alt,
                cruise_mach=self.cruise_mach)

            descent_estimation = descent_range_and_fuel(
                phases=descent_phases,
                initial_mass=initial_mass,
                cruise_alt=self.cruise_alt,
                cruise_mach=self.cruise_mach)

            estimated_descent_range = descent_estimation['refined_guess']['distance_flown']
            end_of_cruise_range = self.target_range - estimated_descent_range

            estimated_descent_fuel = descent_estimation['refined_guess']['fuel_burned']

            cruise_kwargs = dict(
                input_speed_type=SpeedType.MACH,
                input_speed_units="unitless",
                ode_args=self.ode_args,
                alpha_mode=AlphaModes.REQUIRED_LIFT,
                simupy_args=dict(
                    DEBUG=True,
                    blocked_state_names=['engine.nox', 'nox',
                                         'TAS', Dynamic.Mission.FLIGHT_PATH_ANGLE],
                ),
            )
            cruise_vals = {
                'mach': {'val': self.cruise_mach, 'units': cruise_kwargs['input_speed_units']},
                'descent_fuel': {'val': estimated_descent_fuel, 'units': 'lbm'},
            }

            phases = {
                **ascent_phases,
                'cruise': {
                    'ode': SGMCruise(**cruise_kwargs),
                    'vals_to_set': cruise_vals,
                },
                **descent_phases,
            }
            full_traj = FlexibleTraj(
                Phases=phases,
                traj_final_state_output=[
                    Dynamic.Mission.MASS,
                    Dynamic.Mission.DISTANCE,
                ],
                traj_initial_state_input=[
                    Dynamic.Mission.MASS,
                    Dynamic.Mission.DISTANCE,
                    Dynamic.Mission.ALTITUDE,
                ],
                traj_event_trigger_input=[
                    # specify ODE, output_name, with units that SimuPyProblem expects
                    # assume event function is of form ODE.output_name - value
                    # third key is event_idx associated with input
                    (phases['groundroll']['ode'], "TAS", 0,),
                    (phases['climb3']['ode'], Dynamic.Mission.ALTITUDE, 0,),
                    (phases['cruise']['ode'], Dynamic.Mission.MASS, 0,),
                ],
            )
            traj = self.model.add_subsystem('traj', full_traj)
            return traj

        def add_subsystem_timeseries_outputs(phase, phase_name):
            phase_options = self.phase_info[phase_name]
            all_subsystems = self._get_all_subsystems(
                phase_options['external_subsystems'])
            for subsystem in all_subsystems:
                timeseries_to_add = subsystem.get_outputs()
                for timeseries in timeseries_to_add:
                    phase.add_timeseries_output(timeseries)

        if self.mission_method is TWO_DEGREES_OF_FREEDOM:
            if self.analysis_scheme is AnalysisScheme.COLLOCATION:
                for idx, phase_name in enumerate(phases):
                    phase = traj.add_phase(phase_name, self._get_gasp_phase(phase_name))
                    add_subsystem_timeseries_outputs(phase, phase_name)

                    if phase_name == 'ascent':
                        self._add_groundroll_eq_constraint(phase)

<<<<<<< HEAD
        elif self.mission_method is HEIGHT_ENERGY or self.mission_method is SIMPLE:
            for idx, phase_name in enumerate(phases):
                phase = traj.add_phase(phase_name, self._get_flops_phase(phase_name))
=======
        elif self.mission_method == "FLOPS" or self.mission_method == "simple":
            for phase_idx, phase_name in enumerate(phases):
                phase = traj.add_phase(
                    phase_name, self._get_flops_phase(phase_name, phase_idx))
>>>>>>> 0888f7ea
                add_subsystem_timeseries_outputs(phase, phase_name)

            # loop through phase_info and external subsystems
            external_parameters = {}
            for phase_name in self.phase_info:
                external_parameters[phase_name] = {}
                all_subsystems = self._get_all_subsystems(
                    self.phase_info[phase_name]['external_subsystems'])
                for subsystem in all_subsystems:
                    parameter_dict = subsystem.get_parameters()
                    for parameter in parameter_dict:
                        external_parameters[phase_name][parameter] = parameter_dict[parameter]

            traj = setup_trajectory_params(
                self.model, traj, self.aviary_inputs, phases, meta_data=self.meta_data, external_parameters=external_parameters)

        elif self.mission_method is SOLVED:
            target_range = self.aviary_inputs.get_val(
                Mission.Design.RANGE, units='nmi')
            takeoff_mass = self.aviary_inputs.get_val(
                Mission.Design.GROSS_MASS, units='lbm')
            climb_mach = 0.8

            for idx, phase_name in enumerate(phases):
                phase = traj.add_phase(phase_name, self._get_solved_phase(phase_name))
                add_subsystem_timeseries_outputs(phase, phase_name)

                if phase_name in phases[1:3]:
                    phase.add_path_constraint(
                        "fuselage_pitch", upper=15., units='deg', ref=15)
                if phase_name == "rotation":
                    phase.add_boundary_constraint(
                        "TAS", loc="final", upper=200., units="kn", ref=200.)
                    phase.add_boundary_constraint(
                        "normal_force", loc="final", equals=0., units="lbf", ref=10000.0)
                elif phase_name == "ascent_to_gear_retract":
                    phase.add_path_constraint("load_factor", lower=0.0, upper=1.10)
                elif phase_name == "ascent_to_flap_retract":
                    phase.add_path_constraint("load_factor", lower=0.0, upper=1.10)
                elif phase_name == "ascent":
                    phase.add_path_constraint(
                        "EAS", upper=250., units="kn", ref=250.)
                elif phase_name == 'climb_at_constant_TAS':
                    phase.add_boundary_constraint(
                        "EAS", loc="final", equals=250., units="kn", ref=250.)
                elif phase_name == "climb_at_constant_EAS":
                    pass
                elif phase_name == "climb_at_constant_EAS_to_mach":
                    phase.add_boundary_constraint(
                        Dynamic.Mission.MACH, loc="final", equals=climb_mach, units="unitless")
                elif phase_name == "climb_at_constant_mach":
                    pass
                elif phase_name == "descent":
                    phase.add_boundary_constraint(
                        Dynamic.Mission.RANGE,
                        loc="final",
                        equals=target_range,
                        units="NM",
                        ref=1.e3)
                    phase.add_boundary_constraint(
                        Dynamic.Mission.ALTITUDE,
                        loc="final",
                        equals=10.e3,
                        units="ft",
                        ref=10e3)
                    phase.add_boundary_constraint(
                        "TAS", loc="final", equals=250., units="kn", ref=250.)

                phase.add_timeseries_output(
                    Dynamic.Mission.THRUST_TOTAL, units="lbf")
                phase.add_timeseries_output("thrust_req", units="lbf")
                phase.add_timeseries_output("normal_force")
                phase.add_timeseries_output(Dynamic.Mission.MACH)
                phase.add_timeseries_output("EAS", units="kn")
                phase.add_timeseries_output("TAS", units="kn")
                phase.add_timeseries_output(Dynamic.Mission.LIFT)
                phase.add_timeseries_output("CL")
                phase.add_timeseries_output("CD")
                phase.add_timeseries_output("time")
                phase.add_timeseries_output("mass")
                phase.add_timeseries_output(Dynamic.Mission.ALTITUDE)
                phase.add_timeseries_output("gear_factor")
                phase.add_timeseries_output("flap_factor")
                phase.add_timeseries_output("alpha")
                phase.add_timeseries_output(
                    "fuselage_pitch", output_name="theta", units="deg")

                if 'rotation' in phase_name:
                    phase.add_parameter("t_init_gear", units="s",
                                        static_target=True, opt=False, val=100)
                    phase.add_parameter("t_init_flaps", units="s",
                                        static_target=True, opt=False, val=100)

        self.traj = traj

        return traj

    def add_post_mission_systems(self, include_landing=True, roc_at_toc=None):
        """
        Add post-mission systems to the aircraft model. This is akin to the statics group
        or the "premission_systems", but occurs after the mission in the execution order.

        Depending on the mission model specified (`FLOPS` or `GASP`), this method adds various subsystems
        to the aircraft model. For the `FLOPS` mission model, a landing phase is added using the Landing class
        with the wing area and lift coefficient specified, and a takeoff constraints ExecComp is added to enforce
        mass, range, velocity, and altitude continuity between the takeoff and climb phases. The landing subsystem
        is promoted with aircraft and mission inputs and outputs as appropriate, while the takeoff constraints ExecComp
        is only promoted with mission inputs and outputs.

        For the `GASP` mission model, four subsystems are added: a LandingSegment subsystem, an ExecComp to calculate
        the reserve fuel required, an ExecComp to calculate the overall fuel burn, and three ExecComps to calculate
        various mission objectives and constraints. All subsystems are promoted with aircraft and mission inputs and
        outputs as appropriate.

        A user can override this with their own postmission systems.
        """

        if include_landing and self.post_mission_info['include_landing']:
            if self.mission_method is HEIGHT_ENERGY:
                self._add_flops_landing_systems()
            elif self.mission_method is TWO_DEGREES_OF_FREEDOM:
                self._add_gasp_landing_systems()

        self.model.add_subsystem('post_mission', self.post_mission,
                                 promotes_inputs=['*'],
                                 promotes_outputs=['*'])

        # Loop through all the phases in this subsystem.
        for external_subsystem in self.post_mission_info['external_subsystems']:
            # Get all the subsystem builders for this phase.
            subsystem_postmission = external_subsystem.build_post_mission(
                self.aviary_inputs)

            if subsystem_postmission is not None:
                self.post_mission.add_subsystem(external_subsystem.name,
                                                subsystem_postmission)

        if self.mission_method is HEIGHT_ENERGY or self.mission_method is SIMPLE:
            phases = list(self.phase_info.keys())
            ecomp = om.ExecComp('fuel_burned = initial_mass - mass_final',
                                initial_mass={'units': 'lbm'},
                                mass_final={'units': 'lbm'},
                                fuel_burned={'units': 'lbm'})

            self.post_mission.add_subsystem('fuel_burn', ecomp,
                                            promotes_outputs=['fuel_burned'])

            self.model.connect(f"traj.{phases[0]}.timeseries.states:mass",
                               "fuel_burn.initial_mass", src_indices=[0])
            self.model.connect(f"traj.{phases[-1]}.states:mass",
                               "fuel_burn.mass_final", src_indices=[-1])

            self._add_fuel_reserve_component()

            # TODO: need to add some sort of check that this value is less than the fuel capacity
            # TODO: the overall_fuel variable is the burned fuel plus the reserve, but should
            # also include the unused fuel, and the hierarchy variable name should be more clear
            ecomp = om.ExecComp('overall_fuel = fuel_burned + fuel_reserve',
                                fuel_burned={'units': 'lbm', 'shape': 1},
                                fuel_reserve={'units': 'lbm', 'shape': 1},
                                overall_fuel={'units': 'lbm'})
            self.post_mission.add_subsystem(
                'fuel_calc', ecomp,
                promotes_inputs=[
                    'fuel_burned',
                    ("fuel_reserve", Mission.Design.RESERVE_FUEL),
                ],
                promotes_outputs=[('overall_fuel', Mission.Summary.TOTAL_FUEL_MASS)])

            if 'constrain_range' in self.post_mission_info:
                if self.post_mission_info['constrain_range']:
                    target_range = self.post_mission_info['target_range']
                    self.post_mission.add_subsystem(
                        "range_constraint",
                        om.ExecComp(
                            "range_resid = target_range - actual_range",
                            range_resid={'units': 'nmi'},
                            actual_range={'units': 'nmi'},
                            target_range={
                                'val': target_range[0], 'units': target_range[1]},
                        ),
                        promotes_outputs=[
                            ("range_resid", Mission.Constraints.RANGE_RESIDUAL)],
                    )

                    self.model.connect(f"traj.{phases[-1]}.timeseries.states:range",
                                       "range_constraint.actual_range", src_indices=[-1])
                    self.model.add_constraint(
                        Mission.Constraints.RANGE_RESIDUAL, equals=0.0, ref=1.e2)

        ecomp = om.ExecComp(
            'mass_resid = operating_empty_mass + overall_fuel + payload_mass -'
            ' initial_mass',
            operating_empty_mass={'units': 'lbm'},
            overall_fuel={'units': 'lbm'},
            payload_mass={'units': 'lbm'},
            initial_mass={'units': 'lbm'},
            mass_resid={'units': 'lbm'})

        if self.mass_method is GASP:
            payload_mass_src = Aircraft.CrewPayload.PASSENGER_PAYLOAD_MASS
        else:
            payload_mass_src = Aircraft.CrewPayload.TOTAL_PAYLOAD_MASS

        self.post_mission.add_subsystem(
            'mass_constraint', ecomp,
            promotes_inputs=[
                ('operating_empty_mass', Aircraft.Design.OPERATING_MASS),
                ('overall_fuel', Mission.Summary.TOTAL_FUEL_MASS),
                ('payload_mass', payload_mass_src),
                ('initial_mass', Mission.Design.GROSS_MASS)],
            promotes_outputs=[("mass_resid", Mission.Constraints.MASS_RESIDUAL)])

        if self.mission_method is not SOLVED:
            self.post_mission.add_constraint(
                Mission.Constraints.MASS_RESIDUAL, equals=0.0, ref=1.e5)

    def _link_phases_helper_with_options(self, phases, option_name, var, **kwargs):
        phases_to_link = []
        for idx, phase_name in enumerate(self.phase_info):
            if self.phase_info[phase_name]['user_options'][option_name][0]:
                # get the name of the previous phase
                if idx > 0:
                    prev_phase_name = phases[idx - 1]
                    phases_to_link.append(prev_phase_name)
                phases_to_link.append(phase_name)
                if idx < len(phases) - 1:
                    next_phase_name = phases[idx + 1]
                    phases_to_link.append(next_phase_name)
        if len(phases_to_link) > 1:
            phases_to_link = list(dict.fromkeys(phases))
            self.traj.link_phases(phases=phases_to_link, vars=[var], **kwargs)

    def link_phases(self):
        """
        Link phases together after they've been added.

        Based on which phases the user has selected, we might need
        special logic to do the Dymos linkages correctly. Some of those
        connections for the simple GASP and FLOPS mission are shown here.
        """
        self._add_bus_variables_and_connect()

        phases = list(self.phase_info.keys())

        if len(phases) <= 1:
            return

        # In summary, the following code loops over all phases in self.phase_info, gets
        # the linked variables from each external subsystem in each phase, and stores
        # the lists of linked variables in lists_to_link. It then gets a list of
        # unique variable names from lists_to_link and loops over them, creating
        # a list of phase names for each variable and linking the phases
        # using self.traj.link_phases().

        lists_to_link = []
        for idx, phase_name in enumerate(self.phase_info):
            lists_to_link.append([])
            for external_subsystem in self.phase_info[phase_name]['external_subsystems']:
                lists_to_link[idx].extend(external_subsystem.get_linked_variables())

        # get unique variable names from lists_to_link
        unique_vars = list(set([var for sublist in lists_to_link for var in sublist]))

        # loop over unique variable names
        for var in unique_vars:
            phases_to_link = []
            for idx, phase_name in enumerate(self.phase_info):
                if var in lists_to_link[idx]:
                    phases_to_link.append(phase_name)

            if len(phases_to_link) > 1:  # TODO: hack
                self.traj.link_phases(phases=phases_to_link, vars=[var], connected=True)

        if self.mission_method is SOLVED:
            def add_linkage_constraint(self, phase_a, phase_b, var_b):
                self.traj.add_linkage_constraint(phase_a=phase_a,
                                                 phase_b=phase_b,
                                                 var_a='time',
                                                 var_b=var_b,
                                                 loc_a='final',
                                                 loc_b='initial',
                                                 connected=True)

            add_linkage_constraint(self, 'ascent_to_gear_retract',
                                   'ascent_to_flap_retract', 't_init_gear')
            add_linkage_constraint(self, 'ascent_to_gear_retract',
                                   'ascent', 't_init_gear')
            add_linkage_constraint(self, 'ascent_to_gear_retract',
                                   'climb_at_constant_TAS', 't_init_gear')
            add_linkage_constraint(self, 'ascent_to_flap_retract',
                                   'ascent', 't_init_flaps')
            add_linkage_constraint(self, 'ascent_to_flap_retract',
                                   'climb_at_constant_TAS', 't_init_flaps')

            self.traj.link_phases(
                phases[6:], vars=[Dynamic.Mission.ALTITUDE], ref=10.e3)
            self.traj.link_phases(phases, vars=['time'], ref=100.)
            self.traj.link_phases(phases, vars=['mass'], ref=10.e3)
            self.traj.link_phases(
                phases, vars=[Dynamic.Mission.RANGE], units='m', ref=10.e3)
            self.traj.link_phases(phases[:7], vars=['TAS'], units='kn', ref=200.)

        elif self.mission_method is SIMPLE:
            self.traj.link_phases(
                phases, ["time", Dynamic.Mission.MASS, Dynamic.Mission.RANGE], connected=True)

            self._link_phases_helper_with_options(
                phases, 'optimize_altitude', Dynamic.Mission.ALTITUDE, ref=1.e4)
            self._link_phases_helper_with_options(
                phases, 'optimize_mach', Dynamic.Mission.MACH)

        elif self.mission_method is HEIGHT_ENERGY:
            self.traj.link_phases(
                phases, ["time", Dynamic.Mission.ALTITUDE,
                         Dynamic.Mission.MASS, Dynamic.Mission.RANGE], connected=False, ref=1.e4)
            self.traj.link_phases(
                phases, [Dynamic.Mission.VELOCITY], connected=False, ref=250.)

        elif self.mission_method is TWO_DEGREES_OF_FREEDOM:
            if self.analysis_scheme is AnalysisScheme.COLLOCATION:
                self.traj.link_phases(["groundroll", "rotation", "ascent"], [
                    "time", "TAS", "mass", "distance"], connected=True)
                self.traj.link_phases(
                    ["rotation", "ascent"], ["alpha"], connected=False,
                    ref=5e1,
                )
                self.traj.add_linkage_constraint(
                    "ascent",
                    "accel",
                    "distance",
                    "distance",
                    "final",
                    "initial",
                    connected=False,
                    units="NM",
                    ref=5000.,
                )  # we use this because units from the two phases do not match up
                self.traj.link_phases(
                    phases=[
                        "ascent", "accel"], vars=[
                        "time", "mass", "TAS"], connected=True)
                self.traj.link_phases(
                    phases=["accel", "climb1", "climb2"],
                    vars=["time", Dynamic.Mission.ALTITUDE, "mass", "distance"],
                    connected=True,
                )

                self.traj.link_phases(
                    phases=["desc1", "desc2"],
                    vars=["time", "mass", "distance"],
                    connected=True,
                )

                # add all params and promote them to self.model level
                ParamPort.promote_params(
                    self.model,
                    trajs=["traj"],
                    phases=[
                        ["groundroll", "rotation", "ascent",
                            "accel", "climb1", "climb2"],
                        ["desc1", "desc2"],
                    ],
                )

                def add_linkage_constraint(self, phase_a, phase_b, var_a, var_b, connected,
                                           ref=None):
                    self.traj.add_linkage_constraint(
                        phase_a=phase_a,
                        phase_b=phase_b,
                        var_a=var_a,
                        var_b=var_b,
                        loc_a='final',
                        loc_b='initial',
                        connected=connected,
                        ref=ref
                    )

                add_linkage_constraint(self, 'climb2', 'cruise',
                                       'time', 'initial_time', True)
                add_linkage_constraint(self, 'climb2', 'cruise',
                                       'distance', 'initial_distance', True)
                add_linkage_constraint(
                    self, 'climb2', 'cruise', Dynamic.Mission.ALTITUDE, Dynamic.Mission.ALTITUDE, True)
                add_linkage_constraint(self, 'climb2', 'cruise', 'mass',
                                       'mass', False, ref=1.0e5)
                add_linkage_constraint(self, 'cruise', 'desc1', 'time', 'time', True)
                add_linkage_constraint(self, 'cruise', 'desc1',
                                       'distance', 'distance', True)
                add_linkage_constraint(
                    self, 'cruise', 'desc1', Dynamic.Mission.ALTITUDE, Dynamic.Mission.ALTITUDE, True)
                add_linkage_constraint(self, 'cruise', 'desc1', 'mass', 'mass', True)

                self.model.promotes(
                    "traj",
                    inputs=[
                        ("ascent.parameters:t_init_gear", "t_init_gear"),
                        ("ascent.parameters:t_init_flaps", "t_init_flaps"),
                        ("ascent.t_initial", Mission.Takeoff.ASCENT_T_INTIIAL),
                        ("ascent.t_duration", Mission.Takeoff.ASCENT_DURATION),
                    ],
                )

                # imitate input_initial for taxi -> groundroll
                eq = self.model.add_subsystem(
                    "link_taxi_groundroll", om.EQConstraintComp())
                eq.add_eq_output("mass", eq_units="lbm", normalize=False,
                                 ref=10000., add_constraint=True)
                self.model.connect("taxi.mass", "link_taxi_groundroll.rhs:mass")
                self.model.connect(
                    "traj.groundroll.states:mass",
                    "link_taxi_groundroll.lhs:mass",
                    src_indices=[0],
                    flat_src_indices=True,
                )

                self.model.connect("traj.ascent.timeseries.time", "h_fit.time_cp")
                self.model.connect(
                    "traj.ascent.timeseries.states:altitude", "h_fit.h_cp")

                self.model.connect(
                    "traj.desc2.timeseries.states:mass",
                    "landing.mass",
                    src_indices=[-1],
                    flat_src_indices=True,
                )

                connect_map = {
                    "traj.desc2.timeseries.states:distance": Mission.Summary.RANGE,
                    "traj.desc2.states:mass": Mission.Landing.TOUCHDOWN_MASS,
                }
            else:
                connect_map = {
                    "taxi.mass": "traj.mass_initial",
                    Mission.Takeoff.ROTATION_VELOCITY: "traj.SGMGroundroll_TAS_trigger",
                    "traj.distance_final": Mission.Summary.RANGE,
                    "traj.mass_final": Mission.Landing.TOUCHDOWN_MASS,
                    "traj.mass_final": "landing.mass",
                }

            # promote all ParamPort inputs for analytic segments as well
            param_list = list(ParamPort.param_data)
            self.model.promotes("taxi", inputs=param_list)
            self.model.promotes("landing", inputs=param_list)
            if self.analysis_scheme is AnalysisScheme.SHOOTING:
                self.model.promotes("traj", inputs=param_list)
                self.model.list_inputs()
                # self.model.promotes("traj", inputs=['ascent.ODE_group.eoms.'+Aircraft.Design.MAX_FUSELAGE_PITCH_ANGLE])

            self.model.connect("taxi.mass", "vrot.mass")

            def connect_with_common_params(self, source, target):
                self.model.connect(
                    source,
                    target,
                    src_indices=[-1],
                    flat_src_indices=True,
                )

            for source, target in connect_map.items():
                connect_with_common_params(self, source, target)

            self.model.set_input_defaults(Mission.Takeoff.ASCENT_DURATION, val=30.0)

    def add_driver(self, optimizer=None, use_coloring=None, max_iter=50, debug_print=False):
        """
        Add an optimization driver to the Aviary problem.

        Depending on the provided optimizer, the method instantiates the relevant driver (ScipyOptimizeDriver or
        pyOptSparseDriver) and sets the optimizer options. Options for 'SNOPT', 'IPOPT', and 'SLSQP' are
        specified. The method also allows for the declaration of coloring and setting debug print options.

        Parameters
        ----------
        optimizer : str
            The name of the optimizer to use. It can be "SLSQP", "SNOPT", "IPOPT" or others supported by OpenMDAO.
            If "SLSQP", it will instantiate a ScipyOptimizeDriver, else it will instantiate a pyOptSparseDriver.

        use_coloring : bool, optional
            If True (default), the driver will declare coloring, which can speed up derivative computations.

        max_iter : int, optional
            The maximum number of iterations allowed for the optimization process. Default is 50. This option is
            applicable to "SNOPT", "IPOPT", and "SLSQP" optimizers.

        debug_print : bool or list, optional
            If True, default debug print options ['desvars','ln_cons','nl_cons','objs'] will be set. If a list is
            provided, it will be used as the debug print options.

        Returns
        -------
        None
        """
        # Set defaults for optimizer and use_coloring based on analysis scheme
        if optimizer is None:
            optimizer = 'IPOPT' if self.analysis_scheme is AnalysisScheme.SHOOTING else 'SNOPT'
        if use_coloring is None:
            use_coloring = False if self.analysis_scheme is AnalysisScheme.SHOOTING else True

        # check if optimizer is SLSQP
        if optimizer == "SLSQP":
            driver = self.driver = om.ScipyOptimizeDriver()
        else:
            driver = self.driver = om.pyOptSparseDriver()

        driver.options["optimizer"] = optimizer
        if use_coloring:
            driver.declare_coloring()

        if driver.options["optimizer"] == "SNOPT":
            driver.opt_settings["Major iterations limit"] = max_iter
            driver.opt_settings["Major optimality tolerance"] = 1e-4
            driver.opt_settings["Major feasibility tolerance"] = 1e-7
            driver.opt_settings["iSumm"] = 6
        elif driver.options["optimizer"] == "IPOPT":
            driver.opt_settings['tol'] = 1.0E-6
            driver.opt_settings['mu_init'] = 1e-5
            driver.opt_settings['max_iter'] = max_iter
            driver.opt_settings['print_level'] = 5
            # for faster convergence
            driver.opt_settings['nlp_scaling_method'] = 'gradient-based'
            driver.opt_settings['alpha_for_y'] = 'safer-min-dual-infeas'
            driver.opt_settings['mu_strategy'] = 'monotone'
        elif driver.options["optimizer"] == "SLSQP":
            driver.options["tol"] = 1e-9
            driver.options["maxiter"] = max_iter
            driver.options["disp"] = True

        if debug_print:
            if isinstance(debug_print, list):
                driver.options['debug_print'] = debug_print
            else:
                driver.options['debug_print'] = ['desvars', 'ln_cons', 'nl_cons', 'objs']

    def add_design_variables(self):
        """
        Adds design variables to the Aviary problem.

        Depending on the mission model and problem type, different design variables and constraints are added.

        If using the FLOPS model, a design variable is added for the gross mass of the aircraft, with a lower bound of 100,000 lbm and an upper bound of 200,000 lbm.

        If using the GASP model, the following design variables are added depending on the mission type:
            - the initial thrust-to-weight ratio of the aircraft during ascent
            - the duration of the ascent phase
            - the time constant for the landing gear actuation
            - the time constant for the flaps actuation

        In addition, two constraints are added for the GASP model:
            - the initial altitude of the aircraft with gear extended is constrained to be 50 ft
            - the initial altitude of the aircraft with flaps extended is constrained to be 400 ft

        If solving a sizing problem, a design variable is added for the gross mass of the aircraft, and another for the gross mass of the aircraft computed during the mission. A constraint is also added to ensure that the residual range is zero.

        If solving an alternate problem, only a design variable for the gross mass of the aircraft computed during the mission is added. A constraint is also added to ensure that the residual range is zero.

        In all cases, a design variable is added for the final cruise mass of the aircraft, with no upper bound, and a residual mass constraint is added to ensure that the mass balances.

        """
        # add the engine builder `get_design_vars` dict to a collected dict from the external subsystems

        # TODO : maybe in the most general case we need to handle DVs in the mission and post-mission as well.
        # for right now we just handle pre_mission
        all_subsystems = self._get_all_subsystems()

        # loop through all_subsystems and call `get_design_vars` on each subsystem
        for subsystem in all_subsystems:
            dv_dict = subsystem.get_design_vars()
            for dv_name, dv_dict in dv_dict.items():
                self.model.add_design_var(dv_name, **dv_dict)

        if self.mission_method is HEIGHT_ENERGY or self.mission_method is SIMPLE:
            optimize_mass = self.pre_mission_info.get('optimize_mass')
            if optimize_mass:
                self.model.add_design_var(Mission.Design.GROSS_MASS, units='lbm',
                                          lower=100.e3, upper=200.e3, ref=135.e3)

        elif self.mission_method is TWO_DEGREES_OF_FREEDOM:
            if self.analysis_scheme is AnalysisScheme.COLLOCATION:
                # problem formulation to make the trajectory work
                self.model.add_design_var(Mission.Takeoff.ASCENT_T_INTIIAL,
                                          lower=0, upper=100, ref=30.0)
                self.model.add_design_var(Mission.Takeoff.ASCENT_DURATION,
                                          lower=1, upper=1000, ref=10.)
                self.model.add_design_var("tau_gear", lower=0.01,
                                          upper=1.0, units="s", ref=1)
                self.model.add_design_var("tau_flaps", lower=0.01,
                                          upper=1.0, units="s", ref=1)
                self.model.add_constraint(
                    "h_fit.h_init_gear", equals=50.0, units="ft", ref=50.0)
                self.model.add_constraint("h_fit.h_init_flaps",
                                          equals=400.0, units="ft", ref=400.0)

            self.problem_type = self.aviary_inputs.get_val('problem_type')

            # vehicle sizing problem
            # size the vehicle (via design GTOW) to meet a target range using all fuel capacity
            if self.problem_type is ProblemType.SIZING:
                self.model.add_design_var(
                    Mission.Design.GROSS_MASS,
                    lower=10.,
                    upper=400.e3,
                    units="lbm",
                    ref=175_000,
                )
                self.model.add_design_var(
                    Mission.Summary.GROSS_MASS,
                    lower=10.,
                    upper=400.e3,
                    units="lbm",
                    ref=175_000,
                )

                self.model.add_constraint(
                    Mission.Constraints.RANGE_RESIDUAL, equals=0, ref=10
                )
                self.model.add_subsystem(
                    "gtow_constraint",
                    om.EQConstraintComp(
                        "GTOW",
                        eq_units="lbm",
                        normalize=True,
                        add_constraint=True,
                    ),
                    promotes_inputs=[
                        ("lhs:GTOW", Mission.Design.GROSS_MASS),
                        ("rhs:GTOW", Mission.Summary.GROSS_MASS),
                    ],
                )

            # target range problem
            # fixed vehicle (design GTOW) but variable actual GTOW for off-design mission range
            elif self.problem_type is ProblemType.ALTERNATE:
                self.model.add_design_var(
                    Mission.Summary.GROSS_MASS,
                    lower=0,
                    upper=None,
                    units="lbm",
                    ref=175_000,
                )

                self.model.add_constraint(
                    Mission.Constraints.RANGE_RESIDUAL, equals=0, ref=10,
                )
            elif self.problem_type is ProblemType.FALLOUT:
                print('No design variables for Fallout missions')

    def add_objective(self, objective_type=None, ref=None):
        """
        Add the objective function based on the given objective_type and ref.

        NOTE: the ref value should be positive for values you're trying
        to minimize and negative for values you're trying to maximize.
        Please check and double-check that your ref value makes sense
        for the objective you're using.

        Parameters
        ----------
        objective_type : str
            The type of objective to add. Options are 'mass', 'hybrid_objective', 'fuel_burned', and 'fuel'.
        ref : float
            The reference value for the objective. If None, a default value will be used based on the objective type. Please see the
            `default_ref_values` dict for these default values.

        Raises
        ------
            ValueError: If an invalid problem type is provided.

        """
        # Dictionary for default reference values
        default_ref_values = {
            'mass': -5e4,
            'hybrid_objective': -5e4,
            'fuel_burned': 1e4,
            'fuel': 1e4
        }

        # Check if an objective type is specified
        if objective_type is not None:
            ref = ref if ref is not None else default_ref_values.get(objective_type, 1)

            if objective_type == 'mass':
                last_phase = list(self.traj._phases.items())[-1][1]
                last_phase.add_objective(
                    Dynamic.Mission.MASS, loc='final', ref=ref)
            elif objective_type == "hybrid_objective":
                self._add_hybrid_objective(self.phase_info)
                self.model.add_objective("obj_comp.obj")
            elif objective_type == "fuel_burned":
                self.model.add_objective("fuel_burned", ref=ref)
            elif objective_type == "fuel":
                self.model.add_objective(Mission.Objectives.FUEL, ref=ref)

        # If 'mission_method' is 'FLOPS', add a 'fuel_burned' objective
        elif self.mission_method is HEIGHT_ENERGY or self.mission_method is SIMPLE:
            ref = ref if ref is not None else default_ref_values.get("fuel_burned", 1)
            self.model.add_objective("fuel_burned", ref=ref)

        else:  # If no 'objective_type' is specified, we handle based on 'problem_type'
            # If 'ref' is not specified, assign a default value
            ref = ref if ref is not None else 1

            if self.problem_type is ProblemType.SIZING:
                self.model.add_objective(Mission.Objectives.FUEL, ref=ref)
            elif self.problem_type is ProblemType.ALTERNATE:
                self.model.add_objective(Mission.Objectives.FUEL, ref=ref)
            elif self.problem_type is ProblemType.FALLOUT:
                self.model.add_objective(Mission.Objectives.RANGE, ref=ref)
            else:
                raise ValueError(f'{self.problem_type} is not a valid problem type.')

    def _add_bus_variables_and_connect(self):
        all_subsystems = self._get_all_subsystems()

        base_phases = list(self.phase_info.keys())

        for external_subsystem in all_subsystems:
            bus_variables = external_subsystem.get_bus_variables()
            if bus_variables is not None:
                for bus_variable in bus_variables:
                    mission_variable_name = bus_variables[bus_variable]['mission_name']

                    # check if mission_variable_name is a list
                    if not isinstance(mission_variable_name, list):
                        mission_variable_name = [mission_variable_name]

                    # loop over the mission_variable_name list and add each variable to the trajectory
                    for mission_var_name in mission_variable_name:
                        if 'mission_name' in bus_variables[bus_variable]:
                            if mission_var_name not in self.meta_data:
                                # base_units = self.model.get_io_metadata(includes=f'pre_mission.{external_subsystem.name}.{bus_variable}')[f'pre_mission.{external_subsystem.name}.{bus_variable}']['units']
                                base_units = bus_variables[bus_variable]['units']

                                shape = bus_variables[bus_variable].get(
                                    'shape', _unspecified)

                                targets = mission_var_name
                                if '.' in mission_var_name:
                                    # Support for non-hiearchy variables as parameters.
                                    mission_var_name = mission_var_name.split('.')[-1]

                                if 'phases' in bus_variables[bus_variable]:
                                    # Support for connecting bus variables into a subset of
                                    # phases.
                                    phases = bus_variables[bus_variable]['phases']

                                    for phase_name in phases:
                                        phase = getattr(self.traj.phases, phase_name)

                                        phase.add_parameter(mission_var_name, opt=False, static_target=True,
                                                            units=base_units, shape=shape, targets=targets)

                                        self.model.connect(f'pre_mission.{bus_variable}',
                                                           f'traj.{phase_name}.parameters:{mission_var_name}')

                                else:
                                    phases = base_phases

                                    self.traj.add_parameter(mission_var_name, opt=False, static_target=True,
                                                            units=base_units, shape=shape, targets={
                                                                phase_name: [mission_var_name] for phase_name in phases})

                                    self.model.connect(
                                        f'pre_mission.{bus_variable}', f'traj.parameters:'+mission_var_name)

                        if 'post_mission_name' in bus_variables[bus_variable]:
                            self.model.connect(f'pre_mission.{external_subsystem.name}.{bus_variable}',
                                               f'post_mission.{external_subsystem.name}.{bus_variables[bus_variable]["post_mission_name"]}')

    def setup(self, **kwargs):
        """
        Lightly wrappd setup() method for the problem.

        Allows us to do pre- and post-setup changes, like adding
        calls to `set_input_defaults` and do some simple `set_vals`
        if needed.
        """
        # Adding a trailing component that contains all inputs so that set_input_defaults
        # doesn't raise any errors.
        self.model.add_subsystem(
            'input_sink',
            VariablesIn(aviary_options=self.aviary_inputs,
                        meta_data=self.meta_data),
            promotes_inputs=['*'],
            promotes_outputs=['*'])

        # suppress warnings:
        # "input variable '...' promoted using '*' was already promoted using 'aircraft:*'
        with warnings.catch_warnings():

            # Set initial default values for all LEAPS aircraft variables.
            set_aviary_initial_values(
                self.model, self.aviary_inputs, meta_data=self.meta_data)

            warnings.simplefilter("ignore", om.PromotionWarning)
            super().setup(**kwargs)

    def set_initial_guesses(self):
        """
        Call `set_val` on the trajectory for states and controls to seed
        the problem with reasonable initial guesses. This is especially
        important for collocation methods.

        This method first identifies all phases in the trajectory then
        loops over each phase. If the mission method is "solved", solved guesses
        are added to the problem for each phase as those are handled differently
        than other mission types. If not solved, specific initial guesses
        are added depending on the phase and mission method. Cruise is treated
        as a special phase for GASP-based missions because it is an AnalyticPhase
        in Dymos. For this phase, we handle the initial guesses first separately
        and continue to the next phase after that. For other phases, we set the initial
        guesses for states and controls according to the information available
        in the 'initial_guesses' attribute of the phase.
        """
        # Grab the trajectory object from the model
        if self.analysis_scheme is AnalysisScheme.SHOOTING:
            if self.problem_type is ProblemType.SIZING:
                self.set_val(Mission.Summary.GROSS_MASS,
                             self.get_val(Mission.Design.GROSS_MASS))

            self.set_val("traj.SGMClimb_"+Dynamic.Mission.ALTITUDE +
                         "_trigger", val=self.cruise_alt, units="ft")

            return

        traj = self.model.traj

        # Determine which phases to loop over, fetching them from the trajectory
        phase_items = traj._phases.items()

        # Loop over each phase and set initial guesses for the state and control variables
        for idx, (phase_name, phase) in enumerate(phase_items):
            if self.mission_method is SOLVED:
                # If so, add solved guesses to the problem
                self._add_solved_guesses(idx, phase_name, phase)
            else:
                # If not, fetch the initial guesses specific to the phase
                guesses = self.phase_info[phase_name]['initial_guesses']

                if 'cruise' in phase_name and self.mission_method is TWO_DEGREES_OF_FREEDOM:
                    for guess_key, guess_data in guesses.items():
                        val, units = guess_data

                        if 'mass' == guess_key:
                            # Set initial and duration mass for the analytic cruise phase.
                            # Note we are integrating over mass, not time for this phase.
                            self.set_val(f'traj.{phase_name}.t_initial',
                                         val[0], units=units)
                            self.set_val(f'traj.{phase_name}.t_duration',
                                         val[1], units=units)
                        else:
                            # Otherwise, set the value of the parameter in the trajectory phase
                            self.set_val(f'traj.{phase_name}.parameters:{guess_key}',
                                         val, units=units)

                    continue

                # If not cruise and GASP, add subsystem guesses
                self._add_subsystem_guesses(phase_name, phase)

                # Set initial guesses for states and controls for each phase
                self._add_guesses(phase_name, phase, guesses)

    def _process_guess_var(self, val, key, phase):
        """
        Process the guess variable, which can either be a float or an array of floats.

        This method is responsible for interpolating initial guesses when the user
        provides a list or array of values rather than a single float. It interpolates
        the guess values across the phase's domain for a given variable, be it a control
        or a state variable. The interpolation is performed between -1 and 1 (representing
        the normalized phase time domain), using the numpy linspace function.

        The result of this method is a single value or an array of interpolated values
        that can be used to seed the optimization problem with initial guesses.

        Parameters
        ----------
        val : float or list/array of floats
            The initial guess value(s) for a particular variable.
        key : str
            The key identifying the variable for which the initial guess is provided.
        phase : Phase
            The phase for which the variable is being set.

        Returns
        -------
        val : float or array of floats
            The processed guess value(s) to be used in the optimization problem.
        """

        # Check if val is not a single float
        if not isinstance(val, float):
            # If val is an array of values
            if len(val) > 1:
                # Get the shape of the val array
                shape = np.shape(val)

                # Generate an array of evenly spaced values between -1 and 1,
                # reshaping to match the shape of the val array
                xs = np.linspace(-1, 1, num=np.prod(shape)).reshape(shape)

                # Check if the key indicates a control or state variable
                if "controls:" in key or "states:" in key:
                    # If so, strip the first part of the key to match the variable name in phase
                    stripped_key = ":".join(key.split(":")[1:])

                    # Interpolate the initial guess values across the phase's domain
                    val = phase.interp(stripped_key, xs=xs, ys=val)
                else:
                    # If not a control or state variable, interpolate the initial guess values directly
                    val = phase.interp(key, xs=xs, ys=val)

        # Return the processed guess value(s)
        return val

    def _add_subsystem_guesses(self, phase_name, phase):
        """
        Adds the initial guesses for each subsystem of a given phase to the problem.

        This method first fetches all subsystems associated with the given phase.
        It then loops over each subsystem and fetches its initial guesses. For each
        guess, it identifies whether the guess corresponds to a state or a control
        variable and then processes the guess variable. After this, the initial
        guess is set in the problem using the `set_val` method.

        Parameters
        ----------
        phase_name : str
            The name of the phase for which the subsystem guesses are being added.
        phase : Phase
            The phase object for which the subsystem guesses are being added.
        """

        # Get all subsystems associated with the phase
        all_subsystems = self._get_all_subsystems(
            self.phase_info[phase_name]['external_subsystems'])

        # Loop over each subsystem
        for subsystem in all_subsystems:
            # Fetch the initial guesses for the subsystem
            initial_guesses = subsystem.get_initial_guesses()

            # Loop over each guess
            for key, val in initial_guesses.items():
                # Identify the type of the guess (state or control)
                type = val.pop('type')
                if 'state' in type:
                    path_string = 'states'
                elif 'control' in type:
                    path_string = 'controls'

                # Process the guess variable (handles array interpolation)
                val['val'] = self._process_guess_var(val['val'], key, phase)

                # Set the initial guess in the problem
                self.set_val(f'traj.{phase_name}.{path_string}:{key}', **val)

    def _add_guesses(self, phase_name, phase, guesses):
        """
        Adds the initial guesses for each variable of a given phase to the problem.

        This method sets the initial guesses for time, control, state, and problem-specific
        variables for a given phase. If using the GASP model, it also handles some special
        cases that are not covered in the `phase_info` object. These include initial guesses
        for mass, time, and distance, which are determined based on the phase name and other
        mission-related variables.

        Parameters
        ----------
        phase_name : str
            The name of the phase for which the guesses are being added.
        phase : Phase
            The phase object for which the guesses are being added.
        guesses : dict
            A dictionary containing the initial guesses for the phase.
        """

        # If using the GASP model, set initial guesses for the rotation mass and flight duration
        if self.mission_method is TWO_DEGREES_OF_FREEDOM:
            rotation_mass = self.initial_guesses['rotation_mass']
            flight_duration = self.initial_guesses['flight_duration']

        if self.mission_method is SIMPLE:
            control_keys = ["mach", "altitude"]
            state_keys = ["mass", "range"]
        else:
            control_keys = ["velocity_rate", "throttle"]
            state_keys = ["altitude", "velocity", "mass",
                          "range", "TAS", "distance", "flight_path_angle", "alpha"]
            if self.mission_method is TWO_DEGREES_OF_FREEDOM and phase_name == 'ascent':
                # Alpha is a control for ascent.
                control_keys.append('alpha')

        prob_keys = ["tau_gear", "tau_flaps"]

        # for the simple mission method, use the provided initial and final mach and altitude values from phase_info
        if self.mission_method is SIMPLE:
            initial_altitude = self.phase_info[phase_name]['user_options']['initial_altitude']
            final_altitude = self.phase_info[phase_name]['user_options']['final_altitude']
            initial_mach = self.phase_info[phase_name]['user_options']['initial_mach']
            final_mach = self.phase_info[phase_name]['user_options']['final_mach']

            # add a check for the altitude units, raise an error if they are not consistent
            if initial_altitude[1] != final_altitude[1]:
                raise ValueError(
                    f"Initial and final altitude units for {phase_name} are not consistent.")
            guesses["mach"] = ([initial_mach[0], final_mach[0]], "unitless")
            guesses["altitude"] = (
                [initial_altitude[0], final_altitude[0]], initial_altitude[1])

        for guess_key, guess_data in guesses.items():
            val, units = guess_data

            # Set initial guess for time variables
            if 'times' == guess_key:
                self.set_val(f'traj.{phase_name}.t_initial',
                             val[0], units=units)
                self.set_val(f'traj.{phase_name}.t_duration',
                             val[1], units=units)

            else:
                # Set initial guess for control variables
                if guess_key in control_keys:
                    try:
                        self.set_val(f'traj.{phase_name}.controls:{guess_key}', self._process_guess_var(
                            val, guess_key, phase), units=units)
                    except KeyError:
                        try:
                            self.set_val(f'traj.{phase_name}.polynomial_controls:{guess_key}', self._process_guess_var(
                                val, guess_key, phase), units=units)
                        except KeyError:
                            self.set_val(f'traj.{phase_name}.bspline_controls:{guess_key}', self._process_guess_var(
                                val, guess_key, phase), units=units)

                # Set initial guess for state variables
                elif guess_key in state_keys:
                    self.set_val(f'traj.{phase_name}.states:{guess_key}', self._process_guess_var(
                        val, guess_key, phase), units=units)
                elif guess_key in prob_keys:
                    self.set_val(guess_key, val, units=units)
                elif ":" in guess_key:
                    self.set_val(f'traj.{phase_name}.{guess_key}', self._process_guess_var(
                        val, guess_key, phase), units=units)
                else:
                    # raise error if the guess key is not recognized
                    raise ValueError(
                        f"Initial guess key {guess_key} in {phase_name} is not recognized.")

        # We need some special logic for these following variables because GASP computes
        # initial guesses using some knowledge of the mission duration and other variables
        # that are only available after calling `create_vehicle`. Thus these initial guess
        # values are not included in the `phase_info` object.
        if 'mass' not in guesses:
            if self.mission_method is TWO_DEGREES_OF_FREEDOM:
                # Determine a mass guess depending on the phase name
                if phase_name in ["groundroll", "rotation", "ascent", "accel", "climb1"]:
                    mass_guess = rotation_mass
                elif phase_name == "climb2":
                    mass_guess = 0.99 * rotation_mass
                elif "desc" in phase_name:
                    mass_guess = 0.9 * self.cruise_mass_final
            else:
                mass_guess = self.aviary_inputs.get_val(
                    Mission.Design.GROSS_MASS, units='lbm')
            # Set the mass guess as the initial value for the mass state variable
            self.set_val(f'traj.{phase_name}.states:mass',
                         mass_guess, units='lbm')

        if 'times' not in guesses:
            # Determine initial time and duration guesses depending on the phase name
            if 'desc1' == phase_name:
                t_initial = flight_duration*.9
                t_duration = flight_duration*.04
            elif 'desc2' in phase_name:
                t_initial = flight_duration*.94
                t_duration = 5000
            # Set the time guesses as the initial values for the time-related trajectory variables
            self.set_val(f"traj.{phase_name}.t_initial",
                         t_initial, units='s')
            self.set_val(f"traj.{phase_name}.t_duration",
                         t_duration, units='s')

        if self.mission_method is TWO_DEGREES_OF_FREEDOM:
            if 'distance' not in guesses:
                # Determine initial distance guesses depending on the phase name
                if 'desc1' == phase_name:
                    ys = [self.target_range*.97, self.target_range*.99]
                elif 'desc2' in phase_name:
                    ys = [self.target_range*.99, self.target_range]
                # Set the distance guesses as the initial values for the distance state variable
                self.set_val(
                    f"traj.{phase_name}.states:distance", phase.interp(
                        "distance", ys=ys)
                )

    def _add_solved_guesses(self, idx, phase_name, phase):
        target_range = self.aviary_inputs.get_val(
            Mission.Design.RANGE, units='nmi')
        takeoff_mass = self.aviary_inputs.get_val(
            Mission.Design.GROSS_MASS, units='lbm')
        cruise_alt = self.aviary_inputs.get_val(
            Mission.Design.CRUISE_ALTITUDE, units='ft')

        range_guesses = np.array([  # in meters
            0.,  # 'groundroll',
            1000.,  # 'rotation',
            1500.,  # 'ascent_to_gear_retract',
            2000.,  # 'ascent_to_flap_retract',
            2500.,  # 'ascent',
            3500.,  # 'climb_at_constant_TAS',
            4500.,  # 'climb_at_constant_EAS',
            32000.,  # 'climb_at_constant_EAS_to_mach',
            300.e3,  # 'climb_at_constant_mach',
            600.e3,  # 'cruise',
            1700. * target_range,  # 'descent'
            1700. * target_range + 200000.,
        ])
        mass_guesses = np.array([
            1.0,
            0.999,
            0.999,
            0.999,
            0.998,
            0.998,
            0.998,
            0.990,
            0.969,
            0.951,
            0.873,
            0.866,
        ]) * takeoff_mass
        alt_guesses = [
            0.0,
            0.0,
            0.0,
            50.0,
            400.0,
            500.0,
            500.0,
            10000.,
            32857.,
            cruise_alt,
            cruise_alt,
            10000.,
        ]
        TAS_guesses = np.array([
            0.0,
            150.,
            200.,
            200.,
            200.,
            225.,
            251.,
            290.,
            465. * self.cruise_mach / 0.8,
            458. * self.cruise_mach / 0.8,
            483. * self.cruise_mach / 0.8,
            250.,
        ])

        mean_TAS = (TAS_guesses[1:] + TAS_guesses[:-1]) / 2. / 1.94
        range_durations = range_guesses[1:] - range_guesses[:-1]
        time_guesses = np.hstack((0., np.cumsum(range_durations / mean_TAS)))

        if phase_name != "groundroll":
            range_initial = range_guesses[idx]
            self.set_val(f"traj.{phase_name}.t_initial",
                         range_initial, units='range_units')
            self.set_val(f"traj.{phase_name}.t_duration",
                         range_guesses[idx+1] - range_initial, units='range_units')

            self.set_val(
                f"traj.{phase_name}.polynomial_controls:altitude",
                phase.interp(Dynamic.Mission.ALTITUDE, [
                    alt_guesses[idx], alt_guesses[idx + 1]]),
                units="ft",
            )

            if "constant_EAS" in phase_name or "constant_mach" in phase_name or "cruise" in phase_name:
                pass
            else:
                self.set_val(
                    f"traj.{phase_name}.polynomial_controls:TAS",
                    phase.interp(
                        "TAS", [TAS_guesses[idx], TAS_guesses[idx+1]]),
                    units="kn",
                )
        else:
            self.set_val(f"traj.{phase_name}.t_initial", 0., units='kn')
            self.set_val(f"traj.{phase_name}.t_duration", 100., units='kn')

        self.set_val(
            f"traj.{phase_name}.states:mass",
            phase.interp("mass", [mass_guesses[idx], mass_guesses[idx+1]]),
            units="lbm",
        )

        self.set_val(
            f"traj.{phase_name}.states:time",
            phase.interp("time", [time_guesses[idx], time_guesses[idx+1]]),
            units="s",
        )

        self.final_setup()

    def run_aviary_problem(self,
                           record_filename="aviary_history.db",
                           optimization_history_filename=None,
                           restart_filename=None, suppress_solver_print=True, run_driver=True, simulate=False, make_plots=True):
        """
        This function actually runs the Aviary problem, which could be a simulation, optimization, or a driver execution, depending on the arguments provided.

        Parameters
        ----------
        record_filename : str, optional
            The name of the database file where the solutions are to be recorded. The default is "aviary_history.db".
        optimization_history_filename : str, None
            The name of the database file where the driver iterations are to be recorded. The default is None.
        restart_filename : str, optional
            The name of the file that contains previously computed solutions which are to be used as starting points for this run. If it is None (default), no restart file will be used.
        suppress_solver_print : bool, optional
            If True (default), all solvers' print statements will be suppressed. Useful for deeply nested models with multiple solvers so the print statements don't overwhelm the output.
        run_driver : bool, optional
            If True (default), the driver (aka optimizer) will be executed. If False, the problem will be run through one pass -- equivalent to OpenMDAO's `run_model` behavior.
        simulate : bool, optional
            If True, an explicit Dymos simulation will be performed. The default is False.
        make_plots : bool, optional
            If True (default), Dymos html plots will be generated as part of the output.
        """

        if self.aviary_inputs.get_val('debug_mode'):
            self.final_setup()
            with open('input_list.txt', 'w') as outfile:
                self.model.list_inputs(out_stream=outfile)

        if suppress_solver_print:
            self.set_solver_print(level=0)

        if optimization_history_filename:
            recorder = om.SqliteRecorder(optimization_history_filename)
            self.driver.add_recorder(recorder)

        # and run mission, and dynamics
        if run_driver:
            failed = dm.run_problem(self, run_driver=run_driver, simulate=simulate, make_plots=make_plots,
                                    solution_record_file=record_filename, restart=restart_filename)
        else:
            # prevent UserWarning that is displayed when an event is triggered
            warnings.filterwarnings('ignore', category=UserWarning)
            failed = self.run_model()
            warnings.filterwarnings('default', category=UserWarning)
            final_range_nmi = self.get_val('traj.distance_final', units='NM')[0]

        if self.aviary_inputs.get_val('debug_mode'):
            with open('output_list.txt', 'w') as outfile:
                self.model.list_outputs(out_stream=outfile)

        return failed

    def _add_hybrid_objective(self, phase_info):
        phases = list(phase_info.keys())
        takeoff_mass = self.aviary_inputs.get_val(
            Mission.Design.GROSS_MASS, units='lbm')

        obj_comp = om.ExecComp(f"obj = -final_mass / {takeoff_mass} + final_time / 5.",
                               final_mass={"units": "lbm"},
                               final_time={"units": "h"})
        self.model.add_subsystem("obj_comp", obj_comp)

        final_phase_name = phases[-1]
        self.model.connect(f"traj.{final_phase_name}.timeseries.mass",
                           "obj_comp.final_mass", src_indices=[-1])
        self.model.connect(f"traj.{final_phase_name}.timeseries.time",
                           "obj_comp.final_time", src_indices=[-1])

    def _add_vrotate_comp(self):
        self.model.add_subsystem("vrot_comp", VRotateComp())
        self.model.connect('traj.groundroll.states:mass',
                           'vrot_comp.mass', src_indices=om.slicer[0, ...])

        vrot_eq_comp = self.model.add_subsystem("vrot_eq_comp", om.EQConstraintComp())
        vrot_eq_comp.add_eq_output("v_rotate_error", eq_units="kn",
                                   lhs_name="v_rot_computed", rhs_name="groundroll_v_final", add_constraint=True)

        self.model.connect('vrot_comp.Vrot', 'vrot_eq_comp.v_rot_computed')
        self.model.connect('traj.groundroll.timeseries.TAS',
                           'vrot_eq_comp.groundroll_v_final', src_indices=om.slicer[-1, ...])

    def _save_to_csv_file(self, filename):
        with open(filename, 'w', newline='') as csvfile:
            fieldnames = ['name', 'value', 'units']
            writer = csv.DictWriter(csvfile, fieldnames=fieldnames)

            for name, value_units in sorted(self.aviary_inputs):
                if 'engine_models' in name:
                    continue
                value, units = value_units
                writer.writerow({'name': name, 'value': value, 'units': units})

    def _get_all_subsystems(self, external_subsystems=None):
        all_subsystems = []
        if external_subsystems is None:
            all_subsystems.extend(self.pre_mission_info['external_subsystems'])
        else:
            all_subsystems.extend(external_subsystems)

        if self.engine_builder is not None:
            all_subsystems.append(self.engine_builder)

        return all_subsystems

    def _add_flops_landing_systems(self):
        landing_options = Landing(
            ref_wing_area=self.aviary_inputs.get_val(
                Aircraft.Wing.AREA, units='ft**2'),
            Cl_max_ldg=self.aviary_inputs.get_val(
                Mission.Landing.LIFT_COEFFICIENT_MAX)  # no units
        )

        landing = landing_options.build_phase(
            False,
        )
        self.model.add_subsystem(
            'landing', landing, promotes_inputs=['aircraft:*', 'mission:*'],
            promotes_outputs=['mission:*'])

        connect_takeoff_to_climb = not self.phase_info['climb']['user_options'].get(
            'add_initial_mass_constraint', True)[0]

        if connect_takeoff_to_climb:
            self.model.connect(Mission.Takeoff.FINAL_MASS,
                               'traj.climb.initial_states:mass')
            self.model.connect(Mission.Takeoff.GROUND_DISTANCE,
                               'traj.climb.initial_states:range')
            self.model.connect(Mission.Takeoff.FINAL_VELOCITY,
                               'traj.climb.initial_states:velocity')
            self.model.connect(Mission.Takeoff.FINAL_ALTITUDE,
                               'traj.climb.initial_states:altitude')

        self.model.connect('traj.descent.states:mass',
                           Mission.Landing.TOUCHDOWN_MASS, src_indices=[-1])
        # TODO: approach velocity should likely be connected
        self.model.connect('traj.descent.states:altitude', Mission.Landing.INITIAL_ALTITUDE,
                           src_indices=[-1])

    def _add_gasp_landing_systems(self):
        self.model.add_subsystem(
            "landing",
            LandingSegment(
                **(self.ode_args)),
            promotes_inputs=['aircraft:*', 'mission:*'],
            promotes_outputs=['mission:*'],
        )

        self._add_fuel_reserve_component()

        self.model.add_subsystem(
            "fuel_burn",
            om.ExecComp(
                "overall_fuel = (1 + fuel_margin/100)*(takeoff_mass - final_mass) + reserve_fuel",
                takeoff_mass={"units": "lbm"},
                final_mass={"units": "lbm"},
                fuel_margin={"units": "unitless"},
                reserve_fuel={"units": "lbm"},
                overall_fuel={"units": "lbm"},
            ),
            promotes_inputs=[
                ("takeoff_mass", Mission.Summary.GROSS_MASS),
                ("fuel_margin", Aircraft.Fuel.FUEL_MARGIN),
                ("final_mass", Mission.Landing.TOUCHDOWN_MASS),
                ("reserve_fuel", Mission.Design.RESERVE_FUEL),
            ],
            promotes_outputs=[("overall_fuel", Mission.Summary.TOTAL_FUEL_MASS)],
        )

        self.model.add_subsystem(
            "fuel_obj",
            om.ExecComp(
                "reg_objective = overall_fuel/10000 + ascent_duration/30.",
                reg_objective={"val": 0.0, "units": "unitless"},
                ascent_duration={"units": "s", "shape": 1},
                overall_fuel={"units": "lbm"},
            ),
            promotes_inputs=[
                ("ascent_duration", Mission.Takeoff.ASCENT_DURATION),
                ("overall_fuel", Mission.Summary.TOTAL_FUEL_MASS),
            ],
            promotes_outputs=[("reg_objective", Mission.Objectives.FUEL)],
        )

        self.model.add_subsystem(
            "range_obj",
            om.ExecComp(
                "reg_objective = -actual_range/1000 + ascent_duration/30.",
                reg_objective={"val": 0.0, "units": "unitless"},
                ascent_duration={"units": "s", "shape": 1},
                actual_range={
                    "val": self.target_range, "units": "NM"},
            ),
            promotes_inputs=[
                ("actual_range", Mission.Summary.RANGE),
                ("ascent_duration", Mission.Takeoff.ASCENT_DURATION),
            ],
            promotes_outputs=[("reg_objective", Mission.Objectives.RANGE)],
        )

        self.model.add_subsystem(
            "range_constraint",
            om.ExecComp(
                "range_resid = target_range - actual_range",
                target_range={"val": self.target_range, "units": "NM"},
                actual_range={"val": self.target_range - 25, "units": "NM"},
                range_resid={"val": 30, "units": "NM"},
            ),
            promotes_inputs=[
                ("actual_range", Mission.Summary.RANGE),
                ("target_range", Mission.Design.RANGE),
            ],
            promotes_outputs=[
                ("range_resid", Mission.Constraints.RANGE_RESIDUAL)],
        )

    def _add_fuel_reserve_component(self, reserves_name=Mission.Design.RESERVE_FUEL):
        reserves_val = self.aviary_inputs.get_val(Aircraft.Design.RESERVES)
        if reserves_val <= 0:
            reserves_val = -reserves_val
            self.model.add_subsystem(
                "reserves_calc",
                om.ExecComp(
                    f"reserve_fuel = {reserves_val}*(takeoff_mass - final_mass)",
                    takeoff_mass={"units": "lbm"},
                    final_mass={"units": "lbm"},
                    reserve_fuel={"units": "lbm"}
                ),
                promotes_inputs=[
                    ("takeoff_mass", Mission.Summary.GROSS_MASS),
                    ("final_mass", Mission.Landing.TOUCHDOWN_MASS),
                ],
                promotes_outputs=[("reserve_fuel", reserves_name)],
            )
        elif reserves_val > 10:
            self.model.add_subsystem(
                "reserves_calc",
                om.ExecComp(
                    f"reserve_fuel = {reserves_val}",
                    reserve_fuel={"val": reserves_val, "units": "lbm"}
                ),
                promotes_outputs=[("reserve_fuel", reserves_name)],
            )
        else:
            raise ValueError('"aircraft:design:reserves" is not valid between 0 and 10.')<|MERGE_RESOLUTION|>--- conflicted
+++ resolved
@@ -751,9 +751,6 @@
 
             user_options = AviaryValues(phase_options.get('user_options', ()))
 
-<<<<<<< HEAD
-            if self.mission_method is SIMPLE:
-=======
             fix_initial = user_options.get_val("fix_initial")
             if "fix_initial_time" in user_options:
                 fix_initial_time = user_options.get_val("fix_initial_time")
@@ -761,8 +758,7 @@
                 fix_initial_time = get_initial(fix_initial, "time", True)
 
             input_initial = False
-            if self.mission_method == "simple":
->>>>>>> 0888f7ea
+            if self.mission_method is SIMPLE:
                 user_options.set_val('initial_ref', 10., 'min')
                 duration_bounds = user_options.get_val("duration_bounds", 'min')
                 user_options.set_val(
@@ -1071,16 +1067,10 @@
                     if phase_name == 'ascent':
                         self._add_groundroll_eq_constraint(phase)
 
-<<<<<<< HEAD
         elif self.mission_method is HEIGHT_ENERGY or self.mission_method is SIMPLE:
-            for idx, phase_name in enumerate(phases):
-                phase = traj.add_phase(phase_name, self._get_flops_phase(phase_name))
-=======
-        elif self.mission_method == "FLOPS" or self.mission_method == "simple":
             for phase_idx, phase_name in enumerate(phases):
                 phase = traj.add_phase(
                     phase_name, self._get_flops_phase(phase_name, phase_idx))
->>>>>>> 0888f7ea
                 add_subsystem_timeseries_outputs(phase, phase_name)
 
             # loop through phase_info and external subsystems
