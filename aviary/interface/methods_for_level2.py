--- conflicted
+++ resolved
@@ -5,33 +5,25 @@
 from datetime import datetime
 from enum import Enum
 from pathlib import Path
-from packaging import version
 
 import dymos as dm
 import numpy as np
 import openmdao
 import openmdao.api as om
-from openmdao.utils.om_warnings import warn_deprecation
 from openmdao.utils.reports_system import _default_reports
 from openmdao.utils.units import convert_units
+from packaging import version
 
 from aviary.core.aviary_group import AviaryGroup
-
+from aviary.interface.utils import set_warning_format
+from aviary.subsystems.subsystem_builder_base import SubsystemBuilderBase
 from aviary.utils.aviary_values import AviaryValues
 from aviary.utils.functions import convert_strings_to_data
-from aviary.interface.utils import set_warning_format
 from aviary.utils.merge_variable_metadata import merge_meta_data
-
-from aviary.variable_info.enums import (
-    EquationsOfMotion,
-    LegacyCode,
-    ProblemType,
-    Verbosity,
-)
+from aviary.variable_info.enums import EquationsOfMotion, LegacyCode, ProblemType, Verbosity
 from aviary.variable_info.functions import setup_model_options
 from aviary.variable_info.variable_meta_data import _MetaData as BaseMetaData
 from aviary.variable_info.variables import Aircraft, Dynamic, Mission, Settings
-from aviary.subsystems.subsystem_builder_base import SubsystemBuilderBase
 
 FLOPS = LegacyCode.FLOPS
 GASP = LegacyCode.GASP
@@ -82,22 +74,17 @@
         self.verbosity = verbosity
         set_warning_format(verbosity)
 
-<<<<<<< HEAD
-        self.model = AviaryGroup()
-        self.meta_data = BaseMetaData.copy()
-        self.aviary_inputs = None
-=======
         self.problem_type = problem_type
         if problem_type == ProblemType.MULTI_MISSION:
             self.model = om.Group()
         else:
             self.model = AviaryGroup()
+            self.meta_data = BaseMetaData.copy()
             self.aviary_inputs = None
 
         self.aviary_groups_dict = {}
 
         self.meta_data = meta_data
->>>>>>> c1ca680d
 
     def load_inputs(
         self,
@@ -164,7 +151,6 @@
         else:
             verbosity = self.verbosity  # defaults to BRIEF
 
-<<<<<<< HEAD
         for subsystem in external_subsystems:
             if not isinstance(subsystem, SubsystemBuilderBase) and verbosity >= verbosity.BRIEF:
                 warnings.warn(
@@ -173,30 +159,10 @@
                 )
             else:
                 self.model.external_subsystems.append(subsystem)
-=======
-        self.model.check_and_preprocess_inputs(verbosity=verbosity)
-
-        # we have to update meta data after check_and_preprocess because metadata update
-        # requires get_all_subsystems, which reqiures core_subsystems, which doesn't exist until
-        # after check_and_preprocess is assembled
-        self._update_metadata_from_subsystems(self.model)  # update meta data with new entries
-
-    def _update_metadata_from_subsystems(self, group):
-        """Merge metadata from user-defined subsystems into problem metadata."""
-
-        # loop through phase_info and external subsystems
-        for phase_name in group.phase_info:
-            external_subsystems = group.get_all_subsystems(
-                group.phase_info[phase_name]['external_subsystems']
-            )
-
-            for subsystem in external_subsystems:
->>>>>>> c1ca680d
                 meta_data = subsystem.meta_data.copy()
                 self.meta_data = merge_meta_data([self.meta_data, meta_data])
 
-        # Update the reference to the newly merged meta_data.
-        group.meta_data = self.meta_data
+        self.model.meta_data = self.meta_data  # TODO: temporary fix
 
     def add_aviary_group(
         self,
@@ -253,8 +219,6 @@
         self.aviary_groups_dict[name] = sub
 
         self.verbosity = sub.verbosity  # TODO: Needs fixed because old verbosity is over-written
-
-        self._update_metadata_from_subsystems(sub)  # update meta data with new entries
 
         return sub
 
