import csv
import inspect
import json
import os
import sys
import warnings
from datetime import datetime
from enum import Enum
from pathlib import Path

import dymos as dm
import numpy as np
import openmdao.api as om
from openmdao.utils.reports_system import _default_reports

from aviary.core.aviary_group import AviaryGroup

from aviary.utils.aviary_values import AviaryValues
from aviary.utils.functions import convert_strings_to_data
from aviary.interface.utils import set_warning_format
from aviary.utils.merge_variable_metadata import merge_meta_data

from aviary.variable_info.enums import (
    EquationsOfMotion,
    LegacyCode,
    ProblemType,
    Verbosity,
)
from aviary.variable_info.functions import setup_model_options
from aviary.variable_info.variable_meta_data import _MetaData as BaseMetaData
from aviary.variable_info.variables import Aircraft, Dynamic, Mission, Settings

FLOPS = LegacyCode.FLOPS
GASP = LegacyCode.GASP


class AviaryProblem(om.Problem):
    """
    Main class for instantiating, formulating, and solving Aviary problems.

    On a basic level, this problem object is all the conventional user needs
    to interact with. Looking at the three "levels" of use cases, from simplest
    to most complicated, we have:

    Level 1: users interact with Aviary through input files (.csv or .yaml, TBD)
    Level 2: users interact with Aviary through a Python interface
    Level 3: users can modify Aviary's workings through Python and OpenMDAO

    This Problem object is simply a specialized OpenMDAO Problem that has
    additional methods to help users create and solve Aviary problems.
    """

    def __init__(self, verbosity=None, **kwargs):
        # Modify OpenMDAO's default_reports for this session.
        new_reports = [
            'subsystems',
            'mission',
            'timeseries_csv',
            'run_status',
            'input_checks',
        ]
        for report in new_reports:
            if report not in _default_reports:
                _default_reports.append(report)

        super().__init__(**kwargs)

        self.timestamp = datetime.now()

        # If verbosity is set to anything but None, this defines how warnings are formatted for the
        # whole problem - warning format won't be updated if user requests a different verbosity
        # level for a specific method
        self.verbosity = verbosity
        set_warning_format(verbosity)

        self.model = AviaryGroup()

        self.aviary_inputs = None

    def load_inputs(
        self,
        aircraft_data,
        phase_info=None,
        engine_builders=None,
        problem_configurator=None,
        meta_data=BaseMetaData,
        verbosity=None,
    ):
        """
        This method loads the aviary_values inputs and options that the user specifies. They could
        specify files to load and values to replace here as well.

        Phase info is also loaded if provided by the user. If phase_info is None, the appropriate
        default phase_info based on mission analysis method is used.

        This method is not strictly necessary; a user could also supply an AviaryValues object
        and/or phase_info dict of their own.
        """
        # We haven't read the input data yet, we don't know what desired run verbosity is
        # `self.verbosity` is "true" verbosity for entire run. `verbosity` is verbosity
        # override for just this method
        if verbosity is not None:
            # compatibility with being passed int for verbosity
            verbosity = Verbosity(verbosity)
        else:
            verbosity = self.verbosity  # usually None

        # TODO: We cannot pass self.verbosity back up from load inputs for multi-mission because there could be multiple .csv files
        aviary_inputs, verbosity = self.model.load_inputs(
            aircraft_data=aircraft_data,
            phase_info=phase_info,
            engine_builders=engine_builders,
            problem_configurator=problem_configurator,
            meta_data=meta_data,
            verbosity=verbosity,
        )

        # When there is only 1 aircraft model/mission, preserve old behavior.
        self.phase_info = self.model.phase_info
        self.aviary_inputs = aviary_inputs
        self.verbosity = verbosity

        return self.aviary_inputs

    def check_and_preprocess_inputs(self, verbosity=None):
        """
        This method checks the user-supplied input values for any potential problems
        and preprocesses the inputs to prepare them for use in the Aviary problem.
        """

        # `self.verbosity` is "true" verbosity for entire run. `verbosity` is verbosity
        # override for just this method
        if verbosity is not None:
            # compatibility with being passed int for verbosity
            verbosity = Verbosity(verbosity)
        else:
            verbosity = self.verbosity  # defaults to BRIEF

        self.model.check_and_preprocess_inputs(verbosity=verbosity)

        self._update_metadata_from_subsystems()

    def _update_metadata_from_subsystems(self):
        """Merge metadata from user-defined subsystems into problem metadata."""
        self.meta_data = BaseMetaData.copy()

        # loop through phase_info and external subsystems
        for phase_name in self.model.phase_info:
            # TODO: phase_info now resides in AviaryGroup. Accessing it as self.model.phase_info is just a temporary stop-gap
            # it will be necessary to combine multiple self.models
            external_subsystems = self.model.get_all_subsystems(
                self.model.phase_info[phase_name]['external_subsystems']
            )

            for subsystem in external_subsystems:
                meta_data = subsystem.meta_data.copy()
                self.meta_data = merge_meta_data([self.meta_data, meta_data])

        self.model.meta_data = self.meta_data  # TODO: temporary fix

    def add_pre_mission_systems(self, verbosity=None):
        """
        Add pre-mission systems to the Aviary problem. These systems are executed before
        the mission.

        Depending on the mission model specified (`FLOPS` or `GASP`), this method adds
        various subsystems to the aircraft model. For the `FLOPS` mission model, a
        takeoff phase is added using the Takeoff class with the number of engines and
        airport altitude specified. For the `GASP` mission model, three subsystems are
        added: a TaxiSegment subsystem, an ExecComp to calculate the time to initiate
        gear and flaps, and an ExecComp to calculate the speed at which to initiate
        rotation. All subsystems are promoted with aircraft and mission inputs and
        outputs as appropriate.

        A user can override this method with their own pre-mission systems as desired.
        """
        # `self.verbosity` is "true" verbosity for entire run. `verbosity` is verbosity
        # override for just this method
        if verbosity is not None:
            # compatibility with being passed int for verbosity
            verbosity = Verbosity(verbosity)
        else:
            verbosity = self.verbosity  # defaults to BRIEF

        self.model.add_pre_mission_systems(verbosity=verbosity)

    def add_phases(
        self,
        phase_info_parameterization=None,
        parallel_phases=True,
        verbosity=None,
    ):
        """
        Add the mission phases to the problem trajectory based on the user-specified
        phase_info dictionary.

        Parameters
        ----------
        phase_info_parameterization (function, optional): A function that takes in the
            phase_info dictionary and aviary_inputs and returns modified phase_info.
            Defaults to None.

        parallel_phases (bool, optional): If True, the top-level container of all phases
            will be a ParallelGroup, otherwise it will be a standard OpenMDAO Group.
            Defaults to True.

        Returns
        -------
        <Trajectory>
            The Dymos Trajectory object containing the added mission phases.
        """
        # `self.verbosity` is "true" verbosity for entire run. `verbosity` is verbosity
        # override for just this method
        if verbosity is not None:
            # compatibility with being passed int for verbosity
            verbosity = Verbosity(verbosity)
        else:
            verbosity = self.verbosity  # defaults to BRIEF

        return self.model.add_phases(
            phase_info_parameterization=phase_info_parameterization,
            parallel_phases=parallel_phases,
            verbosity=verbosity,
            comm=self.comm,
        )

    def add_post_mission_systems(self, verbosity=None):
        """
        Add post-mission systems to the aircraft model. This is akin to the pre-mission
        group or the "premission_systems", but occurs after the mission in the execution
        order.

        Depending on the mission model specified (`FLOPS` or `GASP`), this method adds
        various subsystems to the aircraft model. For the `FLOPS` mission model, a
        landing phase is added using the Landing class with the wing area and lift
        coefficient specified, and a takeoff constraints ExecComp is added to enforce
        mass, range, velocity, and altitude continuity between the takeoff and climb
        phases. The landing subsystem is promoted with aircraft and mission inputs and
        outputs as appropriate, while the takeoff constraints ExecComp is only promoted
        with mission inputs and outputs.

        For the `GASP` mission model, four subsystems are added: a LandingSegment
        subsystem, an ExecComp to calculate the reserve fuel required, an ExecComp to
        calculate the overall fuel burn, and three ExecComps to calculate various
        mission objectives and constraints. All subsystems are promoted with aircraft
        and mission inputs and outputs as appropriate.

        A user can override this with their own postmission systems.
        """
        # `self.verbosity` is "true" verbosity for entire run. `verbosity` is verbosity
        # override for just this method
        if verbosity is not None:
            # compatibility with being passed int for verbosity
            verbosity = Verbosity(verbosity)
        else:
            verbosity = self.verbosity  # defaults to BRIEF

        self.model.add_post_mission_systems(verbosity=verbosity)

    def link_phases(self, verbosity=None):
        """
        Link phases together after they've been added.

        Based on which phases the user has selected, we might need
        special logic to do the Dymos linkages correctly. Some of those
        connections for the simple GASP and FLOPS mission are shown here.
        """
        # `self.verbosity` is "true" verbosity for entire run. `verbosity` is verbosity
        # override for just this method
        if verbosity is not None:
            # compatibility with being passed int for verbosity
            verbosity = Verbosity(verbosity)
        else:
            verbosity = self.verbosity  # defaults to BRIEF

        self.model.link_phases(verbosity=verbosity, comm=self.comm)

    def add_driver(self, optimizer=None, use_coloring=None, max_iter=50, verbosity=None):
        """
        Add an optimization driver to the Aviary problem.

        Depending on the provided optimizer, the method instantiates the relevant
        driver (ScipyOptimizeDriver or pyOptSparseDriver) and sets the optimizer
        options. Options for 'SNOPT', 'IPOPT', and 'SLSQP' are specified. The method
        also allows for the declaration of coloring and setting debug print options.

        Parameters
        ----------
        optimizer : str
            The name of the optimizer to use. It can be "SLSQP", "SNOPT", "IPOPT" or
            others supported by OpenMDAO. If "SLSQP", it will instantiate a
            ScipyOptimizeDriver, else it will instantiate a pyOptSparseDriver.

        use_coloring : bool, optional
            If True (default), the driver will declare coloring, which can speed up
            derivative computations.

        max_iter : int, optional
            The maximum number of iterations allowed for the optimization process.
            Default is 50. This option is applicable to "SNOPT", "IPOPT", and "SLSQP"
            optimizers.

        verbosity : Verbosity or int, optional
            Controls the level of printouts for this method. If None, uses the value of
            Settings.VERBOSITY in provided aircraft data.

        Returns
        -------
        None
        """
        # `self.verbosity` is "true" verbosity for entire run. `verbosity` is verbosity
        # override for just this method
        if verbosity is not None:
            # compatibility with being passed int for verbosity
            verbosity = Verbosity(verbosity)
        else:
            verbosity = self.verbosity  # defaults to BRIEF

        # Set defaults for optimizer and use_coloring
        if optimizer is None:
            optimizer = 'IPOPT'
        if use_coloring is None:
            use_coloring = True

        # check if optimizer is SLSQP
        if optimizer == 'SLSQP':
            driver = self.driver = om.ScipyOptimizeDriver()
        else:
            driver = self.driver = om.pyOptSparseDriver()

        driver.options['optimizer'] = optimizer
        if use_coloring:
            # define coloring options by verbosity
            if verbosity < Verbosity.VERBOSE:  # QUIET, BRIEF
                driver.declare_coloring(show_summary=False)
            elif verbosity == Verbosity.VERBOSE:
                driver.declare_coloring(show_summary=True)
            else:  # DEBUG
                driver.declare_coloring(show_summary=True, show_sparsity=True)

        if driver.options['optimizer'] == 'SNOPT':
            # Print Options #
            if verbosity == Verbosity.QUIET:
                isumm, iprint = 0, 0
            elif verbosity == Verbosity.BRIEF:
                isumm, iprint = 6, 0
            elif verbosity > Verbosity.BRIEF:  # VERBOSE, DEBUG
                isumm, iprint = 6, 9
            driver.opt_settings['iSumm'] = isumm
            driver.opt_settings['iPrint'] = iprint
            # Optimizer Settings #
            driver.opt_settings['Major iterations limit'] = max_iter
            driver.opt_settings['Major optimality tolerance'] = 1e-4
            driver.opt_settings['Major feasibility tolerance'] = 1e-7

        elif driver.options['optimizer'] == 'IPOPT':
            # Print Options #
            if verbosity == Verbosity.QUIET:
                print_level = 0
                driver.opt_settings['print_user_options'] = 'no'
            elif verbosity == Verbosity.BRIEF:
                print_level = 3  # minimum to get exit status
                driver.opt_settings['print_user_options'] = 'no'
                driver.opt_settings['print_frequency_iter'] = 10
            elif verbosity == Verbosity.VERBOSE:
                print_level = 5
            else:  # DEBUG
                print_level = 7
            driver.opt_settings['print_level'] = print_level
            # Optimizer Settings #
            driver.opt_settings['tol'] = 1.0e-6
            driver.opt_settings['mu_init'] = 1e-5
            driver.opt_settings['max_iter'] = max_iter
            # for faster convergence
            driver.opt_settings['nlp_scaling_method'] = 'gradient-based'
            driver.opt_settings['alpha_for_y'] = 'safer-min-dual-infeas'
            driver.opt_settings['mu_strategy'] = 'monotone'

        elif driver.options['optimizer'] == 'SLSQP':
            # Print Options #
            if verbosity == Verbosity.QUIET:
                disp = False
            else:
                disp = True
            driver.options['disp'] = disp
            # Optimizer Settings #
            driver.options['tol'] = 1e-9
            driver.options['maxiter'] = max_iter

        # pyoptsparse print settings for both SNOPT, IPOPT
        if optimizer in ('SNOPT', 'IPOPT'):
            if verbosity == Verbosity.QUIET:
                driver.options['print_results'] = False
            elif verbosity < Verbosity.DEBUG:  # QUIET, BRIEF, VERBOSE
                driver.options['print_results'] = 'minimal'
            elif verbosity >= Verbosity.DEBUG:
                driver.options['print_opt_prob'] = True

        # optimizer agnostic settings
        if verbosity >= Verbosity.VERBOSE:  # VERBOSE, DEBUG
            driver.options['debug_print'] = ['desvars']
            if verbosity == Verbosity.DEBUG:
                driver.options['debug_print'] = [
                    'desvars',
                    'ln_cons',
                    'nl_cons',
                    'objs',
                ]

    def add_design_variables(self, verbosity=None):
        """
        Adds design variables to the Aviary problem.

        Depending on the mission model and problem type, different design variables and
        constraints are added.

        If using the FLOPS model, a design variable is added for the gross mass of the
        aircraft, with a lower bound of 10 lbm and an upper bound of 900,000 lbm.

        If using the GASP model, the following design variables are added depending on
        the mission type:
        - the initial thrust-to-weight ratio of the aircraft during ascent
        - the duration of the ascent phase
        - the time constant for the landing gear actuation
        - the time constant for the flaps actuation

        In addition, two constraints are added for the GASP model:
        - the initial altitude of the aircraft with gear extended is constrained to be 50 ft
        - the initial altitude of the aircraft with flaps extended is constrained to be 400 ft

        If solving a sizing problem, a design variable is added for the gross mass of
        the aircraft, and another for the gross mass of the aircraft computed during the
        mission. A constraint is also added to ensure that the residual range is zero.

        If solving an alternate problem, only a design variable for the gross mass of
        the aircraft computed during the mission is added. A constraint is also added to
        ensure that the residual range is zero.

        In all cases, a design variable is added for the final cruise mass of the
        aircraft, with no upper bound, and a residual mass constraint is added to ensure
        that the mass balances.

        """
        # `self.verbosity` is "true" verbosity for entire run. `verbosity` is verbosity
        # override for just this method
        if verbosity is not None:
            # compatibility with being passed int for verbosity
            verbosity = Verbosity(verbosity)
        else:
            verbosity = self.verbosity  # defaults to BRIEF

        self.model.add_design_variables(verbosity=verbosity)

    def add_objective(self, objective_type=None, ref=None, verbosity=None):
        """
        Add the objective function based on the given objective_type and ref.

        NOTE: the ref value should be positive for values you're trying
        to minimize and negative for values you're trying to maximize.
        Please check and double-check that your ref value makes sense
        for the objective you're using.

        Parameters
        ----------
        objective_type : str
            The type of objective to add. Options are 'mass', 'hybrid_objective',
            'fuel_burned', and 'fuel'.
        ref : float
            The reference value for the objective. If None, a default value will be used
            based on the objective type. Please see the `default_ref_values` dict for
            these default values.
        verbosity : Verbosity or int, optional
            Controls the level of printouts for this method. If None, uses the value of
            Settings.VERBOSITY in provided aircraft data.

        Raises
        ------
            ValueError: If an invalid problem type is provided.

        """
        # `self.verbosity` is "true" verbosity for entire run. `verbosity` is verbosity
        # override for just this method
        if verbosity is not None:
            # compatibility with being passed int for verbosity
            verbosity = Verbosity(verbosity)
        else:
            verbosity = self.verbosity  # defaults to BRIEF

        self.model.add_subsystem(
            'fuel_obj',
            om.ExecComp(
                'reg_objective = overall_fuel/10000 + ascent_duration/30.',
                reg_objective={'val': 0.0, 'units': 'unitless'},
                ascent_duration={'units': 's', 'shape': 1},
                overall_fuel={'units': 'lbm'},
            ),
            promotes_inputs=[
                ('ascent_duration', Mission.Takeoff.ASCENT_DURATION),
                ('overall_fuel', Mission.Summary.TOTAL_FUEL_MASS),
            ],
            promotes_outputs=[('reg_objective', Mission.Objectives.FUEL)],
        )

        # TODO: All references to self.model. will need to be updated
        self.model.add_subsystem(
            'range_obj',
            om.ExecComp(
                'reg_objective = -actual_range/1000 + ascent_duration/30.',
                reg_objective={'val': 0.0, 'units': 'unitless'},
                ascent_duration={'units': 's', 'shape': 1},
                actual_range={'val': self.model.target_range, 'units': 'NM'},
            ),
            promotes_inputs=[
                ('actual_range', Mission.Summary.RANGE),
                ('ascent_duration', Mission.Takeoff.ASCENT_DURATION),
            ],
            promotes_outputs=[('reg_objective', Mission.Objectives.RANGE)],
        )

        # Dictionary for default reference values
        default_ref_values = {
            'mass': -5e4,
            'hybrid_objective': -5e4,
            'fuel_burned': 1e4,
            'fuel': 1e4,
        }

        # Check if an objective type is specified
        if objective_type is not None:
            ref = ref if ref is not None else default_ref_values.get(objective_type, 1)

            final_phase_name = self.model.regular_phases[-1]

            if objective_type == 'mass':
                self.model.add_objective(
                    f'traj.{final_phase_name}.timeseries.{Dynamic.Vehicle.MASS}',
                    index=-1,
                    ref=ref,
                )
            elif objective_type == 'time':
                self.model.add_objective(
                    f'traj.{final_phase_name}.timeseries.time', index=-1, ref=ref
                )

            elif objective_type == 'hybrid_objective':
                self._add_hybrid_objective(self.model.phase_info)
                self.model.add_objective('obj_comp.obj')

            elif objective_type == 'fuel_burned':
                self.model.add_objective(Mission.Summary.FUEL_BURNED, ref=ref)

            elif objective_type == 'fuel':
                self.model.add_objective(Mission.Objectives.FUEL, ref=ref)

            else:
                raise ValueError(
                    f"{objective_type} is not a valid objective. 'objective_type' must "
                    'be one of the following: mass, time, hybrid_objective, '
                    'fuel_burned, or fuel'
                )

        else:  # If no 'objective_type' is specified, we handle based on 'problem_type'
            # If 'ref' is not specified, assign a default value
            ref = ref if ref is not None else 1

            if self.model.problem_type is ProblemType.SIZING:
                self.model.add_objective(Mission.Objectives.FUEL, ref=ref)

            elif self.model.problem_type is ProblemType.ALTERNATE:
                self.model.add_objective(Mission.Objectives.FUEL, ref=ref)

            elif self.model.problem_type is ProblemType.FALLOUT:
                self.model.add_objective(Mission.Objectives.RANGE, ref=ref)

            else:
                raise ValueError(f'{self.model.problem_type} is not a valid problem type.')

    def setup(self, **kwargs):
        """Lightly wrapped setup() method for the problem."""
        # verbosity is not used in this method, but it is understandable that a user
        # might try and include it (only method that doesn't accept it). Capture it
        if 'verbosity' in kwargs:
            kwargs.pop('verbosity')
        # Use OpenMDAO's model options to pass all options through the system hierarchy.
        setup_model_options(self, self.aviary_inputs, self.meta_data)

        # suppress warnings:
        # "input variable '...' promoted using '*' was already promoted using 'aircraft:*'
        # TODO: will need to setup warnings on each AviaryGroup()
        with warnings.catch_warnings():
            self.model.options['aviary_options'] = self.aviary_inputs
            self.model.options['aviary_metadata'] = self.meta_data
            self.model.options['phase_info'] = self.model.phase_info

            warnings.simplefilter('ignore', om.OpenMDAOWarning)
            warnings.simplefilter('ignore', om.PromotionWarning)

            super().setup(**kwargs)

    def set_initial_guesses(self, parent_prob=None, parent_prefix='', verbosity=None):
        """
        Call `set_val` on the trajectory for states and controls to seed the problem with
        reasonable initial guesses. This is especially important for collocation methods.

        This method first identifies all phases in the trajectory then loops over each phase.
        Specific initial guesses are added depending on the phase and mission method. Cruise is
        treated as a special phase for GASP-based missions because it is an AnalyticPhase in
        Dymos. For this phase, we handle the initial guesses first separately and continue to the
        next phase after that. For other phases, we set the initial guesses for states and
        controls according to the information available in the 'initial_guesses' attribute of the
        phase.
        """
        # `self.verbosity` is "true" verbosity for entire run. `verbosity` is verbosity
        # override for just this method
        if verbosity is not None:
            # compatibility with being passed int for verbosity
            verbosity = Verbosity(verbosity)
        else:
            verbosity = self.verbosity  # defaults to BRIEF

        self.model.set_initial_guesses(
            parent_prob=parent_prob,
            parent_prefix=parent_prefix,
            verbosity=verbosity,
        )

    def run_aviary_problem(
        self,
        record_filename='problem_history.db',
        optimization_history_filename=None,
        restart_filename=None,
        suppress_solver_print=True,
        run_driver=True,
        simulate=False,
        make_plots=True,
        verbosity=None,
    ):
        """
        This function actually runs the Aviary problem, which could be a simulation,
        optimization, or a driver execution, depending on the arguments provided.

        Parameters
        ----------
        record_filename : str, optional
            The name of the database file where the solutions are to be recorded. The
            default is "problem_history.db".
        optimization_history_filename : str, None
            The name of the database file where the driver iterations are to be
            recorded. The default is None.
        restart_filename : str, optional
            The name of the file that contains previously computed solutions which are
            to be used as starting points for this run. If it is None (default), no
            restart file will be used.
        suppress_solver_print : bool, optional
            If True (default), all solvers' print statements will be suppressed. Useful
            for deeply nested models with multiple solvers so the print statements don't
            overwhelm the output.
        run_driver : bool, optional
            If True (default), the driver (aka optimizer) will be executed. If False,
            the problem will be run through one pass -- equivalent to OpenMDAO's
            `run_model` behavior.
        simulate : bool, optional
            If True, an explicit Dymos simulation will be performed. The default is
            False.
        make_plots : bool, optional
            If True (default), Dymos html plots will be generated as part of the output.
        """
        # `self.verbosity` is "true" verbosity for entire run. `verbosity` is verbosity
        # override for just this method
        if verbosity is not None:
            # compatibility with being passed int for verbosity
            verbosity = Verbosity(verbosity)
        else:
            verbosity = self.verbosity  # defaults to BRIEF

        if verbosity >= Verbosity.VERBOSE:  # VERBOSE, DEBUG
            self.final_setup()
            with open('input_list.txt', 'w') as outfile:
                self.model.list_inputs(out_stream=outfile)

        # Creates a flag to determine if the user would or would not like a payload/range diagram
        payload_range_bool = False
        if Settings.PAYLOAD_RANGE in self.aviary_inputs:
            payload_range_bool = self.aviary_inputs.get_val(Settings.PAYLOAD_RANGE)

        if suppress_solver_print:
            self.set_solver_print(level=0)

        if optimization_history_filename:
            recorder = om.SqliteRecorder(optimization_history_filename)
            self.driver.add_recorder(recorder)

        # and run mission, and dynamics
        if run_driver:
            failed = dm.run_problem(
                self,
                run_driver=run_driver,
                simulate=simulate,
                make_plots=make_plots,
                solution_record_file=record_filename,
                restart=restart_filename,
            )

            # TODO this is only used in a single test. Either self.problem_ran_successfully
            #      should be removed, or rework this option to be more helpful (store
            # entire "failed" object?) and implement more rigorously in benchmark
            # tests
            if failed.exit_status == 'FAIL':
                self.problem_ran_successfully = False
            else:
                self.problem_ran_successfully = True
            # Manually print out a failure message for low verbosity modes that suppress
            # optimizer printouts, which may include the results message. Assumes success,
            # alerts user on a failure
            if (
                not self.problem_ran_successfully and verbosity <= Verbosity.BRIEF  # QUIET, BRIEF
            ):
                warnings.warn('\nAviary run failed. See the dashboard for more details.\n')
        else:
            # prevent UserWarning that is displayed when an event is triggered
            warnings.filterwarnings('ignore', category=UserWarning)
            # TODO failed doesn't exist for run_model(), no return from method
            failed = self.run_model()
            warnings.filterwarnings('default', category=UserWarning)

        # update n2 diagram after run.
        outdir = Path(self.get_reports_dir(force=True))
        outfile = os.path.join(outdir, 'n2.html')
        om.n2(
            self,
            outfile=outfile,
            show_browser=False,
        )

        if verbosity >= Verbosity.VERBOSE:  # VERBOSE, DEBUG
            with open('output_list.txt', 'w') as outfile:
                self.model.list_outputs(out_stream=outfile)

        self.problem_ran_successfully = not failed

        # Checks of the payload/range toggle in the aviary inputs csv file has been set and that the current problem is a sizing mission.
        if payload_range_bool:
            self.run_payload_range()

    def run_payload_range(self, verbosity=None):
        """
        This function runs Payload/Range analysis for the aircraft model.

        Assuming that the aircraft model has been sized and the mission has been run and has successfully converged,
        This function will adjust the given phase information by assumming firstly that there is a phase named 'cruise'
        and elongates the duration bounds to allow the optimizer to arrive at a local maximum for the max_fuel_plus_payload and ferry ranges.
        """
        # `self.verbosity` is "true" verbosity for entire run. `verbosity` is verbosity
        # override for just this method
        if verbosity is not None:
            # compatibility with being passed int for verbosity
            verbosity = Verbosity(verbosity)
        else:
            verbosity = self.verbosity  # defaults to BRIEF

        # Checks if the sizing mission has run successfully.
        # If the problem is both a sizing problem has run successfully, if not, we do not run the payload/range function.
        if self.problem_ran_successfully and self.model.problem_type is ProblemType.SIZING:
            # Off-design missions do not currently work for GASP masses or missions.
            mass_method = self.aviary_inputs.get_val(Settings.MASS_METHOD)
            equations_of_motion = self.aviary_inputs.get_val(Settings.EQUATIONS_OF_MOTION)
            # Checks to determine that both the mass and mission methods are set to FLOPS and Height Energy.
            if (
                mass_method == LegacyCode.FLOPS
                and equations_of_motion is EquationsOfMotion.HEIGHT_ENERGY
            ):
                # Ensure proper transfer of json files.
                self.save_sizing_to_json(json_filename='payload_range_sizing.json')

                # make a copy of the phase_info to avoid modifying the original.
                phase_info = self.model.phase_info
                phase_info['pre_mission'] = self.model.pre_mission_info
                phase_info['post_mission'] = self.model.post_mission_info
                # This checks if the 'cruise' phase exists, then automatically adjusts duration bounds of the cruise stage
                # to allow the optimizer to arrive at a local maxim for the max_fuel_plus_payload and the ferry ranges.
                if phase_info['cruise']:
                    min_duration = phase_info['cruise']['user_options']['time_duration_bounds'][0][
                        0
                    ]
                    max_duration = phase_info['cruise']['user_options']['time_duration_bounds'][0][
                        1
                    ]
                    cruise_units = phase_info['cruise']['user_options']['time_duration_bounds'][1]

                    # Simply doubling the amount of time the optimizer is allowed to stay in the cruise phase, as well as ensure cruise is optimized
                    phase_info['cruise']['user_options'].update(
                        {'time_duration_bounds': ((min_duration, 2 * max_duration), cruise_units)}
                    )

                # point 1 along the y axis (range=0)
                payload_1 = float(self.get_val(Aircraft.CrewPayload.TOTAL_PAYLOAD_MASS)[0])
                range_1 = 0

                # point 2, sizing mission which is assumed to be the point of max payload + fuel on the payload and range diagram
                payload_2 = payload_1
                range_2 = float(self.get_val(Mission.Summary.RANGE)[0])

                # check if fuel capacity does not exceed sizing mission design gross mass
                gross_mass = float(self.get_val(Mission.Summary.GROSS_MASS)[0])
                operating_mass = float(self.get_val(Aircraft.Design.OPERATING_MASS)[0])
                fuel_capacity = float(self.get_val(Aircraft.Fuel.TOTAL_CAPACITY)[0])
                max_payload = float(self.get_val(Aircraft.CrewPayload.TOTAL_PAYLOAD_MASS)[0])

                # When a mission is run with a target range significantly shorter than the aircraft's design range,
                # the "design" mission may not accurately represent the aircraft's sizing requirements. In this scenario,
                # the aircraft would be sized based on gross mass and operating mass values where adding the full fuel
                # capacity to the operating mass would exceed the originally designed gross mass limit.
                #
                # Under these conditions, we will still generate a payload/range diagram, but the max_fuel_plus_payload
                # and max_payload_plus_fuel missions will be identical since the aircraft cannot utilize its full
                # fuel capacity without exceeding design constraints.

                if operating_mass + fuel_capacity < gross_mass:
                    # point 3, fallout mission with max fuel and payload
                    # The payload allowed is the payload that fits on the aircraft at maximum fuel capacity
                    max_fuel_plus_payload_total_payload = (
                        gross_mass - operating_mass - fuel_capacity
                    )

                    payload_frac = max_fuel_plus_payload_total_payload / max_payload

                    # Calculates Different payload quantities
                    max_fuel_plus_payload_wing_cargo = (
                        int(self.aviary_inputs.get_val(Aircraft.CrewPayload.WING_CARGO, 'lbm'))
                        * payload_frac
                    )
                    max_fuel_plus_payload_misc_cargo = (
                        int(self.aviary_inputs.get_val(Aircraft.CrewPayload.MISC_CARGO, 'lbm'))
                        * payload_frac
                    )
                    max_fuel_plus_payload_num_first = int(
                        (self.aviary_inputs.get_val(Aircraft.CrewPayload.Design.NUM_FIRST_CLASS))
                        * payload_frac
                    )
                    max_fuel_plus_payload_num_bus = int(
                        (self.aviary_inputs.get_val(Aircraft.CrewPayload.Design.NUM_BUSINESS_CLASS))
                        * payload_frac
                    )
                    max_fuel_plus_payload_num_tourist = int(
                        (self.aviary_inputs.get_val(Aircraft.CrewPayload.Design.NUM_TOURIST_CLASS))
                        * payload_frac
                    )

                    prob_fallout_max_fuel_plus_payload = self.fallout_mission(
                        json_filename='payload_range_sizing.json',
                        num_first=max_fuel_plus_payload_num_first,
                        num_business=max_fuel_plus_payload_num_bus,
                        num_tourist=max_fuel_plus_payload_num_tourist,
                        wing_cargo=max_fuel_plus_payload_wing_cargo,
                        misc_cargo=max_fuel_plus_payload_misc_cargo,
                        phase_info=phase_info,
                    )

                    # Pull the payload and range values from the fallout mission
                    payload_3 = float(
                        prob_fallout_max_fuel_plus_payload.get_val(
                            Aircraft.CrewPayload.TOTAL_PAYLOAD_MASS
                        )
                    )

                    range_3 = float(
                        prob_fallout_max_fuel_plus_payload.get_val(Mission.Summary.RANGE)
                    )
<<<<<<< HEAD
=======

                    prob_3_skip = False
>>>>>>> e287b8d6
                else:
                    # If the fuel capacity from the aviary_inputs csv file plus the sized operating mass exceeds the gross mass
                    # the fuel_capacity will be adjusted to equal the difference between the gross mass and the operating mass
                    prob_3_skip = True
                    fuel_capacity = gross_mass - operating_mass

                # Point 4, ferry mission with maximum fuel and 0 payload
                max_fuel_zero_payload_payload = operating_mass + fuel_capacity
                # Aviary does not currently allow for off-design missions of 0 passengers, therefore 1 will be used
                prob_fallout_ferry = self.fallout_mission(
                    json_filename='payload_range_sizing.json',
                    num_first=0,
                    num_business=0,
                    num_tourist=1,
                    num_pax=1,
                    wing_cargo=0,
                    misc_cargo=0,
                    cargo_mass=0,
                    mission_mass=max_fuel_zero_payload_payload,
                    phase_info=phase_info,
                )

                payload_4 = float(
                    prob_fallout_ferry.get_val(Aircraft.CrewPayload.TOTAL_PAYLOAD_MASS)
                )
                range_4 = float(prob_fallout_ferry.get_val(Mission.Summary.RANGE))

                # if problem 3 was skipped, prob_falloout_fuel_plus_payload is redefined so it still exists despite being the same as prob_fallout_ferry
                if prob_3_skip:
                    prob_fallout_max_fuel_plus_payload = prob_fallout_ferry
                    payload_3 = payload_4
                    range_3 = range_4

                # Check if fallout missions ran successfully before writing to csv file
                # If both missions ran successfully, writes the payload/range data to a csv file
                if (
                    prob_fallout_ferry.problem_ran_successfully
                    and prob_fallout_max_fuel_plus_payload.problem_ran_successfully
                ):
                    # TODO Temporary csv writing for payload/range data, should be replaced with a more robust solution
                    csv_filepath = Path(self.get_reports_dir()) / 'payload_range_data.csv'
                    with open(csv_filepath, 'w', newline='') as csvfile:
                        writer = csv.writer(csvfile)

                        # Write header row
                        writer.writerow(['Point', 'Payload (lbs)', 'Range (NM)'])

                        # Write the four points directly
                        writer.writerow(['Max Payload Zero Fuel', payload_1, range_1])
                        writer.writerow(['Max Payload Plus Fuel', payload_2, range_2])
                        writer.writerow(['Max Fuel Plus Payload', payload_3, range_3])
                        writer.writerow(['Ferry Mission', payload_4, range_4])

                    # Prints the payload/range data to the console if verbosity is set to VERBOSE or DEBUG
                    if verbosity >= Verbosity.VERBOSE:
                        payload_points = [
                            'Payload (lbs)',
                            payload_1,
                            payload_2,
                            payload_3,
                            payload_4,
                        ]
                        range_points = ['Range (NM)', range_1, range_2, range_3, range_4]

                        print(range_points)
                        print(payload_points)

                    return (prob_fallout_max_fuel_plus_payload, prob_fallout_ferry)
                else:
                    warnings.warn(
                        'One or both of the fallout missions did not run successfully; payload/range diagram was not generated.'
                    )
            else:
                warnings.warn(
                    'The payload/range analysis is only supported for FLOPS missions with Height Energy equations of motion; the payload/range analysis will not be run.'
                )
        else:
            if self.model.problem_type is ProblemType.SIZING:
                warnings.warn(
                    'The sizing problem has not run successfully; therefore, the payload/range analysis will not be run.'
                )
            else:
                warnings.warn('Payload/range analysis is only available for sizing problem types')

    def alternate_mission(
        self,
        run_mission=True,
        json_filename='sizing_problem.json',
        num_first=None,
        num_business=None,
        num_tourist=None,
        num_pax=None,
        wing_cargo=None,
        misc_cargo=None,
        cargo_mass=None,
        mission_range=None,
        phase_info=None,
        verbosity=None,
    ):
        """
        This function runs an alternate mission based on a sizing mission output.

        Parameters
        ----------
        run_mission : bool
            Flag to determine whether to run the mission before returning the problem
            object.
        json_filename : str
            Name of the file that the sizing mission has been saved to.
        mission_range : float, optional
            Target range for the fallout mission.
        payload_mass : float, optional
            Mass of the payload for the mission.
        phase_info : dict, optional
            Dictionary containing the phases and their required parameters.
        verbosity : Verbosity or int, optional
            Controls the level of printouts for this method. If None, uses the value of
            Settings.VERBOSITY in provided aircraft data.
        """
        # `self.verbosity` is "true" verbosity for entire run. `verbosity` is verbosity
        # override for just this method
        if verbosity is not None:
            # compatibility with being passed int for verbosity
            verbosity = Verbosity(verbosity)
        else:
            verbosity = self.verbosity  # defaults to BRIEF

        # TODO: these self.aviary_inputs methods will need to be updated
        mass_method = self.aviary_inputs.get_val(Settings.MASS_METHOD)
        equations_of_motion = self.aviary_inputs.get_val(Settings.EQUATIONS_OF_MOTION)
        if mass_method == LegacyCode.FLOPS:
            if num_first is None or num_business is None or num_tourist is None:
                if verbosity > Verbosity.BRIEF:  # VERBOSE, DEBUG
                    warnings.warn(
                        'Incomplete PAX numbers for FLOPS fallout - assume same as design'
                    )
                num_first = self.aviary_inputs.get_val(Aircraft.CrewPayload.Design.NUM_FIRST_CLASS)
                num_business = self.aviary_inputs.get_val(
                    Aircraft.CrewPayload.Design.NUM_BUSINESS_CLASS
                )
                num_tourist = self.aviary_inputs.get_val(
                    Aircraft.CrewPayload.Design.NUM_TOURIST_CLASS
                )
            if wing_cargo is None or misc_cargo is None:
                if verbosity > Verbosity.BRIEF:  # VERBOSE, DEBUG
                    warnings.warn(
                        'Incomplete Cargo masses for FLOPS fallout - assume same as design'
                    )
                wing_cargo = self.aviary_inputs.get_val(Aircraft.CrewPayload.WING_CARGO, 'lbm')
                misc_cargo = self.aviary_inputs.get_val(Aircraft.CrewPayload.MISC_CARGO, 'lbm')
            num_pax = cargo_mass = 0
        elif mass_method == LegacyCode.GASP:
            if num_pax is None:
                if verbosity > Verbosity.BRIEF:  # VERBOSE, DEBUG
                    warnings.warn('Unspecified PAX number for GASP fallout - assume same as design')
                num_pax = self.aviary_inputs.get_val(Aircraft.CrewPayload.Design.NUM_PASSENGERS)
            if cargo_mass is None:
                if verbosity > Verbosity.BRIEF:  # VERBOSE, DEBUG
                    warnings.warn('Unspecified Cargo mass for GASP fallout - assume same as design')
                cargo_mass = self.get_val(Aircraft.CrewPayload.CARGO_MASS, 'lbm')
            num_first = num_business = num_tourist = wing_cargo = misc_cargo = 0

        if phase_info is None:
            # model.phase_info only contains mission information
            phase_info = self.model.phase_info
            phase_info['pre_mission'] = self.model.pre_mission_info
            phase_info['post_mission'] = self.model.post_mission_info
        if mission_range is None:
            # mission range is sliced from a column vector numpy array, i.e. it is a len
            # 1 numpy array
            # fixes issue wherein an alternate mission with no inputs "alternate_mission()" attempts to run the range
            # within the CSV file instead of in the phase_info.
            if mass_method == LegacyCode.GASP:
                mission_range = self.get_val(Mission.Design.RANGE)[0]
            elif mass_method == LegacyCode.FLOPS:
                try:
                    mission_range = self.model.post_mission_info['target_range'][0]
                except:
                    mission_range = self.get_val(Mission.Design.RANGE)[0]

        # gross mass is sliced from a column vector numpy array, i.e. it is a len 1 numpy
        # array
        mission_mass = self.get_val(Mission.Design.GROSS_MASS)[0]
        optimizer = self.driver.options['optimizer']

        prob_alternate = _load_off_design(
            json_filename,
            ProblemType.ALTERNATE,
            equations_of_motion,
            mass_method,
            phase_info,
            num_first,
            num_business,
            num_tourist,
            num_pax,
            wing_cargo,
            misc_cargo,
            cargo_mass,
            mission_range,
            mission_mass,
        )

        # TODO: All these methods will need to be updated
        prob_alternate.check_and_preprocess_inputs()
        prob_alternate.add_pre_mission_systems()
        prob_alternate.add_phases()
        prob_alternate.add_post_mission_systems()
        prob_alternate.link_phases()
        prob_alternate.add_driver(optimizer, verbosity=verbosity)
        prob_alternate.options = self.options
        prob_alternate.driver.options = self.driver.options
        prob_alternate.driver.opt_settings = self.driver.opt_settings
        prob_alternate.add_design_variables()
        prob_alternate.add_objective()
        prob_alternate.setup()
        prob_alternate.set_initial_guesses()
        if run_mission:
            prob_alternate.run_aviary_problem()
        return prob_alternate

    def fallout_mission(
        self,
        run_mission=True,
        json_filename='sizing_problem.json',
        num_first=None,
        num_business=None,
        num_tourist=None,
        num_pax=None,
        wing_cargo=None,
        misc_cargo=None,
        cargo_mass=None,
        mission_mass=None,
        phase_info=None,
        verbosity=None,
    ):
        """
        This function runs a fallout mission based on a sizing mission output.

        Parameters
        ----------
        run_mission : bool
            Flag to determine whether to run the mission before returning the problem
            object.
        json_filename : str
            Name of the file that the sizing mission has been saved to.
        mission_mass : float, optional
            Takeoff mass for the fallout mission.
        payload_mass : float, optional
            Mass of the payload for the mission.
        phase_info : dict, optional
            Dictionary containing the phases and their required parameters.
        verbosity : Verbosity or int, optional
            Controls the level of printouts for this method. If None, uses the value of
            Settings.VERBOSITY in provided aircraft data.
        """
        # `self.verbosity` is "true" verbosity for entire run. `verbosity` is verbosity
        # override for just this method
        if verbosity is not None:
            # compatibility with being passed int for verbosity
            verbosity = Verbosity(verbosity)
        else:
            verbosity = self.verbosity  # defaults to BRIEF

        mass_method = self.aviary_inputs.get_val(Settings.MASS_METHOD)
        equations_of_motion = self.aviary_inputs.get_val(Settings.EQUATIONS_OF_MOTION)
        if mass_method == LegacyCode.FLOPS:
            if num_first is None or num_business is None or num_tourist is None:
                if verbosity > Verbosity.BRIEF:  # VERBOSE, DEBUG
                    warnings.warn(
                        'Incomplete PAX numbers for FLOPS fallout - assume same as design'
                    )
                num_first = self.aviary_inputs.get_val(Aircraft.CrewPayload.Design.NUM_FIRST_CLASS)
                num_business = self.aviary_inputs.get_val(
                    Aircraft.CrewPayload.Design.NUM_BUSINESS_CLASS
                )
                num_tourist = self.aviary_inputs.get_val(
                    Aircraft.CrewPayload.Design.NUM_TOURIST_CLASS
                )
            if wing_cargo is None or misc_cargo is None:
                if verbosity > Verbosity.BRIEF:  # VERBOSE, DEBUG
                    warnings.warn(
                        'Incomplete Cargo masses for FLOPS fallout - assume same as design'
                    )
                wing_cargo = self.aviary_inputs.get_val(Aircraft.CrewPayload.WING_CARGO, 'lbm')
                misc_cargo = self.aviary_inputs.get_val(Aircraft.CrewPayload.MISC_CARGO, 'lbm')
            num_pax = cargo_mass = 0
        elif mass_method == LegacyCode.GASP:
            if num_pax is None:
                if verbosity > Verbosity.BRIEF:  # VERBOSE, DEBUG
                    warnings.warn('Unspecified PAX number for GASP fallout - assume same as design')
                num_pax = self.aviary_inputs.get_val(Aircraft.CrewPayload.Design.NUM_PASSENGERS)
            if cargo_mass is None:
                if verbosity > Verbosity.BRIEF:  # VERBOSE, DEBUG
                    warnings.warn('Unspecified Cargo mass for GASP fallout - assume same as design')
                cargo_mass = self.get_val(Aircraft.CrewPayload.CARGO_MASS, 'lbm')
            num_first = num_business = num_tourist = wing_cargo = misc_cargo = 0

        if phase_info is None:
            # Somewhere between the sizing and off-design self.pre_mission_info gets deleted
            phase_info = self.model.phase_info
            phase_info['pre_mission'] = self.model.pre_mission_info
            phase_info['post_mission'] = self.model.post_mission_info
        if mission_mass is None:
            # mission mass is sliced from a column vector numpy array, i.e. it is a len 1
            # numpy array
            mission_mass = self.get_val(Mission.Design.GROSS_MASS)[0]

        optimizer = self.driver.options['optimizer']

        prob_fallout = _load_off_design(
            json_filename,
            ProblemType.FALLOUT,
            equations_of_motion,
            mass_method,
            phase_info,
            num_first,
            num_business,
            num_tourist,
            num_pax,
            wing_cargo,
            misc_cargo,
            cargo_mass,
            None,
            mission_mass,
            verbosity=verbosity,
        )

        prob_fallout.check_and_preprocess_inputs()
        prob_fallout.add_pre_mission_systems()
        prob_fallout.add_phases()
        prob_fallout.add_post_mission_systems()
        prob_fallout.link_phases()
        prob_fallout.add_driver(optimizer, verbosity=verbosity)
        prob_fallout.options = self.options
        prob_fallout.driver.options = self.driver.options
        prob_fallout.driver.opt_settings = self.driver.opt_settings
        prob_fallout.add_design_variables()
        prob_fallout.add_objective()
        prob_fallout.setup()
        prob_fallout.set_initial_guesses()
        if run_mission:
            prob_fallout.run_aviary_problem()
        return prob_fallout

    def save_sizing_to_json(self, json_filename='sizing_problem.json'):
        """
        This function saves an aviary problem object into a json file.

        Parameters
        ----------
        aviary_problem : AviaryProblem
            Aviary problem object optimized for the aircraft design/sizing mission.
            Assumed to contain aviary_inputs and Mission.Summary.GROSS_MASS
        json_filename : string
            User specified name and relative path of json file to save the data into.
        """
        aviary_input_list = []
        with open(json_filename, 'w') as jsonfile:
            # Loop through aviary input datastructure and create a list
            for data in self.aviary_inputs:
                (name, (value, units)) = data
                type_value = type(value)

                # Get the gross mass value from the sizing problem and add it to input
                # list
                if name == Mission.Summary.GROSS_MASS or name == Mission.Design.GROSS_MASS:
                    Mission_Summary_GROSS_MASS_val = self.get_val(
                        Mission.Summary.GROSS_MASS, units=units
                    )
                    Mission_Summary_GROSS_MASS_val_list = Mission_Summary_GROSS_MASS_val.tolist()
                    value = Mission_Summary_GROSS_MASS_val_list[0]

                else:
                    # there are different data types we need to handle for conversion to
                    # json format
                    # int, bool, float doesn't need anything special

                    # Convert numpy arrays to lists
                    if type_value == np.ndarray:
                        value = value.tolist()
                        type_value = list

                    # Lists are fine except if they contain enums or Paths
                    if type_value == list:
                        if isinstance(value[0], Enum):
                            for i in range(len(value)):
                                value[i] = value[i].name
                        elif isinstance(value[0], Path):
                            for i in range(len(value)):
                                value[i] = str(value[i])

                    # Enums and Paths need converting to a string
                    if isinstance(value, Enum):
                        value = value.name
                    elif isinstance(value, Path):
                        value = str(value)

                # Append the data to the list
                aviary_input_list.append([name, value, units, str(type_value)])

            # Write the list to a json file
            json.dump(
                aviary_input_list,
                jsonfile,
                sort_keys=True,
                indent=4,
                ensure_ascii=False,
            )

            jsonfile.close()

    def _add_hybrid_objective(self, phase_info):
        phases = list(phase_info.keys())
        takeoff_mass = self.aviary_inputs.get_val(Mission.Design.GROSS_MASS, units='lbm')

        obj_comp = om.ExecComp(
            f'obj = -final_mass / {takeoff_mass} + final_time / 5.',
            final_mass={'units': 'lbm'},
            final_time={'units': 'h'},
        )
        self.model.add_subsystem('obj_comp', obj_comp)

        final_phase_name = phases[-1]
        self.model.connect(
            f'traj.{final_phase_name}.timeseries.mass',
            'obj_comp.final_mass',
            src_indices=[-1],
        )
        self.model.connect(
            f'traj.{final_phase_name}.timeseries.time',
            'obj_comp.final_time',
            src_indices=[-1],
        )

    def _save_to_csv_file(self, filename):
        with open(filename, 'w', newline='') as csvfile:
            fieldnames = ['name', 'value', 'units']
            writer = csv.DictWriter(csvfile, fieldnames=fieldnames)

            for name, value_units in sorted(self.aviary_inputs):
                value, units = value_units
                writer.writerow({'name': name, 'value': value, 'units': units})


def _read_sizing_json(aviary_problem, json_filename):
    """
    This function reads in an aviary problem object from a json file.

    Parameters
    ----------
    aviary_problem: OpenMDAO Aviary Problem
        Aviary problem object optimized for the aircraft design/sizing mission.
        Assumed to contain aviary_inputs and Mission.Summary.GROSS_MASS
    json_filename:   string
        User specified name and relative path of json file to save the data into

    Returns
    -------
    Aviary Problem object with updated input values from json file

    """
    # load saved input list from json file
    with open(json_filename) as json_data_file:
        loaded_aviary_input_list = json.load(json_data_file)
        json_data_file.close()

    # Loop over input list and assign aviary problem input values
    counter = 0  # list index tracker
    for inputs in loaded_aviary_input_list:
        [var_name, var_values, var_units, var_type] = inputs

        # Initialize some flags to identify enums
        is_enum = False

        if var_type == "<class 'list'>":
            # check if the list contains enums
            for i in range(len(var_values)):
                if isinstance(var_values[i], str):
                    if var_values[i].find('<') != -1:
                        # Found a list of enums: set the flag
                        is_enum = True

                        # Manipulate the string to find the value
                        tmp_var_values = var_values[i].split(':')[-1]
                        var_values[i] = (
                            tmp_var_values.replace('>', '')
                            .replace('<', '')
                            .replace(']', '')
                            .replace("'", '')
                            .replace(' ', '')
                        )

            if is_enum:
                var_values = convert_strings_to_data(var_values)

        elif var_type.find('<enum') != -1:
            # Identify enums and manipulate the string to find the value
            tmp_var_values = var_values.split(':')[-1]
            var_values = (
                tmp_var_values.replace('>', '')
                .replace('<', '')
                .replace(']', '')
                .replace("'", '')
                .replace(' ', '')
            )
            var_values = convert_strings_to_data([var_values])

        # Check if the variable is in meta data
        if var_name in BaseMetaData.keys():
            try:
                aviary_problem.aviary_inputs.set_val(
                    var_name, var_values, units=var_units, meta_data=BaseMetaData
                )

            except BaseException:
                # Print helpful warning
                # TODO "FAILURE" implies something more serious, should this be a raised
                # exception?
                warnings.warn(
                    f'FAILURE: list_num = {counter}, Input String = {inputs}, Attempted '
                    f'to set_value({var_name}, {var_values}, {var_units})',
                )
        else:
            # Not in the MetaData
            warnings.warn(
                f'Name not found in MetaData: list_num = {counter}, Input String = '
                f'{inputs}, Attempted set_value({var_name}, {var_values}, {var_units})'
            )

        counter = counter + 1  # increment index tracker
    return aviary_problem


def _load_off_design(
    json_filename,
    problem_type,
    equations_of_motion,
    mass_method,
    phase_info,
    num_first,
    num_business,
    num_tourist,
    num_pax,
    wing_cargo,
    misc_cargo,
    cargo_mass,
    mission_range=None,
    mission_gross_mass=None,
    verbosity=Verbosity.BRIEF,
):
    """
    This function loads a sized aircraft, and sets up an aviary problem
    for a specified off design mission.

    Parameters
    ----------
    json_filename : str
        User specified name and relative path of json file containing the sized aircraft data
    problem_type : ProblemType
        Alternate or Fallout. Alternate requires mission_range input and fallout
        requires mission_fuel input
    equations_of_motion : EquationsOfMotion
        Which equations of motion will be used for the off-design mission
    MassMethod : LegacyCode
        Which legacy code mass method will be used (GASP or FLOPS)
    phase_info : dict
        phase_info dictionary for off-design mission
    num_first : int
        Number of first class passengers on off-design mission (FLOPS only)
    num_business : int
        Number of business class passengers on off-design mission (FLOPS only)
    num_tourist : int
        Number of economy class passengers on off-design mission (FLOPS only)
    num_pax : int
        Total number of passengers on off-design mission (GASP only)
    wing_cargo: float
        Wing-stored cargo mass on off-design mission, in lbm (FLOPS only)
    misc_cargo : float
        Miscellaneous cargo mass on off-design mission, in lbm (FLOPS only)
    cargo_mass : float
        Total cargo mass on off-design mission, in lbm (GASP only)
    mission_range : float
        Total range of off-design mission, in NM
    mission_gross_mass : float
        Aircraft takeoff gross mass for off-design mission, in lbm
    verbosity : Verbosity or list, optional
        Controls the level of printouts for this method.

    Returns
    -------
    Aviary Problem object with completed load_inputs() for specified off design mission
    """
    # Initialize a new aviary problem and aviary_input data structure
    prob = AviaryProblem()
    prob.aviary_inputs = AviaryValues()

    prob = _read_sizing_json(prob, json_filename)

    # Update problem type
    prob.problem_type = problem_type
    prob.aviary_inputs.set_val('settings:problem_type', problem_type)
    prob.aviary_inputs.set_val('settings:equations_of_motion', equations_of_motion)

    # Setup Payload
    if mass_method == LegacyCode.FLOPS:
        prob.aviary_inputs.set_val(
            Aircraft.CrewPayload.NUM_FIRST_CLASS, num_first, units='unitless'
        )
        prob.aviary_inputs.set_val(
            Aircraft.CrewPayload.NUM_BUSINESS_CLASS, num_business, units='unitless'
        )
        prob.aviary_inputs.set_val(
            Aircraft.CrewPayload.NUM_TOURIST_CLASS, num_tourist, units='unitless'
        )
        num_pax = num_first + num_business + num_tourist
        prob.aviary_inputs.set_val(Aircraft.CrewPayload.MISC_CARGO, misc_cargo, 'lbm')
        prob.aviary_inputs.set_val(Aircraft.CrewPayload.WING_CARGO, wing_cargo, 'lbm')
        cargo_mass = misc_cargo + wing_cargo

    prob.aviary_inputs.set_val(Aircraft.CrewPayload.NUM_PASSENGERS, num_pax, units='unitless')
    prob.aviary_inputs.set_val(Aircraft.CrewPayload.CARGO_MASS, cargo_mass, 'lbm')

    if problem_type == ProblemType.ALTERNATE:
        # Set mission range, aviary will calculate required fuel
        if mission_range is None:
            if verbosity > Verbosity.BRIEF:  # VERBOSE, DEBUG
                # TODO text says this is an "ERROR" but methods continues to run, this
                #      might be confusion
                warnings.warn(
                    'ERROR in _load_off_design - Alternate problem type requested with '
                    'no specified Range'
                )
        else:
            """prob.aviary_inputs.set_val(Mission.Design.RANGE, mission_range, units='NM')"""
            prob.aviary_inputs.set_val(Mission.Summary.RANGE, mission_range, units='NM')
            phase_info['post_mission']['target_range'] = (mission_range, 'nmi')

    elif problem_type == ProblemType.FALLOUT:
        # Set mission fuel and calculate gross weight, aviary will calculate range
        if mission_gross_mass is None:
            if verbosity > Verbosity.BRIEF:  # VERBOSE, DEBUG
                warnings.warn(
                    'Error in _load_off_design - Fallout problem type requested with no '
                    'specified Gross Mass'
                )
        else:
            prob.aviary_inputs.set_val(Mission.Summary.GROSS_MASS, mission_gross_mass, units='lbm')

    # Load inputs
    prob.load_inputs(prob.aviary_inputs, phase_info)
    return prob<|MERGE_RESOLUTION|>--- conflicted
+++ resolved
@@ -866,11 +866,8 @@
                     range_3 = float(
                         prob_fallout_max_fuel_plus_payload.get_val(Mission.Summary.RANGE)
                     )
-<<<<<<< HEAD
-=======
 
                     prob_3_skip = False
->>>>>>> e287b8d6
                 else:
                     # If the fuel capacity from the aviary_inputs csv file plus the sized operating mass exceeds the gross mass
                     # the fuel_capacity will be adjusted to equal the difference between the gross mass and the operating mass
