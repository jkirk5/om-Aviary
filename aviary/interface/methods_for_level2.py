import csv
import warnings
import inspect
from pathlib import Path
from datetime import datetime
import importlib.util
import sys
import json
import enum
import os

import numpy as np

import dymos as dm
from dymos.utils.misc import _unspecified

import openmdao.api as om
from openmdao.utils.reports_system import _default_reports

from aviary.interface.default_phase_info.two_dof_fiti import add_default_sgm_args
from aviary.interface.utils.check_phase_info import check_phase_info
from aviary.mission.gasp_based.phases.time_integration_traj import FlexibleTraj

from aviary.mission.gasp_based.ode.v_rotate_comp import VRotateComp
from aviary.mission.height_energy_problem_configurator import HeightEnergyProblemConfigurator
from aviary.mission.two_dof_problem_configurator import TwoDOFProblemConfigurator
from aviary.mission.solved_two_dof_problem_configurator import SolvedTwoDOFProblemConfigurator

from aviary.subsystems.aerodynamics.aerodynamics_builder import CoreAerodynamicsBuilder
from aviary.subsystems.geometry.geometry_builder import CoreGeometryBuilder
from aviary.subsystems.mass.mass_builder import CoreMassBuilder
from aviary.subsystems.premission import CorePreMission
from aviary.subsystems.propulsion.propulsion_builder import CorePropulsionBuilder

from aviary.utils.aviary_values import AviaryValues
from aviary.utils.functions import wrapped_convert_units
from aviary.utils.functions import convert_strings_to_data, set_value
from aviary.utils.merge_variable_metadata import merge_meta_data
from aviary.utils.preprocessors import preprocess_options
from aviary.utils.process_input_decks import create_vehicle, update_GASP_options

from aviary.variable_info.enums import AnalysisScheme, ProblemType, EquationsOfMotion, LegacyCode, Verbosity
from aviary.variable_info.functions import setup_trajectory_params, setup_model_options
from aviary.variable_info.variables import Aircraft, Mission, Dynamic, Settings
from aviary.variable_info.variable_meta_data import _MetaData as BaseMetaData

from aviary.core.PostMissionGroup import PostMissionGroup
from aviary.core.PreMissionGroup import PreMissionGroup
from aviary.core.AviaryGroup import AviaryGroup

FLOPS = LegacyCode.FLOPS
GASP = LegacyCode.GASP

TWO_DEGREES_OF_FREEDOM = EquationsOfMotion.TWO_DEGREES_OF_FREEDOM
HEIGHT_ENERGY = EquationsOfMotion.HEIGHT_ENERGY
SOLVED_2DOF = EquationsOfMotion.SOLVED_2DOF
CUSTOM = EquationsOfMotion.CUSTOM


class AviaryProblem(om.Problem):
    """
    Main class for instantiating, formulating, and solving Aviary problems.

    On a basic level, this problem object is all the conventional user needs
    to interact with. Looking at the three "levels" of use cases, from simplest
    to most complicated, we have:

    Level 1: users interact with Aviary through input files (.csv or .yaml, TBD)
    Level 2: users interact with Aviary through a Python interface
    Level 3: users can modify Aviary's workings through Python and OpenMDAO

    This Problem object is simply a specialized OpenMDAO Problem that has
    additional methods to help users create and solve Aviary problems.
    """

    def __init__(
        self, analysis_scheme=AnalysisScheme.COLLOCATION, verbosity=None, **kwargs
    ):
        # Modify OpenMDAO's default_reports for this session.
        new_reports = ['subsystems', 'mission', 'timeseries_csv', 'run_status']
        for report in new_reports:
            if report not in _default_reports:
                _default_reports.append(report)

        super().__init__(**kwargs)

        self.timestamp = datetime.now()
        self.verbosity = verbosity

        self.model = AviaryGroup()
        self.pre_mission = PreMissionGroup()
        self.post_mission = PostMissionGroup()

        self.aviary_inputs = None

        self.traj = None

        self.analysis_scheme = analysis_scheme

        self.regular_phases = []
        self.reserve_phases = []
        self.builder = None

    def load_inputs(
        self,
        aircraft_data,
        phase_info=None,
        engine_builders=None,
            problem_configurator=None,
        meta_data=BaseMetaData,
        verbosity=None,
    ):
        """
        This method loads the aviary_values inputs and options that the
        user specifies. They could specify files to load and values to
        replace here as well.
        Phase info is also loaded if provided by the user. If phase_info is None,
        the appropriate default phase_info based on mission analysis method is used.

        This method is not strictly necessary; a user could also supply
        an AviaryValues object and/or phase_info dict of their own.
        """
        # We haven't read the input data yet, we don't know what desired run verbosity is
        # `self.verbosity` is "true" verbosity for entire run. `verbosity` is verbosity
        # override for just this method
        if verbosity is not None:
            # compatibility with being passed int for verbosity
            verbosity = Verbosity(verbosity)
        else:
            verbosity = self.verbosity  # usually None

        ## LOAD INPUT FILE ###
        # Create AviaryValues object from file (or process existing AviaryValues object
        # with default values from metadata) and generate initial guesses
        aviary_inputs, self.initialization_guesses = create_vehicle(
            aircraft_data, meta_data=meta_data, verbosity=verbosity
        )

        # update verbosity now that we have read the input data
        self.verbosity = aviary_inputs.get_val(Settings.VERBOSITY)
        # if user did not ask for verbosity override for this method, use value from data
        if verbosity is None:
            verbosity = aviary_inputs.get_val(Settings.VERBOSITY)

        # Now that the input file has been read, we have the desired verbosity for this
        # run stored in aviary_inputs. Save this to self.
        self.aviary_inputs = aviary_inputs

        # pull which methods will be used for subsystems and mission
        self.mission_method = mission_method = aviary_inputs.get_val(
            Settings.EQUATIONS_OF_MOTION
        )
        self.mass_method = mass_method = aviary_inputs.get_val(Settings.MASS_METHOD)

        # Create engine_builder
        self.engine_builders = engine_builders

        # Determine which problem configurator to use based on mission_method
        if mission_method is HEIGHT_ENERGY:
            self.builder = HeightEnergyProblemConfigurator()
        elif mission_method is TWO_DEGREES_OF_FREEDOM:
            self.builder = TwoDOFProblemConfigurator()
        elif mission_method is SOLVED_2DOF:
            self.builder = SolvedTwoDOFProblemConfigurator()
        elif mission_method is CUSTOM:
            if problem_configurator:
                self.builder = problem_configurator()
                # TODO: make draft / example custom builder
            else:
                raise ValueError(
                    f'When using "settings:equations_of_motion,custom", a problem_configurator must be specified in load_inputs().')
        else:
            raise ValueError(
                f'settings:equations_of_motion must be one of: height_energy, 2DOF, solved_2DOF, or custom')

        # TODO this should be a preprocessor step if it is required here
        if mass_method is GASP:
            aviary_inputs = update_GASP_options(aviary_inputs)

        ## LOAD PHASE_INFO ###
        if phase_info is None:
            # check if the user generated a phase_info from gui
            # Load the phase info dynamically from the current working directory
            phase_info_module_path = Path.cwd() / 'outputted_phase_info.py'

            if phase_info_module_path.exists():

                spec = importlib.util.spec_from_file_location(
                    'outputted_phase_info', phase_info_module_path
                )
                outputted_phase_info = importlib.util.module_from_spec(spec)
                sys.modules['outputted_phase_info'] = outputted_phase_info
                spec.loader.exec_module(outputted_phase_info)

                # Access the phase_info variable from the loaded module
                phase_info = outputted_phase_info.phase_info

                # if verbosity level is BRIEF or higher, print that we're using the
                # outputted phase info
                if verbosity >= Verbosity.BRIEF:
                    print('Using outputted phase_info from current working directory')
            else:

                phase_info = self.builder.get_default_phase_info(self)

                if verbosity is not None and verbosity >= Verbosity.BRIEF:
                    print('Loaded default phase_info for '
                          f'{self.mission_method.value.lower()} equations of motion')

        # create a new dictionary that only contains the phases from phase_info
        self.phase_info = {}

        for phase_name in phase_info:
            if 'external_subsystems' not in phase_info[phase_name]:
                phase_info[phase_name]['external_subsystems'] = []

            if phase_name not in ['pre_mission', 'post_mission']:
                self.phase_info[phase_name] = phase_info[phase_name]

        # pre_mission and post_mission are stored in their own dictionaries.
        if 'pre_mission' in phase_info:
            self.pre_mission_info = phase_info['pre_mission']
        else:
            self.pre_mission_info = None

        if 'post_mission' in phase_info:
            self.post_mission_info = phase_info['post_mission']
        else:
            self.post_mission_info = None

        self.problem_type = aviary_inputs.get_val(Settings.PROBLEM_TYPE)

        self.builder.initial_guesses(self)
        # This function sets all the following defaults if they were not already set
        # self.engine_builders, self.pre_mission_info, self_post_mission_info
        # self.require_range_residual, self.target_range
        # other specific self.*** are defined in here as well that are specific to
        # each builder

        return self.aviary_inputs

    def check_and_preprocess_inputs(self, verbosity=None):
        """
        This method checks the user-supplied input values for any potential problems
        and preprocesses the inputs to prepare them for use in the Aviary problem.
        """
        # `self.verbosity` is "true" verbosity for entire run. `verbosity` is verbosity
        # override for just this method
        if verbosity is not None:
            # compatibility with being passed int for verbosity
            verbosity = Verbosity(verbosity)
        else:
            verbosity = self.verbosity  # defaults to BRIEF

        aviary_inputs = self.aviary_inputs
        # Target_distance verification for all phases
        # Checks to make sure target_distance is positive,
        for idx, phase_name in enumerate(self.phase_info):
            if 'user_options' in self.phase_info[phase_name]:
                if 'target_distance' in self.phase_info[phase_name]["user_options"]:
                    target_distance = self.phase_info[phase_name]["user_options"][
                        "target_distance"
                    ]
                    if target_distance[0] <= 0:
                        raise ValueError(
                            f"Invalid target_distance in [{phase_name}].[user_options]. "
                            f"Current (value: {target_distance[0]}), "
                            f"(units: {target_distance[1]}) <= 0"
                        )

        # Checks to make sure target_duration is positive,
        # Sets duration_bounds, initial_guesses, and fixed_duration
        for idx, phase_name in enumerate(self.phase_info):
            if 'user_options' in self.phase_info[phase_name]:
                analytic = False
                if (self.analysis_scheme is AnalysisScheme.COLLOCATION) and (
                    self.mission_method is EquationsOfMotion.TWO_DEGREES_OF_FREEDOM
                ):
                    try:
                        # if the user provided an option, use it
                        analytic = self.phase_info[phase_name]["user_options"][
                            'analytic'
                        ]
                    except KeyError:
                        # if it isn't specified, only the default 2DOF cruise for
                        # collocation is analytic
                        if 'cruise' in phase_name:
                            analytic = self.phase_info[phase_name]["user_options"][
                                'analytic'
                            ] = True
                        else:
                            analytic = self.phase_info[phase_name]["user_options"][
                                'analytic'
                            ] = False

                if 'target_duration' in self.phase_info[phase_name]["user_options"]:
                    target_duration = self.phase_info[phase_name]["user_options"][
                        "target_duration"
                    ]
                    if target_duration[0] <= 0:
                        raise ValueError(
                            f'Invalid target_duration in phase_info[{phase_name}]'
                            f'[user_options]. Current (value: {target_duration[0]}), '
                            f'(units: {target_duration[1]}) <= 0")'
                        )

                    # Only applies to non-analytic phases (all HE and most 2DOF)
                    if not analytic:
                        # Set duration_bounds and initial_guesses for time:
                        self.phase_info[phase_name]["user_options"].update(
                            {
                                "duration_bounds": (
                                    (target_duration[0], target_duration[0]),
                                    target_duration[1],
                                )
                            }
                        )
                        self.phase_info[phase_name].update(
                            {
                                "initial_guesses": {
                                    "time": (
                                        (target_duration[0], target_duration[0]),
                                        target_duration[1],
                                    )
                                }
                            }
                        )
                        # Set Fixed_duration to true:
                        self.phase_info[phase_name]["user_options"].update(
                            {"fix_duration": True}
                        )

        if self.analysis_scheme is AnalysisScheme.COLLOCATION:
            check_phase_info(self.phase_info, self.mission_method)

        for phase_name in self.phase_info:
            for external_subsystem in self.phase_info[phase_name][
                'external_subsystems'
            ]:
                aviary_inputs = external_subsystem.preprocess_inputs(aviary_inputs)

        # PREPROCESSORS #
        # Fill in anything missing in the options with computed defaults.
        preprocess_options(
            aviary_inputs, engine_models=self.engine_builders, verbosity=verbosity
        )

        ## Set Up Core Subsystems ##
        everything_else_origin = self.builder.get_code_origin(self)

        prop = CorePropulsionBuilder(
            'core_propulsion', engine_models=self.engine_builders
        )
        mass = CoreMassBuilder('core_mass', code_origin=self.mass_method)
        aero = CoreAerodynamicsBuilder(
            'core_aerodynamics', code_origin=everything_else_origin
        )

        # TODO These values are currently hardcoded, in future should come from user
        both_geom = False
        code_origin_to_prioritize = None

        # which geometry methods should be used, or both?
        geom_code_origin = None
        if (everything_else_origin is FLOPS) and (self.mass_method is FLOPS):
            geom_code_origin = FLOPS
        elif (everything_else_origin is GASP) and (self.mass_method is GASP):
            geom_code_origin = GASP
        else:
            both_geom = True

        # which geometry method gets prioritized in case of conflicting outputs
        if not code_origin_to_prioritize:
            if everything_else_origin is GASP:
                code_origin_to_prioritize = GASP
            elif everything_else_origin is FLOPS:
                code_origin_to_prioritize = FLOPS

        geom = CoreGeometryBuilder(
            'core_geometry',
            code_origin=geom_code_origin,
            use_both_geometries=both_geom,
            code_origin_to_prioritize=code_origin_to_prioritize,
        )

        subsystems = self.core_subsystems = {
            'propulsion': prop,
            'geometry': geom,
            'mass': mass,
            'aerodynamics': aero,
        }

        # TODO optionally accept which subsystems to load from phase_info
        default_mission_subsystems = [
            subsystems['aerodynamics'],
            subsystems['propulsion'],
        ]
        self.ode_args = {
            'aviary_options': aviary_inputs,
            'core_subsystems': default_mission_subsystems,
        }

        self._update_metadata_from_subsystems()
        self._check_reserve_phase_separation()

    def _update_metadata_from_subsystems(self):
        """
        Merge metadata from user-defined subsystems into problem metadata.
        """
        self.meta_data = BaseMetaData.copy()

        # loop through phase_info and external subsystems
        for phase_name in self.phase_info:

            external_subsystems = self._get_all_subsystems(
                self.phase_info[phase_name]['external_subsystems'])

            for subsystem in external_subsystems:
                meta_data = subsystem.meta_data.copy()
                self.meta_data = merge_meta_data([self.meta_data, meta_data])

    def _check_reserve_phase_separation(self):
        """
        This method checks for reserve=True & False
        Returns an error if a non-reserve phase is specified after a reserve phase.
        return two dictionaries of phases: regular_phases and reserve_phases
        For shooting trajectories, this will also check if a phase is part of the descent
        """

        # Check to ensure no non-reserve phases are specified after reserve phases
        start_reserve = False
        raise_error = False
        for idx, phase_name in enumerate(self.phase_info):
            if 'user_options' in self.phase_info[phase_name]:
                if 'reserve' in self.phase_info[phase_name]["user_options"]:
                    if self.phase_info[phase_name]["user_options"]["reserve"] is False:
                        # This is a regular phase
                        self.regular_phases.append(phase_name)
                        if start_reserve is True:
                            raise_error = True
                    else:
                        # This is a reserve phase
                        self.reserve_phases.append(phase_name)
                        start_reserve = True
                else:
                    # This is a regular phase by default
                    self.regular_phases.append(phase_name)
                    if start_reserve is True:
                        raise_error = True

        if raise_error is True:
            raise ValueError(
                f'In phase_info, reserve=False cannot be specified after a phase where reserve=True. '
                f'All reserve phases must happen after non-reserve phases. '
                f'Regular Phases : {self.regular_phases} | '
                f'Reserve Phases : {self.reserve_phases} ')

        if self.analysis_scheme is AnalysisScheme.SHOOTING:
            self.descent_phases = {}
            for name, info in self.phase_info.items():
                descent = info.get('descent_phase', False)
                if descent:
                    self.descent_phases[name] = info

    def add_pre_mission_systems(self, verbosity=None):
        """
        Add pre-mission systems to the Aviary problem. These systems are executed before the mission.

        Depending on the mission model specified (`FLOPS` or `GASP`), this method adds various subsystems
        to the aircraft model. For the `FLOPS` mission model, a takeoff phase is added using the Takeoff class
        with the number of engines and airport altitude specified. For the `GASP` mission model, three subsystems
        are added: a TaxiSegment subsystem, an ExecComp to calculate the time to initiate gear and flaps,
        and an ExecComp to calculate the speed at which to initiate rotation. All subsystems are promoted with
        aircraft and mission inputs and outputs as appropriate.

        A user can override this method with their own pre-mission systems as desired.
        """
        # `self.verbosity` is "true" verbosity for entire run. `verbosity` is verbosity
        # override for just this method
        if verbosity is not None:
            # compatibility with being passed int for verbosity
            verbosity = Verbosity(verbosity)
        else:
            verbosity = self.verbosity  # defaults to BRIEF

        pre_mission = self.pre_mission
        self.model.add_subsystem(
            'pre_mission',
            pre_mission,
            promotes_inputs=['aircraft:*', 'mission:*'],
            promotes_outputs=['aircraft:*', 'mission:*'],
        )

        if 'linear_solver' in self.pre_mission_info:
            pre_mission.linear_solver = self.pre_mission_info['linear_solver']

        if 'nonlinear_solver' in self.pre_mission_info:
            pre_mission.nonlinear_solver = self.pre_mission_info['nonlinear_solver']

        self._add_premission_external_subsystems()

        subsystems = self.core_subsystems

        # Propulsion isn't included in core pre-mission group to avoid override step in
        # configure() - instead add it now
        pre_mission.add_subsystem(
            'core_propulsion',
            subsystems['propulsion'].build_pre_mission(self.aviary_inputs),
        )

        default_subsystems = [
            subsystems['geometry'],
            subsystems['aerodynamics'],
            subsystems['mass'],
        ]

        pre_mission.add_subsystem(
            'core_subsystems',
            CorePreMission(
                aviary_options=self.aviary_inputs,
                subsystems=default_subsystems,
                process_overrides=False,
            ),
            promotes_inputs=['*'],
            promotes_outputs=['*'],
        )

        if self.pre_mission_info['include_takeoff']:
            self.builder.add_takeoff_systems(self)

    def _add_premission_external_subsystems(self):
        """
        This private method adds each external subsystem to the pre-mission subsystem and
        a mass component that captures external subsystem masses for use in mass buildups.

        Firstly, the method iterates through all external subsystems in the pre-mission
        information. For each subsystem, it builds the pre-mission instance of the
        subsystem.

        Secondly, the method collects the mass names of the added subsystems. This
        expression is then used to define an ExecComp (a component that evaluates a
        simple equation given input values).

        The method promotes the input and output of this ExecComp to the top level of the
        pre-mission object, allowing this calculated subsystem mass to be accessed
        directly from the pre-mission object.
        """

        mass_names = []
        # Loop through all the phases in this subsystem.
        for external_subsystem in self.pre_mission_info['external_subsystems']:
            # Get all the subsystem builders for this phase.
            subsystem_premission = external_subsystem.build_pre_mission(
                self.aviary_inputs
            )

            if subsystem_premission is not None:
                self.pre_mission.add_subsystem(
                    external_subsystem.name, subsystem_premission
                )

                mass_names.extend(external_subsystem.get_mass_names())

        if mass_names:
            formatted_names = []
            for name in mass_names:
                formatted_name = name.replace(':', '_')
                formatted_names.append(formatted_name)

            # Define the expression for computing the sum of masses
            expr = 'subsystem_mass = ' + ' + '.join(formatted_names)

            promotes_inputs_list = [
                (formatted_name, original_name)
                for formatted_name, original_name in zip(formatted_names, mass_names)
            ]

            # Create the ExecComp
            self.pre_mission.add_subsystem(
                'external_comp_sum',
                om.ExecComp(expr, units='kg'),
                promotes_inputs=promotes_inputs_list,
                promotes_outputs=[
                    ('subsystem_mass', Aircraft.Design.EXTERNAL_SUBSYSTEMS_MASS)
                ],
            )

    def _get_phase(self, phase_name, phase_idx):
        base_phase_options = self.phase_info[phase_name]

        # We need to exclude some things from the phase_options that we pass down
        # to the phases. Instead of "popping" keys, we just create new outer
        # dictionaries.

        phase_options = {}
        for key, val in base_phase_options.items():
            phase_options[key] = val

        phase_options['user_options'] = {}
        for key, val in base_phase_options['user_options'].items():
            phase_options['user_options'][key] = val

        # TODO optionally accept which subsystems to load from phase_info
        subsystems = self.core_subsystems
        default_mission_subsystems = [
            subsystems['aerodynamics'],
            subsystems['propulsion'],
        ]

        phase_builder = self.builder.get_phase_builder(self, phase_name, phase_options)

        phase_object = phase_builder.from_phase_info(
            phase_name,
            phase_options,
            default_mission_subsystems,
            meta_data=self.meta_data,
        )

        phase = phase_object.build_phase(aviary_options=self.aviary_inputs)

        self.phase_objects.append(phase_object)

        # TODO: add logic to filter which phases get which controls.
        # right now all phases get all controls added from every subsystem.
        # for example, we might only want ELECTRIC_SHAFT_POWER applied during the
        # climb phase.
        all_subsystems = self._get_all_subsystems(phase_options['external_subsystems'])

        # loop through all_subsystems and call `get_controls` on each subsystem
        for subsystem in all_subsystems:
            # add the controls from the subsystems to each phase
            arg_spec = inspect.getfullargspec(subsystem.get_controls)
            if 'phase_name' in arg_spec.args:
                control_dicts = subsystem.get_controls(phase_name=phase_name)
            else:
                control_dicts = subsystem.get_controls(phase_name=phase_name)
            for control_name, control_dict in control_dicts.items():
                phase.add_control(control_name, **control_dict)

        user_options = AviaryValues(phase_options.get('user_options', ()))

        # TODO: Should some of this stuff be moved into the phase builder?
        self.builder.set_phase_options(self, phase_name, phase_idx, phase, user_options)

        return phase

<<<<<<< HEAD
    def add_phases(self, phase_info_parameterization=None, verbosity=None):
=======
    def add_phases(self, phase_info_parameterization=None, parallel_phases=True):
>>>>>>> 5a385652
        """
        Add the mission phases to the problem trajectory based on the user-specified
        phase_info dictionary.

        Parameters
        ----------
        phase_info_parameterization (function, optional): A function that takes in the phase_info dictionary
            and aviary_inputs and returns modified phase_info. Defaults to None.

        parallel_phases (bool, optional): If True, the top-level container of all phases will be a ParallelGroup,
            otherwise it will be a standard OpenMDAO Group. Defaults to True.

        Returns
        -------
        traj: The Dymos Trajectory object containing the added mission phases.
        """
        # `self.verbosity` is "true" verbosity for entire run. `verbosity` is verbosity
        # override for just this method
        if verbosity is not None:
            # compatibility with being passed int for verbosity
            verbosity = Verbosity(verbosity)
        else:
            verbosity = self.verbosity  # defaults to BRIEF

        if phase_info_parameterization is not None:
            self.phase_info, self.post_mission_info = phase_info_parameterization(
                self.phase_info, self.post_mission_info, self.aviary_inputs
            )

        phase_info = self.phase_info

        if self.analysis_scheme is AnalysisScheme.COLLOCATION:
            phases = list(phase_info.keys())
            traj = self.model.add_subsystem(
                'traj', dm.Trajectory(parallel_phases=parallel_phases))

        elif self.analysis_scheme is AnalysisScheme.SHOOTING:
            vb = self.aviary_inputs.get_val(Settings.VERBOSITY)
            add_default_sgm_args(self.phase_info, self.ode_args, vb)

            full_traj = FlexibleTraj(
                Phases=self.phase_info,
                traj_final_state_output=[
                    Dynamic.Vehicle.MASS,
                    Dynamic.Mission.DISTANCE,
                ],
                traj_initial_state_input=[
                    Dynamic.Vehicle.MASS,
                    Dynamic.Mission.DISTANCE,
                    Dynamic.Mission.ALTITUDE,
                ],
                traj_event_trigger_input=[
                    # specify ODE, output_name, with units that SimuPyProblem expects
                    # assume event function is of form ODE.output_name - value
                    # third key is event_idx associated with input
                    (
                        'groundroll',
                        Dynamic.Mission.VELOCITY,
                        0,
                    ),
                    (
                        'climb3',
                        Dynamic.Mission.ALTITUDE,
                        0,
                    ),
                    (
                        'cruise',
                        Dynamic.Vehicle.MASS,
                        0,
                    ),
                ],
                traj_intermediate_state_output=[
                    ('cruise', Dynamic.Mission.DISTANCE),
                    ('cruise', Dynamic.Vehicle.MASS),
                ],
            )
            traj = self.model.add_subsystem(
                'traj',
                full_traj,
                promotes_inputs=[('altitude_initial', Mission.Design.CRUISE_ALTITUDE)],
            )

            self.model.add_subsystem(
                'actual_descent_fuel',
                om.ExecComp(
                    'actual_descent_fuel = traj_cruise_mass_final - traj_mass_final',
                    actual_descent_fuel={'units': 'lbm'},
                    traj_cruise_mass_final={'units': 'lbm'},
                    traj_mass_final={'units': 'lbm'},
                ),
            )

            self.model.connect('start_of_descent_mass', 'traj.SGMCruise_mass_trigger')
            self.model.connect(
                'traj.mass_final',
                'actual_descent_fuel.traj_mass_final',
                src_indices=[-1],
                flat_src_indices=True,
            )
            self.model.connect(
                'traj.cruise_mass_final',
                'actual_descent_fuel.traj_cruise_mass_final',
                src_indices=[-1],
                flat_src_indices=True,
            )
            self.traj = full_traj
            return traj

        def add_subsystem_timeseries_outputs(phase, phase_name):
            phase_options = self.phase_info[phase_name]
            all_subsystems = self._get_all_subsystems(
                phase_options['external_subsystems']
            )
            for subsystem in all_subsystems:
                timeseries_to_add = subsystem.get_outputs()
                for timeseries in timeseries_to_add:
                    phase.add_timeseries_output(timeseries)

        if self.analysis_scheme is AnalysisScheme.COLLOCATION:
            self.phase_objects = []
            for phase_idx, phase_name in enumerate(phases):
                phase = traj.add_phase(
                    phase_name, self._get_phase(phase_name, phase_idx))
                add_subsystem_timeseries_outputs(phase, phase_name)

        # loop through phase_info and external subsystems
        external_parameters = {}
        for phase_name in self.phase_info:
            external_parameters[phase_name] = {}
            all_subsystems = self._get_all_subsystems(
                self.phase_info[phase_name]['external_subsystems'])
            for subsystem in all_subsystems:
                parameter_dict = subsystem.get_parameters(
                    phase_info=self.phase_info[phase_name],
                    aviary_inputs=self.aviary_inputs
                )
                for parameter in parameter_dict:
                    external_parameters[phase_name][parameter] = parameter_dict[parameter]

        traj = setup_trajectory_params(
            self.model,
            traj,
            self.aviary_inputs,
            phases,
            meta_data=self.meta_data,
            external_parameters=external_parameters,
        )

        self.traj = traj

        return traj

    def add_post_mission_systems(self, include_landing=True, verbosity=None):
        """
        Add post-mission systems to the aircraft model. This is akin to the pre-mission group
        or the "premission_systems", but occurs after the mission in the execution order.

        Depending on the mission model specified (`FLOPS` or `GASP`), this method adds various subsystems
        to the aircraft model. For the `FLOPS` mission model, a landing phase is added using the Landing class
        with the wing area and lift coefficient specified, and a takeoff constraints ExecComp is added to enforce
        mass, range, velocity, and altitude continuity between the takeoff and climb phases. The landing subsystem
        is promoted with aircraft and mission inputs and outputs as appropriate, while the takeoff constraints ExecComp
        is only promoted with mission inputs and outputs.

        For the `GASP` mission model, four subsystems are added: a LandingSegment subsystem, an ExecComp to calculate
        the reserve fuel required, an ExecComp to calculate the overall fuel burn, and three ExecComps to calculate
        various mission objectives and constraints. All subsystems are promoted with aircraft and mission inputs and
        outputs as appropriate.

        A user can override this with their own postmission systems.
        """
        # `self.verbosity` is "true" verbosity for entire run. `verbosity` is verbosity
        # override for just this method
        if verbosity is not None:
            # compatibility with being passed int for verbosity
            verbosity = Verbosity(verbosity)
        else:
            verbosity = self.verbosity  # defaults to BRIEF

        self.model.add_subsystem(
            'post_mission',
            self.post_mission,
            promotes_inputs=['*'],
            promotes_outputs=['*'],
        )

        self.builder.add_post_mission_systems(self, include_landing)

        # Add all post-mission external subsystems.
        for external_subsystem in self.post_mission_info['external_subsystems']:
            subsystem_postmission = external_subsystem.build_post_mission(
                self.aviary_inputs
            )

            if subsystem_postmission is not None:
                self.post_mission.add_subsystem(
                    external_subsystem.name, subsystem_postmission
                )

        # Check if regular_phases[] is accessible
        try:
            self.regular_phases[0]
        except BaseException:
            raise ValueError(
                f"regular_phases[] dictionary is not accessible."
                f" For HEIGHT_ENERGY and SOLVED_2DOF missions, check_and_preprocess_inputs()"
                f" must be called before add_post_mission_systems().")

        # Fuel burn in regular phases
        ecomp = om.ExecComp('fuel_burned = initial_mass - mass_final',
                            initial_mass={'units': 'lbm'},
                            mass_final={'units': 'lbm'},
                            fuel_burned={'units': 'lbm'})

        self.post_mission.add_subsystem(
            'fuel_burned', ecomp,
            promotes=[('fuel_burned', Mission.Summary.FUEL_BURNED)])

        if self.analysis_scheme is AnalysisScheme.SHOOTING:
            # shooting method currently doesn't have timeseries
            self.post_mission.promotes('fuel_burned', [
                ('initial_mass', Mission.Summary.GROSS_MASS),
                ('mass_final', Mission.Landing.TOUCHDOWN_MASS),
            ])
        else:
            if self.pre_mission_info['include_takeoff']:
                self.post_mission.promotes('fuel_burned', [
                    ('initial_mass', Mission.Summary.GROSS_MASS),
                ])
            else:
                # timeseries has to be used because Breguet cruise phases don't have
                # states
                self.model.connect(f"traj.{self.regular_phases[0]}.timeseries.mass",
                                   "fuel_burned.initial_mass", src_indices=[0])

            self.model.connect(f"traj.{self.regular_phases[-1]}.timeseries.mass",
                               "fuel_burned.mass_final", src_indices=[-1])

        # Fuel burn in reserve phases
        if self.reserve_phases:
            ecomp = om.ExecComp('reserve_fuel_burned = initial_mass - mass_final',
                                initial_mass={'units': 'lbm'},
                                mass_final={'units': 'lbm'},
                                reserve_fuel_burned={'units': 'lbm'})

            self.post_mission.add_subsystem(
                'reserve_fuel_burned', ecomp, promotes=[
                    ('reserve_fuel_burned', Mission.Summary.RESERVE_FUEL_BURNED)])

            if self.analysis_scheme is AnalysisScheme.SHOOTING:
                # shooting method currently doesn't have timeseries
                self.post_mission.promotes('reserve_fuel_burned', [
                    ('initial_mass', Mission.Landing.TOUCHDOWN_MASS),
                ])
                self.model.connect(
                    f"traj.{self.reserve_phases[-1]}.states:mass",
                    "reserve_fuel_burned.mass_final", src_indices=[-1])
            else:
                # timeseries has to be used because Breguet cruise phases don't have
                # states
                self.model.connect(
                    f"traj.{self.reserve_phases[0]}.timeseries.mass",
                    "reserve_fuel_burned.initial_mass", src_indices=[0])
                self.model.connect(
                    f"traj.{self.reserve_phases[-1]}.timeseries.mass",
                    "reserve_fuel_burned.mass_final", src_indices=[-1])

        self._add_fuel_reserve_component()

        # TODO: need to add some sort of check that this value is less than the fuel capacity
        # TODO: the overall_fuel variable is the burned fuel plus the reserve, but should
        # also include the unused fuel, and the hierarchy variable name should be
        # more clear
        ecomp = om.ExecComp('overall_fuel = (1 + fuel_margin/100)*fuel_burned + reserve_fuel',
                            overall_fuel={'units': 'lbm', 'shape': 1},
                            fuel_margin={"units": "unitless", 'val': 0},
                            fuel_burned={'units': 'lbm'},  # from regular_phases only
                            reserve_fuel={'units': 'lbm', 'shape': 1},
                            )
        self.post_mission.add_subsystem(
            'fuel_calc', ecomp,
            promotes_inputs=[
                ("fuel_margin", Aircraft.Fuel.FUEL_MARGIN),
                ('fuel_burned', Mission.Summary.FUEL_BURNED),
                ("reserve_fuel", Mission.Design.RESERVE_FUEL),
            ],
            promotes_outputs=[('overall_fuel', Mission.Summary.TOTAL_FUEL_MASS)])

        # If a target distance (or time) has been specified for this phase
        # distance (or time) is measured from the start of this phase to the end
        # of this phase
        for phase_name in self.phase_info:
            if 'target_distance' in self.phase_info[phase_name]["user_options"]:
                target_distance = wrapped_convert_units(
                    self.phase_info[phase_name]["user_options"]
                    ["target_distance"],
                    'nmi')
                self.post_mission.add_subsystem(
                    f"{phase_name}_distance_constraint", om.ExecComp(
                        "distance_resid = target_distance - (final_distance - initial_distance)",
                        distance_resid={'units': 'nmi'},
                        target_distance={'val': target_distance, 'units': 'nmi'},
                        final_distance={'units': 'nmi'},
                        initial_distance={'units': 'nmi'},))
                self.model.connect(
                    f"traj.{phase_name}.timeseries.distance",
                    f"{phase_name}_distance_constraint.final_distance",
                    src_indices=[-1])
                self.model.connect(
                    f"traj.{phase_name}.timeseries.distance",
                    f"{phase_name}_distance_constraint.initial_distance",
                    src_indices=[0])
                self.model.add_constraint(
                    f"{phase_name}_distance_constraint.distance_resid", equals=0.0, ref=1e2)

            # this is only used for analytic phases with a target duration
            if 'target_duration' in self.phase_info[phase_name]["user_options"] and \
                    self.phase_info[phase_name]["user_options"].get("analytic", False):
                target_duration = wrapped_convert_units(
                    self.phase_info[phase_name]["user_options"]
                    ["target_duration"],
                    'min')
                self.post_mission.add_subsystem(
                    f"{phase_name}_duration_constraint", om.ExecComp(
                        "duration_resid = target_duration - (final_time - initial_time)",
                        duration_resid={'units': 'min'},
                        target_duration={'val': target_duration, 'units': 'min'},
                        final_time={'units': 'min'},
                        initial_time={'units': 'min'},))
                self.model.connect(
                    f"traj.{phase_name}.timeseries.time",
                    f"{phase_name}_duration_constraint.final_time", src_indices=[-1])
                self.model.connect(
                    f"traj.{phase_name}.timeseries.time",
                    f"{phase_name}_duration_constraint.initial_time",
                    src_indices=[0])
                self.model.add_constraint(
                    f"{phase_name}_duration_constraint.duration_resid", equals=0.0, ref=1e2)

        ecomp = om.ExecComp(
            'mass_resid = operating_empty_mass + overall_fuel + payload_mass -'
            ' initial_mass',
            operating_empty_mass={'units': 'lbm'},
            overall_fuel={'units': 'lbm'},
            payload_mass={'units': 'lbm'},
            initial_mass={'units': 'lbm'},
            mass_resid={'units': 'lbm'},
        )

        payload_mass_src = Aircraft.CrewPayload.TOTAL_PAYLOAD_MASS

        self.post_mission.add_subsystem(
            'mass_constraint',
            ecomp,
            promotes_inputs=[
                ('operating_empty_mass', Aircraft.Design.OPERATING_MASS),
                ('overall_fuel', Mission.Summary.TOTAL_FUEL_MASS),
                ('payload_mass', payload_mass_src),
                ('initial_mass', Mission.Summary.GROSS_MASS),
            ],
            promotes_outputs=[("mass_resid", Mission.Constraints.MASS_RESIDUAL)],
        )

    def _link_phases_helper_with_options(self, phases, option_name, var, **kwargs):
        # Initialize a list to keep track of indices where option_name is True
        true_option_indices = []

        # Loop through phases to find where option_name is True
        for idx, phase_name in enumerate(phases):
            if self.phase_info[phase_name]['user_options'].get(option_name, False):
                true_option_indices.append(idx)

        # Determine the groups of phases to link based on consecutive indices
        groups_to_link = []
        current_group = []

        for idx in true_option_indices:
            if not current_group or idx == current_group[-1] + 1:
                # If the current index is consecutive, add it to the current group
                current_group.append(idx)
            else:
                # Otherwise, start a new group and save the previous one
                groups_to_link.append(current_group)
                current_group = [idx]

        # Add the last group if it exists
        if current_group:
            groups_to_link.append(current_group)

        # Loop through each group and determine the phases to link
        for group in groups_to_link:
            # Extend the group to include the phase before the first True option and
            # after the last True option, if applicable
            if group[0] > 0:
                group.insert(0, group[0] - 1)
            if group[-1] < len(phases) - 1:
                group.append(group[-1] + 1)

            # Extract the phase names for the current group
            phases_to_link = [phases[idx] for idx in group]

            # Link the phases for the current group
            if len(phases_to_link) > 1:
                self.traj.link_phases(phases=phases_to_link, vars=[var], **kwargs)

    def link_phases(self, verbosity=None):
        """
        Link phases together after they've been added.

        Based on which phases the user has selected, we might need
        special logic to do the Dymos linkages correctly. Some of those
        connections for the simple GASP and FLOPS mission are shown here.
        """
        # `self.verbosity` is "true" verbosity for entire run. `verbosity` is verbosity
        # override for just this method
        if verbosity is not None:
            # compatibility with being passed int for verbosity
            verbosity = Verbosity(verbosity)
        else:
            verbosity = self.verbosity  # defaults to BRIEF

        self._add_bus_variables_and_connect()

        phases = list(self.phase_info.keys())

        if len(phases) <= 1:
            return

        # In summary, the following code loops over all phases in self.phase_info, gets
        # the linked variables from each external subsystem in each phase, and stores
        # the lists of linked variables in lists_to_link. It then gets a list of
        # unique variable names from lists_to_link and loops over them, creating
        # a list of phase names for each variable and linking the phases
        # using self.traj.link_phases().

        lists_to_link = []
        for idx, phase_name in enumerate(self.phase_info):
            lists_to_link.append([])
            for external_subsystem in self.phase_info[phase_name][
                'external_subsystems'
            ]:
                lists_to_link[idx].extend(external_subsystem.get_linked_variables())

        # get unique variable names from lists_to_link
        unique_vars = list(set([var for sublist in lists_to_link for var in sublist]))

        # Phase linking.
        # If we are under mpi, and traj.phases is running in parallel, then let the
        # optimizer handle the linkage constraints.  Note that we can technically
        # parallelize connected phases, but it requires a solver that we would like
        # to avoid.
        true_unless_mpi = True
        if self.comm.size > 1 and self.traj.options['parallel_phases']:
            true_unless_mpi = False

        # loop over unique variable names
        for var in unique_vars:
            phases_to_link = []
            for idx, phase_name in enumerate(self.phase_info):
                if var in lists_to_link[idx]:
                    phases_to_link.append(phase_name)

            if len(phases_to_link) > 1:  # TODO: hack
                self.traj.link_phases(phases=phases_to_link, vars=[var], connected=True)

        self.builder.link_phases(self, phases, connect_directly=true_unless_mpi)

    def add_driver(
        self, optimizer=None, use_coloring=None, max_iter=50, verbosity=None
    ):
        """
        Add an optimization driver to the Aviary problem.

        Depending on the provided optimizer, the method instantiates the relevant driver (ScipyOptimizeDriver or
        pyOptSparseDriver) and sets the optimizer options. Options for 'SNOPT', 'IPOPT', and 'SLSQP' are
        specified. The method also allows for the declaration of coloring and setting debug print options.

        Parameters
        ----------
        optimizer : str
            The name of the optimizer to use. It can be "SLSQP", "SNOPT", "IPOPT" or others supported by OpenMDAO.
            If "SLSQP", it will instantiate a ScipyOptimizeDriver, else it will instantiate a pyOptSparseDriver.

        use_coloring : bool, optional
            If True (default), the driver will declare coloring, which can speed up derivative computations.

        max_iter : int, optional
            The maximum number of iterations allowed for the optimization process. Default is 50. This option is
            applicable to "SNOPT", "IPOPT", and "SLSQP" optimizers.

        verbosity : Verbosity or int, optional
            Controls the level of printouts for this method. If None, uses the value of
            Settings.VERBOSITY in provided aircraft data.

        Returns
        -------
        None
        """
        # override verbosity for this function call if user desired
        if verbosity is None:
            verbosity = self.verbosity
        else:
            # compatibility with being passed int for verbosity
            verbosity = Verbosity(verbosity)

        # Set defaults for optimizer and use_coloring based on analysis scheme
        if optimizer is None:
            optimizer = 'IPOPT'  # if self.analysis_scheme is AnalysisScheme.SHOOTING else 'SNOPT'
        if use_coloring is None:
            use_coloring = (
                False if self.analysis_scheme is AnalysisScheme.SHOOTING else True
            )

        # check if optimizer is SLSQP
        if optimizer == "SLSQP":
            driver = self.driver = om.ScipyOptimizeDriver()
        else:
            driver = self.driver = om.pyOptSparseDriver()

        driver.options["optimizer"] = optimizer
        if use_coloring:
            # define coloring options by verbosity
            if verbosity < Verbosity.VERBOSE:  # QUIET, BRIEF
                driver.declare_coloring(show_summary=False)
            elif verbosity == Verbosity.VERBOSE:
                driver.declare_coloring(show_summary=True)
            else:  # DEBUG
                driver.declare_coloring(show_summary=True, show_sparsity=True)

        if driver.options["optimizer"] == "SNOPT":
            # Print Options #
            if verbosity == Verbosity.QUIET:
                isumm, iprint = 0, 0
            elif verbosity == Verbosity.BRIEF:
                isumm, iprint = 6, 0
            elif verbosity > Verbosity.BRIEF:  # VERBOSE, DEBUG
                isumm, iprint = 6, 9
            driver.opt_settings["iSumm"] = isumm
            driver.opt_settings["iPrint"] = iprint
            # Optimizer Settings #
            driver.opt_settings["Major iterations limit"] = max_iter
            driver.opt_settings["Major optimality tolerance"] = 1e-4
            driver.opt_settings["Major feasibility tolerance"] = 1e-7

        elif driver.options["optimizer"] == "IPOPT":
            # Print Options #
            if verbosity == Verbosity.QUIET:
                # print_level = 3  # minimum to get exit status
                print_level = 0
                driver.opt_settings['print_user_options'] = 'no'
            elif verbosity == Verbosity.BRIEF:
                # print_level = 5
                print_level = 3
                driver.opt_settings['print_user_options'] = 'no'
                driver.opt_settings['print_frequency_iter'] = 10
            elif verbosity == Verbosity.VERBOSE:
                print_level = 5
            else:  # DEBUG
                print_level = 7
            driver.opt_settings['print_level'] = print_level
            # Optimizer Settings #
            driver.opt_settings['tol'] = 1.0e-6
            driver.opt_settings['mu_init'] = 1e-5
            driver.opt_settings['max_iter'] = max_iter
            # for faster convergence
            driver.opt_settings['nlp_scaling_method'] = 'gradient-based'
            driver.opt_settings['alpha_for_y'] = 'safer-min-dual-infeas'
            driver.opt_settings['mu_strategy'] = 'monotone'

        elif driver.options["optimizer"] == "SLSQP":
            # Print Options #
            if verbosity == Verbosity.QUIET:
                disp = False
            else:
                disp = True
            driver.options["disp"] = disp
            # Optimizer Settings #
            driver.options["tol"] = 1e-9
            driver.options["maxiter"] = max_iter

        # pyoptsparse print settings for both SNOPT, IPOPT
        if optimizer in ("SNOPT", "IPOPT"):
            if verbosity == Verbosity.QUIET:
                driver.options['print_results'] = False
            elif verbosity < Verbosity.DEBUG:  # QUIET, BRIEF, VERBOSE
                driver.options['print_results'] = 'minimal'
            elif verbosity >= Verbosity.DEBUG:
                driver.options['print_opt_prob'] = True

        # optimizer agnostic settings
        if verbosity > Verbosity.QUIET:  # BRIEF, VERBOSE, QUIET
            if isinstance(verbosity, list):
                driver.options['debug_print'] = ['desvars']
            elif verbosity == Verbosity.DEBUG:
                driver.options['debug_print'] = [
                    'desvars',
                    'ln_cons',
                    'nl_cons',
                    'objs',
                ]

    def add_design_variables(self, verbosity=None):
        """
        Adds design variables to the Aviary problem.

        Depending on the mission model and problem type, different design variables and constraints
        are added.

        If using the FLOPS model, a design variable is added for the gross mass of the aircraft,
        with a lower bound of 10 lbm and an upper bound of 900,000 lbm.

        If using the GASP model, the following design variables are added depending on the mission type:
            - the initial thrust-to-weight ratio of the aircraft during ascent
            - the duration of the ascent phase
            - the time constant for the landing gear actuation
            - the time constant for the flaps actuation

        In addition, two constraints are added for the GASP model:
            - the initial altitude of the aircraft with gear extended is constrained to be 50 ft
            - the initial altitude of the aircraft with flaps extended is constrained to be 400 ft

        If solving a sizing problem, a design variable is added for the gross mass of the aircraft,
        and another for the gross mass of the aircraft computed during the mission. A constraint
        is also added to ensure that the residual range is zero.

        If solving an alternate problem, only a design variable for the gross mass of the aircraft
        computed during the mission is added. A constraint is also added to ensure that the residual
        range is zero.

        In all cases, a design variable is added for the final cruise mass of the aircraft, with
        no upper bound, and a residual mass constraint is added to ensure that the mass balances.

        """
        # `self.verbosity` is "true" verbosity for entire run. `verbosity` is verbosity
        # override for just this method
        if verbosity is not None:
            # compatibility with being passed int for verbosity
            verbosity = Verbosity(verbosity)
        else:
            verbosity = self.verbosity  # defaults to BRIEF

        # add the engine builder `get_design_vars` dict to a collected dict from
        # the external subsystems

        # TODO : maybe in the most general case we need to handle DVs in the mission and post-mission as well.
        # for right now we just handle pre_mission
        all_subsystems = self._get_all_subsystems()

        # loop through all_subsystems and call `get_design_vars` on each subsystem
        for subsystem in all_subsystems:
            dv_dict = subsystem.get_design_vars()
            for dv_name, dv_dict in dv_dict.items():
                self.model.add_design_var(dv_name, **dv_dict)

        if self.mission_method is SOLVED_2DOF:
            optimize_mass = self.pre_mission_info.get('optimize_mass')
            if optimize_mass:
                self.model.add_design_var(
                    Mission.Design.GROSS_MASS,
                    units='lbm',
                    lower=10,
                    upper=900.0e3,
                    ref=175.0e3,
                )

        elif self.mission_method in (HEIGHT_ENERGY, TWO_DEGREES_OF_FREEDOM):
            # vehicle sizing problem
            # size the vehicle (via design GTOW) to meet a target range using all fuel
            # capacity
            if self.problem_type is ProblemType.SIZING:
                self.model.add_design_var(
                    Mission.Design.GROSS_MASS,
                    lower=10.0,
                    upper=None,
                    units='lbm',
                    ref=175e3,
                )
                self.model.add_design_var(
                    Mission.Summary.GROSS_MASS,
                    lower=10.0,
                    upper=None,
                    units='lbm',
                    ref=175e3,
                )

                self.model.add_subsystem(
                    'gtow_constraint',
                    om.EQConstraintComp(
                        'GTOW',
                        eq_units='lbm',
                        normalize=True,
                        add_constraint=True,
                    ),
                    promotes_inputs=[
                        ('lhs:GTOW', Mission.Design.GROSS_MASS),
                        ('rhs:GTOW', Mission.Summary.GROSS_MASS),
                    ],
                )

                if self.require_range_residual:
                    self.model.add_constraint(
                        Mission.Constraints.RANGE_RESIDUAL, equals=0, ref=10
                    )

            # target range problem
            # fixed vehicle (design GTOW) but variable actual GTOW for off-design
            # mission range
            elif self.problem_type is ProblemType.ALTERNATE:
                self.model.add_design_var(
                    Mission.Summary.GROSS_MASS,
                    lower=10.0,
                    upper=900e3,
                    units='lbm',
                    ref=175e3,
                )

                self.model.add_constraint(
                    Mission.Constraints.RANGE_RESIDUAL, equals=0, ref=10
                )

            elif self.problem_type is ProblemType.FALLOUT:
                print('No design variables for Fallout missions')

            elif self.problem_type is ProblemType.MULTI_MISSION:
                self.model.add_design_var(
                    Mission.Summary.GROSS_MASS,
                    lower=10.0,
                    upper=900e3,
                    units='lbm',
                    ref=175e3,
                )

                self.model.add_constraint(
                    Mission.Constraints.RANGE_RESIDUAL, equals=0, ref=10
                )

                # We must ensure that design.gross_mass is greater than mission.summary.gross_mass
                # and this must hold true for each of the different missions that is flown
                # the result will be the design.gross_mass should be equal to the mission.summary.gross_mass
                # of the heaviest mission
                self.model.add_subsystem(
                    "GROSS_MASS_constraint",
                    om.ExecComp(
                        "gross_mass_resid = design_mass - actual_mass",
                        design_mass={"val": 1, "units": "kg"},
                        actual_mass={"val": 0, "units": "kg"},
                        gross_mass_resid={"val": 30, "units": "kg"},
                    ),
                    promotes_inputs=[
                        ("design_mass", Mission.Design.GROSS_MASS),
                        ("actual_mass", Mission.Summary.GROSS_MASS),
                    ],
                    promotes_outputs=["gross_mass_resid"],
                )

                self.model.add_constraint("gross_mass_resid", lower=0)

            if (
                self.mission_method is TWO_DEGREES_OF_FREEDOM
                and self.analysis_scheme is AnalysisScheme.COLLOCATION
            ):
                # problem formulation to make the trajectory work
<<<<<<< HEAD
                self.model.add_design_var(
                    Mission.Takeoff.ASCENT_T_INITIAL, lower=0, upper=100, ref=30.0
                )
                self.model.add_design_var(
                    Mission.Takeoff.ASCENT_DURATION, lower=1, upper=1000, ref=10.0
                )
                self.model.add_design_var(
                    "tau_gear", lower=0.01, upper=1.0, units="unitless", ref=1
                )
                self.model.add_design_var(
                    "tau_flaps", lower=0.01, upper=1.0, units="unitless", ref=1
                )
=======
                self.model.add_design_var(Mission.Takeoff.ASCENT_T_INITIAL,
                                          lower=0, upper=100, ref=30.0)
                self.model.add_design_var(Mission.Takeoff.ASCENT_DURATION,
                                          lower=1, upper=1000, ref=10.)
                self.model.add_design_var("tau_gear", lower=0.01,
                                          upper=1.0, units="unitless", ref=1)
                self.model.add_design_var("tau_flaps", lower=0.01,
                                          upper=1.0, units="unitless", ref=1)
>>>>>>> 5a385652
                self.model.add_constraint(
                    "h_fit.h_init_gear", equals=50.0, units="ft", ref=50.0
                )
                self.model.add_constraint(
                    "h_fit.h_init_flaps", equals=400.0, units="ft", ref=400.0
                )

    def add_objective(self, objective_type=None, ref=None, verbosity=None):
        """
        Add the objective function based on the given objective_type and ref.

        NOTE: the ref value should be positive for values you're trying
        to minimize and negative for values you're trying to maximize.
        Please check and double-check that your ref value makes sense
        for the objective you're using.

        Parameters
        ----------
        objective_type : str
            The type of objective to add. Options are 'mass', 'hybrid_objective', 'fuel_burned', and 'fuel'.
        ref : float
            The reference value for the objective. If None, a default value will be used based on the objective type. Please see the
            `default_ref_values` dict for these default values.
        verbosity : Verbosity or int, optional
            Controls the level of printouts for this method. If None, uses the value of
            Settings.VERBOSITY in provided aircraft data.

        Raises
        ------
            ValueError: If an invalid problem type is provided.

        """
        # `self.verbosity` is "true" verbosity for entire run. `verbosity` is verbosity
        # override for just this method
        if verbosity is not None:
            # compatibility with being passed int for verbosity
            verbosity = Verbosity(verbosity)
        else:
            verbosity = self.verbosity  # defaults to BRIEF

        self.builder.add_objective(self)

        self.model.add_subsystem(
            "fuel_obj",
            om.ExecComp(
                "reg_objective = overall_fuel/10000 + ascent_duration/30.",
                reg_objective={"val": 0.0, "units": "unitless"},
                ascent_duration={"units": "s", "shape": 1},
                overall_fuel={"units": "lbm"},
            ),
            promotes_inputs=[
                ("ascent_duration", Mission.Takeoff.ASCENT_DURATION),
                ("overall_fuel", Mission.Summary.TOTAL_FUEL_MASS),
            ],
            promotes_outputs=[("reg_objective", Mission.Objectives.FUEL)],
        )

        self.model.add_subsystem(
            "range_obj",
            om.ExecComp(
                "reg_objective = -actual_range/1000 + ascent_duration/30.",
                reg_objective={"val": 0.0, "units": "unitless"},
                ascent_duration={"units": "s", "shape": 1},
                actual_range={
                    "val": self.target_range, "units": "NM"},
            ),
            promotes_inputs=[
                ("actual_range", Mission.Summary.RANGE),
                ("ascent_duration", Mission.Takeoff.ASCENT_DURATION),
            ],
            promotes_outputs=[("reg_objective", Mission.Objectives.RANGE)],
        )

        # Dictionary for default reference values
        default_ref_values = {
            'mass': -5e4,
            'hybrid_objective': -5e4,
            'fuel_burned': 1e4,
            'fuel': 1e4,
        }

        # Check if an objective type is specified
        if objective_type is not None:
            ref = ref if ref is not None else default_ref_values.get(objective_type, 1)

            final_phase_name = self.regular_phases[-1]

            if objective_type == 'mass':
                if self.analysis_scheme is AnalysisScheme.COLLOCATION:
                    self.model.add_objective(
                        f"traj.{final_phase_name}.timeseries.{Dynamic.Vehicle.MASS}",
                        index=-1,
                        ref=ref,
                    )
                else:
                    last_phase = self.traj._phases.items()[final_phase_name]
                    last_phase.add_objective(Dynamic.Vehicle.MASS, loc='final', ref=ref)

            elif objective_type == 'time':
                self.model.add_objective(
                    f"traj.{final_phase_name}.timeseries.time", index=-1, ref=ref
                )

            elif objective_type == "hybrid_objective":
                self._add_hybrid_objective(self.phase_info)
                self.model.add_objective("obj_comp.obj")

            elif objective_type == "fuel_burned":
                self.model.add_objective(Mission.Summary.FUEL_BURNED, ref=ref)

            elif objective_type == "fuel":
                self.model.add_objective(Mission.Objectives.FUEL, ref=ref)

            else:
                raise ValueError(
                    f"{objective_type} is not a valid objective.\nobjective_type must"
                    " be one of mass, time, hybrid_objective, fuel_burned, or fuel"
                )

        else:  # If no 'objective_type' is specified, we handle based on 'problem_type'
            # If 'ref' is not specified, assign a default value
            ref = ref if ref is not None else 1

            if self.problem_type is ProblemType.SIZING:
                self.model.add_objective(Mission.Objectives.FUEL, ref=ref)

            elif self.problem_type is ProblemType.ALTERNATE:
                self.model.add_objective(Mission.Objectives.FUEL, ref=ref)

            elif self.problem_type is ProblemType.FALLOUT:
                self.model.add_objective(Mission.Objectives.RANGE, ref=ref)

            else:
                raise ValueError(f'{self.problem_type} is not a valid problem type.')

    def _add_bus_variables_and_connect(self):
        all_subsystems = self._get_all_subsystems()

        base_phases = list(self.phase_info.keys())

        for external_subsystem in all_subsystems:
            bus_variables = external_subsystem.get_bus_variables()
            if bus_variables is not None:
                for bus_variable, variable_data in bus_variables.items():
                    mission_variable_name = variable_data['mission_name']

                    # check if mission_variable_name is a list
                    if not isinstance(mission_variable_name, list):
                        mission_variable_name = [mission_variable_name]

                    # loop over the mission_variable_name list and add each variable to
                    # the trajectory
                    for mission_var_name in mission_variable_name:
                        if mission_var_name not in self.meta_data:
                            # base_units = self.model.get_io_metadata(includes=f'pre_mission.{external_subsystem.name}.{bus_variable}')[f'pre_mission.{external_subsystem.name}.{bus_variable}']['units']
                            base_units = variable_data['units']

                            shape = variable_data.get('shape', _unspecified)

                            targets = mission_var_name
                            if '.' in mission_var_name:
                                # Support for non-hierarchy variables as parameters.
                                mission_var_name = mission_var_name.split('.')[-1]

                            if 'phases' in variable_data:
                                # Support for connecting bus variables into a subset of
                                # phases.
                                for phase_name in variable_data['phases']:
                                    phase = getattr(self.traj.phases, phase_name)

                                    phase.add_parameter(
                                        mission_var_name,
                                        opt=False,
                                        static_target=True,
                                        units=base_units,
                                        shape=shape,
                                        targets=targets,
                                    )

                                    self.model.connect(
                                        f'pre_mission.{bus_variable}',
                                        f'traj.{phase_name}.parameters:'
                                        f'{mission_var_name}',
                                    )

                            else:
                                self.traj.add_parameter(
                                    mission_var_name,
                                    opt=False,
                                    static_target=True,
                                    units=base_units,
                                    shape=shape,
                                    targets={
                                        phase_name: [mission_var_name]
                                        for phase_name in base_phases
                                    },
                                )

                                self.model.connect(
                                    f'pre_mission.{bus_variable}',
                                    f'traj.parameters:' + mission_var_name,
                                )

                        if 'post_mission_name' in variable_data:
                            self.model.connect(
                                f'pre_mission.{external_subsystem.name}.{bus_variable}',
                                f'post_mission.{external_subsystem.name}.'
                                f'{variable_data["post_mission_name"]}',
                            )

    def setup(self, **kwargs):
        """
        Lightly wrapped setup() method for the problem.
        """
        # Use OpenMDAO's model options to pass all options through the system hierarchy.
        setup_model_options(self, self.aviary_inputs, self.meta_data)

        # suppress warnings:
        # "input variable '...' promoted using '*' was already promoted using 'aircraft:*'
        with warnings.catch_warnings():

            self.model.options['aviary_options'] = self.aviary_inputs
            self.model.options['aviary_metadata'] = self.meta_data
            self.model.options['phase_info'] = self.phase_info

            warnings.simplefilter("ignore", om.OpenMDAOWarning)
            warnings.simplefilter("ignore", om.PromotionWarning)

            super().setup(**kwargs)

    def set_initial_guesses(self, parent_prob=None, parent_prefix="", verbosity=None):
        """
        Call `set_val` on the trajectory for states and controls to seed
        the problem with reasonable initial guesses. This is especially
        important for collocation methods.
        This method first identifies all phases in the trajectory then
        loops over each phase. Specific initial guesses
        are added depending on the phase and mission method. Cruise is treated
        as a special phase for GASP-based missions because it is an AnalyticPhase
        in Dymos. For this phase, we handle the initial guesses first separately
        and continue to the next phase after that. For other phases, we set the initial
        guesses for states and controls according to the information available
        in the 'initial_guesses' attribute of the phase.
        """
        # `self.verbosity` is "true" verbosity for entire run. `verbosity` is verbosity
        # override for just this method
        if verbosity is not None:
            # compatibility with being passed int for verbosity
            verbosity = Verbosity(verbosity)
        else:
            verbosity = self.verbosity  # defaults to BRIEF

        target_prob = self
        if parent_prob is not None and parent_prefix != "":
            target_prob = parent_prob

        # Grab the trajectory object from the model
        if self.analysis_scheme is AnalysisScheme.SHOOTING:
            if self.problem_type is ProblemType.SIZING:
                target_prob.set_val(parent_prefix + Mission.Summary.GROSS_MASS,
                                    self.get_val(Mission.Design.GROSS_MASS))

            target_prob.set_val(
                parent_prefix + "traj.SGMClimb_" + Dynamic.Mission.ALTITUDE + "_trigger",
                val=self.cruise_alt,
                units="ft",
            )

            return

        traj = self.model.traj

        # Determine which phases to loop over, fetching them from the trajectory
        phase_items = traj._phases.items()

        # Loop over each phase and set initial guesses for the state and control
        # variables
        for idx, (phase_name, phase) in enumerate(phase_items):

            if self.mission_method is SOLVED_2DOF:
                self.phase_objects[idx].apply_initial_guesses(self, 'traj', phase)
                if (
                    self.phase_info[phase_name]['user_options']['ground_roll']
                    and self.phase_info[phase_name]['user_options']['fix_initial']
                ):
                    continue

            # If not, fetch the initial guesses specific to the phase
            # check if guesses exist for this phase
            if "initial_guesses" in self.phase_info[phase_name]:
                guesses = self.phase_info[phase_name]['initial_guesses']
            else:
                guesses = {}

            # Add subsystem guesses
            self._add_subsystem_guesses(phase_name, phase, target_prob, parent_prefix)

            # Set initial guesses for states and controls for each phase
            self.builder.add_guesses(self, phase_name, phase, guesses, target_prob,
                                     parent_prefix)

    def _process_guess_var(self, val, key, phase):
        """
        Process the guess variable, which can either be a float or an array of floats.
        This method is responsible for interpolating initial guesses when the user
        provides a list or array of values rather than a single float. It interpolates
        the guess values across the phase's domain for a given variable, be it a control
        or a state variable. The interpolation is performed between -1 and 1 (representing
        the normalized phase time domain), using the numpy linspace function.
        The result of this method is a single value or an array of interpolated values
        that can be used to seed the optimization problem with initial guesses.
        Parameters
        ----------
        val : float or list/array of floats
            The initial guess value(s) for a particular variable.
        key : str
            The key identifying the variable for which the initial guess is provided.
        phase : Phase
            The phase for which the variable is being set.
        Returns
        -------
        val : float or array of floats
            The processed guess value(s) to be used in the optimization problem.
        """
        # Check if val is not a single float
        if not isinstance(val, float):
            # If val is an array of values
            if len(val) > 1:
                # Get the shape of the val array
                shape = np.shape(val)

                # Generate an array of evenly spaced values between -1 and 1,
                # reshaping to match the shape of the val array
                xs = np.linspace(-1, 1, num=np.prod(shape)).reshape(shape)

                # Check if the key indicates a control or state variable
                if "controls:" in key or "states:" in key:
                    # If so, strip the first part of the key to match the variable name
                    # in phase
                    stripped_key = ":".join(key.split(":")[1:])

                    # Interpolate the initial guess values across the phase's domain
                    val = phase.interp(stripped_key, xs=xs, ys=val)
                else:
                    # If not a control or state variable, interpolate the initial guess
                    # values directly
                    val = phase.interp(key, xs=xs, ys=val)

        # Return the processed guess value(s)
        return val

    def _add_subsystem_guesses(self, phase_name, phase, target_prob, parent_prefix):
        """
        Adds the initial guesses for each subsystem of a given phase to the problem.
        This method first fetches all subsystems associated with the given phase.
        It then loops over each subsystem and fetches its initial guesses. For each
        guess, it identifies whether the guess corresponds to a state or a control
        variable and then processes the guess variable. After this, the initial
        guess is set in the problem using the `set_val` method.
        Parameters
        ----------
        phase_name : str
            The name of the phase for which the subsystem guesses are being added.
        phase : Phase
            The phase object for which the subsystem guesses are being added.
        """

        # Get all subsystems associated with the phase
        all_subsystems = self._get_all_subsystems(
            self.phase_info[phase_name]['external_subsystems']
        )

        # Loop over each subsystem
        for subsystem in all_subsystems:
            # Fetch the initial guesses for the subsystem
            initial_guesses = subsystem.get_initial_guesses()

            # Loop over each guess
            for key, val in initial_guesses.items():
                # Identify the type of the guess (state or control)
                type = val.pop('type')
                if 'state' in type:
                    path_string = 'states'
                elif 'control' in type:
                    path_string = 'controls'

                # Process the guess variable (handles array interpolation)
                val['val'] = self._process_guess_var(val['val'], key, phase)

                # Set the initial guess in the problem
                target_prob.set_val(
                    parent_prefix + f'traj.{phase_name}.{path_string}:{key}', **val)

    def run_aviary_problem(self, record_filename="problem_history.db",
                           optimization_history_filename=None, restart_filename=None,
                           suppress_solver_print=True, run_driver=True, simulate=False,
                           make_plots=True):
        """
        This function actually runs the Aviary problem, which could be a simulation, optimization, or a driver execution, depending on the arguments provided.

        Parameters
        ----------
        record_filename : str, optional
            The name of the database file where the solutions are to be recorded. The default is "problem_history.db".
        optimization_history_filename : str, None
            The name of the database file where the driver iterations are to be recorded. The default is None.
        restart_filename : str, optional
            The name of the file that contains previously computed solutions which are to be used as starting points for this run. If it is None (default), no restart file will be used.
        suppress_solver_print : bool, optional
            If True (default), all solvers' print statements will be suppressed. Useful for deeply nested models with multiple solvers so the print statements don't overwhelm the output.
        run_driver : bool, optional
            If True (default), the driver (aka optimizer) will be executed. If False, the problem will be run through one pass -- equivalent to OpenMDAO's `run_model` behavior.
        simulate : bool, optional
            If True, an explicit Dymos simulation will be performed. The default is False.
        make_plots : bool, optional
            If True (default), Dymos html plots will be generated as part of the output.
        """
        verbosity = self.aviary_inputs.get_val(Settings.VERBOSITY)
        if verbosity >= Verbosity.VERBOSE:  # VERBOSE, DEBUG
            self.final_setup()
            with open('input_list.txt', 'w') as outfile:
                self.model.list_inputs(out_stream=outfile)

        if suppress_solver_print:
            self.set_solver_print(level=0)

        if optimization_history_filename:
            recorder = om.SqliteRecorder(optimization_history_filename)
            self.driver.add_recorder(recorder)

        # and run mission, and dynamics
        if run_driver:
            failed = dm.run_problem(
                self,
                run_driver=run_driver,
                simulate=simulate,
                make_plots=make_plots,
                solution_record_file=record_filename,
                restart=restart_filename,
            )

            # TODO this is only used in a single test. Either self.problem_ran_successfully
            #      should be removed, or rework this option to be more helpful (store
            # entire "failed" object?) and implement more rigorously in benchmark
            # tests
            if self.analysis_scheme is AnalysisScheme.SHOOTING:
                self.problem_ran_successfully = not failed
            else:
                if failed.exit_status == "FAIL":
                    self.problem_ran_successfully = False
                else:
                    self.problem_ran_successfully = True
            # Manually print out a failure message for low verbosity modes that suppress
            # optimizer printouts, which may include the results message. Assumes success,
            # alerts user on a failure
            if (
                not self.problem_ran_successfully
                and verbosity <= Verbosity.BRIEF  # QUIET, BRIEF
            ):
                warnings.warn(
                    "\nAviary run failed. See the dashboard for more details.\n"
                )
        else:
            # prevent UserWarning that is displayed when an event is triggered
            warnings.filterwarnings('ignore', category=UserWarning)
            # TODO failed doesn't exist for run_model(), no return from method
            failed = self.run_model()
            warnings.filterwarnings('default', category=UserWarning)

        # update n2 diagram after run.
        outdir = Path(self.get_reports_dir(force=True))
        outfile = os.path.join(outdir, "n2.html")
        om.n2(
            self,
            outfile=outfile,
            show_browser=False,
        )

        if verbosity >= Verbosity.VERBOSE:  # VERBOSE, DEBUG
            with open('output_list.txt', 'w') as outfile:
                self.model.list_outputs(out_stream=outfile)

        self.problem_ran_successfully = not failed

    def alternate_mission(
        self,
        run_mission=True,
        json_filename='sizing_problem.json',
        num_first=None,
        num_business=None,
        num_tourist=None,
        num_pax=None,
        wing_cargo=None,
        misc_cargo=None,
        cargo_mass=None,
        mission_range=None,
        phase_info=None,
        verbosity=None,
    ):
        """
        This function runs an alternate mission based on a sizing mission output.

        Parameters
        ----------
        run_mission : bool
            Flag to determine whether to run the mission before returning the problem object.
        json_filename : str
            Name of the file that the sizing mission has been saved to.
        mission_range : float, optional
            Target range for the fallout mission.
        payload_mass : float, optional
            Mass of the payload for the mission.
        phase_info : dict, optional
            Dictionary containing the phases and their required parameters.
        verbosity : Verbosity or int, optional
            Controls the level of printouts for this method. If None, uses the value of
            Settings.VERBOSITY in provided aircraft data.
        """
        # `self.verbosity` is "true" verbosity for entire run. `verbosity` is verbosity
        # override for just this method
        if verbosity is not None:
            # compatibility with being passed int for verbosity
            verbosity = Verbosity(verbosity)
        else:
            verbosity = self.verbosity  # defaults to BRIEF

        mass_method = self.aviary_inputs.get_val(Settings.MASS_METHOD)
        if mass_method == LegacyCode.FLOPS:
            if num_first is None or num_business is None or num_tourist is None:
                if verbosity > Verbosity.BRIEF:  # VERBOSE, DEBUG
                    warnings.warn(
                        'Incomplete PAX numbers for FLOPS fallout - assume same as design'
                    )
                num_first = self.aviary_inputs.get_val(
                    Aircraft.CrewPayload.Design.NUM_FIRST_CLASS
                )
                num_business = self.aviary_inputs.get_val(
                    Aircraft.CrewPayload.Design.NUM_BUSINESS_CLASS
                )
                num_tourist = self.aviary_inputs.get_val(
                    Aircraft.CrewPayload.Design.NUM_TOURIST_CLASS
                )
            if wing_cargo is None or misc_cargo is None:
                if verbosity > Verbosity.BRIEF:  # VERBOSE, DEBUG
                    warnings.warn(
                        'Incomplete Cargo masses for FLOPS fallout - assume same as design'
                    )
                wing_cargo = self.aviary_inputs.get_val(
                    Aircraft.CrewPayload.WING_CARGO, 'lbm'
                )
                misc_cargo = self.aviary_inputs.get_val(
                    Aircraft.CrewPayload.MISC_CARGO, 'lbm'
                )
            num_pax = cargo_mass = 0
        elif mass_method == LegacyCode.GASP:
            if num_pax is None:
                if verbosity > Verbosity.BRIEF:  # VERBOSE, DEBUG
                    warnings.warn(
                        'Unspecified PAX number for GASP fallout - assume same as design'
                    )
                num_pax = self.aviary_inputs.get_val(
                    Aircraft.CrewPayload.Design.NUM_PASSENGERS
                )
            if cargo_mass is None:
                if verbosity > Verbosity.BRIEF:  # VERBOSE, DEBUG
                    warnings.warn(
                        'Unspecified Cargo mass for GASP fallout - assume same as design'
                    )
                cargo_mass = self.get_val(Aircraft.CrewPayload.CARGO_MASS, 'lbm')
            num_first = num_business = num_tourist = wing_cargo = misc_cargo = 0

        if phase_info is None:
            phase_info = self.phase_info
        if mission_range is None:
            mission_range = self.get_val(Mission.Design.RANGE)

        mission_mass = self.get_val(Mission.Design.GROSS_MASS)
        optimizer = self.driver.options["optimizer"]

        prob_alternate = _load_off_design(
            json_filename,
            ProblemType.ALTERNATE,
            mass_method,
            phase_info,
            num_first,
            num_business,
            num_tourist,
            num_pax,
            wing_cargo,
            misc_cargo,
            cargo_mass,
            mission_range,
            mission_mass,
        )

        prob_alternate.check_and_preprocess_inputs()
        prob_alternate.add_pre_mission_systems()
        prob_alternate.add_phases()
        prob_alternate.add_post_mission_systems()
        prob_alternate.link_phases()
        prob_alternate.add_driver(optimizer, verbosity=verbosity)
        prob_alternate.add_design_variables()
        prob_alternate.add_objective()
        prob_alternate.setup()
        prob_alternate.set_initial_guesses()
        if run_mission:
            prob_alternate.run_aviary_problem(
                record_filename='alternate_problem_history.db'
            )
        return prob_alternate

    def fallout_mission(
        self,
        run_mission=True,
        json_filename='sizing_problem.json',
        num_first=None,
        num_business=None,
        num_tourist=None,
        num_pax=None,
        wing_cargo=None,
        misc_cargo=None,
        cargo_mass=None,
        mission_mass=None,
        phase_info=None,
        verbosity=None,
    ):
        """
        This function runs a fallout mission based on a sizing mission output.

        Parameters
        ----------
        run_mission : bool
            Flag to determine whether to run the mission before returning the problem object.
        json_filename : str
            Name of the file that the sizing mission has been saved to.
        mission_mass : float, optional
            Takeoff mass for the fallout mission.
        payload_mass : float, optional
            Mass of the payload for the mission.
        phase_info : dict, optional
            Dictionary containing the phases and their required parameters.
        verbosity : Verbosity or int, optional
            Controls the level of printouts for this method. If None, uses the value of
            Settings.VERBOSITY in provided aircraft data.
        """
        # `self.verbosity` is "true" verbosity for entire run. `verbosity` is verbosity
        # override for just this method
        if verbosity is not None:
            # compatibility with being passed int for verbosity
            verbosity = Verbosity(verbosity)
        else:
            verbosity = self.verbosity  # defaults to BRIEF

        mass_method = self.aviary_inputs.get_val(Settings.MASS_METHOD)
        if mass_method == LegacyCode.FLOPS:
            if num_first is None or num_business is None or num_tourist is None:
                if verbosity > Verbosity.BRIEF:  # VERBOSE, DEBUG
                    warnings.warn(
                        'Incomplete PAX numbers for FLOPS fallout - assume same as design'
                    )
                num_first = self.aviary_inputs.get_val(
                    Aircraft.CrewPayload.Design.NUM_FIRST_CLASS
                )
                num_business = self.aviary_inputs.get_val(
                    Aircraft.CrewPayload.Design.NUM_BUSINESS_CLASS
                )
                num_tourist = self.aviary_inputs.get_val(
                    Aircraft.CrewPayload.Design.NUM_TOURIST_CLASS
                )
            if wing_cargo is None or misc_cargo is None:
                if verbosity > Verbosity.BRIEF:  # VERBOSE, DEBUG
                    warnings.warn(
                        'Incomplete Cargo masses for FLOPS fallout - assume same as design'
                    )
                wing_cargo = self.aviary_inputs.get_val(
                    Aircraft.CrewPayload.WING_CARGO, 'lbm'
                )
                misc_cargo = self.aviary_inputs.get_val(
                    Aircraft.CrewPayload.MISC_CARGO, 'lbm'
                )
            num_pax = cargo_mass = 0
        elif mass_method == LegacyCode.GASP:
            if num_pax is None:
                if verbosity > Verbosity.BRIEF:  # VERBOSE, DEBUG
                    warnings.warn(
                        'Unspecified PAX number for GASP fallout - assume same as design'
                    )
                num_pax = self.aviary_inputs.get_val(
                    Aircraft.CrewPayload.Design.NUM_PASSENGERS
                )
            if cargo_mass is None:
                if verbosity > Verbosity.BRIEF:  # VERBOSE, DEBUG
                    warnings.warn(
                        'Unspecified Cargo mass for GASP fallout - assume same as design'
                    )
                cargo_mass = self.get_val(Aircraft.CrewPayload.CARGO_MASS, 'lbm')
            num_first = num_business = num_tourist = wing_cargo = misc_cargo = 0

        if phase_info is None:
            phase_info = self.phase_info
        if mission_mass is None:
            mission_mass = self.get_val(Mission.Design.GROSS_MASS)

        optimizer = self.driver.options["optimizer"]

        prob_fallout = _load_off_design(
            json_filename,
            ProblemType.FALLOUT,
            mass_method,
            phase_info,
            num_first,
            num_business,
            num_tourist,
            num_pax,
            wing_cargo,
            misc_cargo,
            cargo_mass,
            None,
            mission_mass,
            verbosity=verbosity,
        )

        prob_fallout.check_and_preprocess_inputs()
        prob_fallout.add_pre_mission_systems()
        prob_fallout.add_phases()
        prob_fallout.add_post_mission_systems()
        prob_fallout.link_phases()
        prob_fallout.add_driver(optimizer, verbosity=verbosity)
        prob_fallout.add_design_variables()
        prob_fallout.add_objective()
        prob_fallout.setup()
        prob_fallout.set_initial_guesses()
        if run_mission:
            prob_fallout.run_aviary_problem(
                record_filename='fallout_problem_history.db'
            )
        return prob_fallout

    def save_sizing_to_json(self, json_filename='sizing_problem.json'):
        """
        This function saves an aviary problem object into a json file.

        Parameters
        ----------
        aviary_problem : AviaryProblem
            Aviary problem object optimized for the aircraft design/sizing mission.
            Assumed to contain aviary_inputs and Mission.Summary.GROSS_MASS
        json_filename : string
            User specified name and relative path of json file to save the data into.
        """

        aviary_input_list = []
        with open(json_filename, 'w') as jsonfile:
            # Loop through aviary input datastructure and create a list
            for data in self.aviary_inputs:
                (name, (value, units)) = data
                type_value = type(value)

                # Get the gross mass value from the sizing problem and add it to input
                # list
                if (
                    name == Mission.Summary.GROSS_MASS
                    or name == Mission.Design.GROSS_MASS
                ):
                    Mission_Summary_GROSS_MASS_val = self.get_val(
                        Mission.Summary.GROSS_MASS, units=units
                    )
                    Mission_Summary_GROSS_MASS_val_list = (
                        Mission_Summary_GROSS_MASS_val.tolist()
                    )
                    value = Mission_Summary_GROSS_MASS_val_list[0]

                else:
                    # there are different data types we need to handle for conversion to json format
                    # int, bool, float doesn't need anything special

                    # Convert numpy arrays to lists
                    if type_value == np.ndarray:
                        value = value.tolist()

                    # Lists are fine except if they contain enums
                    if type_value == list:
                        if isinstance(value[0], enum.Enum):
                            for i in range(len(value)):
                                value[i] = str([value[i]])

                    # Enums need converting to a string
                    if isinstance(value, enum.Enum):
                        value = str([value])

                # Append the data to the list
                aviary_input_list.append([name, value, units, str(type_value)])

            # Write the list to a json file
            json.dump(
                aviary_input_list,
                jsonfile,
                sort_keys=True,
                indent=4,
                ensure_ascii=False,
            )

            jsonfile.close()

    def _add_hybrid_objective(self, phase_info):
        phases = list(phase_info.keys())
        takeoff_mass = self.aviary_inputs.get_val(
            Mission.Design.GROSS_MASS, units='lbm'
        )

        obj_comp = om.ExecComp(
            f"obj = -final_mass / {takeoff_mass} + final_time / 5.",
            final_mass={"units": "lbm"},
            final_time={"units": "h"},
        )
        self.model.add_subsystem("obj_comp", obj_comp)

        final_phase_name = phases[-1]
        self.model.connect(
            f"traj.{final_phase_name}.timeseries.mass",
            "obj_comp.final_mass",
            src_indices=[-1],
        )
        self.model.connect(
            f"traj.{final_phase_name}.timeseries.time",
            "obj_comp.final_time",
            src_indices=[-1],
        )

    def _save_to_csv_file(self, filename):
        with open(filename, 'w', newline='') as csvfile:
            fieldnames = ['name', 'value', 'units']
            writer = csv.DictWriter(csvfile, fieldnames=fieldnames)

            for name, value_units in sorted(self.aviary_inputs):
                value, units = value_units
                writer.writerow({'name': name, 'value': value, 'units': units})

    def _get_all_subsystems(self, external_subsystems=None):
        all_subsystems = []
        if external_subsystems is None:
            all_subsystems.extend(self.pre_mission_info['external_subsystems'])
        else:
            all_subsystems.extend(external_subsystems)

        all_subsystems.append(self.core_subsystems['aerodynamics'])
        all_subsystems.append(self.core_subsystems['propulsion'])

        return all_subsystems

    def _add_fuel_reserve_component(self, post_mission=True,
                                    reserves_name=Mission.Design.RESERVE_FUEL):
        if post_mission:
            reserve_calc_location = self.post_mission
        else:
            reserve_calc_location = self.model

        RESERVE_FUEL_FRACTION = self.aviary_inputs.get_val(
            Aircraft.Design.RESERVE_FUEL_FRACTION, units='unitless'
        )
        if RESERVE_FUEL_FRACTION != 0:
            reserve_fuel_frac = om.ExecComp(
                'reserve_fuel_frac_mass = reserve_fuel_fraction * (takeoff_mass - final_mass)',
                reserve_fuel_frac_mass={
                    "units": "lbm"},
                reserve_fuel_fraction={
                    "units": "unitless",
                    "val": RESERVE_FUEL_FRACTION,
                },
                final_mass={
                    "units": "lbm"},
                takeoff_mass={
                    "units": "lbm"},
            )

            reserve_calc_location.add_subsystem(
                "reserve_fuel_frac",
                reserve_fuel_frac,
                promotes_inputs=[
                    ("takeoff_mass", Mission.Summary.GROSS_MASS),
                    ("final_mass", Mission.Landing.TOUCHDOWN_MASS),
                    ("reserve_fuel_fraction", Aircraft.Design.RESERVE_FUEL_FRACTION),
                ],
                promotes_outputs=["reserve_fuel_frac_mass"],
            )

        RESERVE_FUEL_ADDITIONAL = self.aviary_inputs.get_val(
            Aircraft.Design.RESERVE_FUEL_ADDITIONAL, units='lbm'
        )
        reserve_fuel = om.ExecComp(
            'reserve_fuel = reserve_fuel_frac_mass + reserve_fuel_additional + reserve_fuel_burned',
            reserve_fuel={"units": "lbm", 'shape': 1},
            reserve_fuel_frac_mass={"units": "lbm", "val": 0},
            reserve_fuel_additional={"units": "lbm", "val": RESERVE_FUEL_ADDITIONAL},
            reserve_fuel_burned={"units": "lbm", "val": 0},)

        reserve_calc_location.add_subsystem(
            "reserve_fuel",
            reserve_fuel,
            promotes_inputs=[
                "reserve_fuel_frac_mass",
                ("reserve_fuel_additional", Aircraft.Design.RESERVE_FUEL_ADDITIONAL),
                ("reserve_fuel_burned", Mission.Summary.RESERVE_FUEL_BURNED),
            ],
            promotes_outputs=[("reserve_fuel", reserves_name)],
        )


def _read_sizing_json(aviary_problem, json_filename):
    """
    This function reads in an aviary problem object from a json file.

    Parameters
    ----------
    aviary_problem: OpenMDAO Aviary Problem
        Aviary problem object optimized for the aircraft design/sizing mission.
        Assumed to contain aviary_inputs and Mission.Summary.GROSS_MASS
    json_filename:   string
        User specified name and relative path of json file to save the data into

    Returns
    ----------
    Aviary Problem object with updated input values from json file

    """
    # load saved input list from json file
    with open(json_filename) as json_data_file:
        loaded_aviary_input_list = json.load(json_data_file)
        json_data_file.close()

    # Loop over input list and assign aviary problem input values
    counter = 0  # list index tracker
    for inputs in loaded_aviary_input_list:
        [var_name, var_values, var_units, var_type] = inputs

        # Initialize some flags to identify arrays and enums
        is_array = False
        is_enum = False

        if var_type == "<class 'numpy.ndarray'>":
            is_array = True

        elif var_type == "<class 'list'>":
            # check if the list contains enums
            for i in range(len(var_values)):
                if isinstance(var_values[i], str):
                    if var_values[i].find("<") != -1:
                        # Found a list of enums: set the flag
                        is_enum = True

                        # Manipulate the string to find the value
                        tmp_var_values = var_values[i].split(':')[-1]
                        var_values[i] = (
                            tmp_var_values.replace(">", "")
                            .replace("]", "")
                            .replace("'", "")
                            .replace(" ", "")
                        )

            if is_enum:
                var_values = convert_strings_to_data(var_values)

            else:
                var_values = [var_values]

        elif var_type.find("<enum") != -1:
            # Identify enums and manipulate the string to find the value
            tmp_var_values = var_values.split(':')[-1]
            var_values = (
                tmp_var_values.replace(">", "")
                .replace("]", "")
                .replace("'", "")
                .replace(" ", "")
            )
            var_values = convert_strings_to_data([var_values])

        else:
            # values are expected to be parsed as a list to set_value function
            var_values = [var_values]

        # Check if the variable is in meta data
        if var_name in BaseMetaData.keys():
            try:
                aviary_problem.aviary_inputs = set_value(
                    var_name,
                    var_values,
                    aviary_problem.aviary_inputs,
                    units=var_units,
                    is_array=is_array,
                    meta_data=BaseMetaData,
                )
            except BaseException:
                # Print helpful warning
                # TODO "FAILURE" implies something more serious, should this be a raised
                # exception?
                warnings.warn(
                    f"FAILURE: list_num = {counter}, Input String = {inputs}, Attempted "
                    f"to set_value({var_name}, {var_values}, {var_units})",
                )
        else:
            # Not in the MetaData
            warnings.warn(
                f"Name not found in MetaData: list_num = {counter}, Input String = "
                f"{inputs}, Attempted set_value({var_name}, {var_values}, {var_units})"
            )

        counter = counter + 1  # increment index tracker
    return aviary_problem


def _load_off_design(
    json_filename,
    ProblemType,
    Mass_Method,
    phase_info,
    num_first,
    num_business,
    num_tourist,
    num_pax,
    wing_cargo,
    misc_cargo,
    cargo_mass,
    mission_range=None,
    mission_gross_mass=None,
    verbosity=Verbosity.BRIEF,
):
    """
    This function loads a sized aircraft, and sets up an aviary problem
    for a specified off design mission.

    Parameters
    ----------
    json_filename : str
        User specified name and relative path of json file containing the sized aircraft data
    ProblemType : enum
        Alternate or Fallout. Alternate requires mission_range input and fallout requires mission_fuel input
    MassMethod : LegacyCode
        Which legacy code mass method will be used (GASP or FLOPS)
    phase_info : dict
        phase_info dictionary for off-design mission
    num_first : int
        Number of first class passengers on off-design mission (FLOPS only)
    num_business : int
        Number of business class passengers on off-design mission (FLOPS only)
    num_tourist : int
        Number of economy class passengers on off-design mission (FLOPS only)
    num_pax : int
        Total number of passengers on off-design mission (GASP only)
    wing_cargo: float
        Wing-stored cargo mass on off-design mission, in lbm (FLOPS only)
    misc_cargo : float
        Miscellaneous cargo mass on off-design mission, in lbm (FLOPS only)
    cargo_mass : float
        Total cargo mass on off-design mission, in lbm (GASP only)
    mission_range : float
        Total range of off-design mission, in NM
    mission_gross_mass : float
        Aircraft takeoff gross mass for off-design mission, in lbm
    verbosity : Verbosity or list, optional
        Controls the level of printouts for this method.

    Returns
    ----------
    Aviary Problem object with completed load_inputs() for specified off design mission
    """
    # Initialize a new aviary problem and aviary_input data structure
    prob = AviaryProblem()
    prob.aviary_inputs = AviaryValues()

    prob = _read_sizing_json(prob, json_filename)

    # Update problem type
    prob.problem_type = ProblemType
    prob.aviary_inputs.set_val('settings:problem_type', ProblemType, units='unitless')

    # Setup Payload
    if Mass_Method == LegacyCode.FLOPS:
        prob.aviary_inputs.set_val(
            Aircraft.CrewPayload.NUM_FIRST_CLASS, num_first, units='unitless'
        )
        prob.aviary_inputs.set_val(
            Aircraft.CrewPayload.NUM_BUSINESS_CLASS, num_business, units='unitless'
        )
        prob.aviary_inputs.set_val(
            Aircraft.CrewPayload.NUM_TOURIST_CLASS, num_tourist, units='unitless'
        )
        num_pax = num_first + num_business + num_tourist
        prob.aviary_inputs.set_val(Aircraft.CrewPayload.MISC_CARGO, misc_cargo, 'lbm')
        prob.aviary_inputs.set_val(Aircraft.CrewPayload.WING_CARGO, wing_cargo, 'lbm')
        cargo_mass = misc_cargo + wing_cargo

    prob.aviary_inputs.set_val(
        Aircraft.CrewPayload.NUM_PASSENGERS, num_pax, units='unitless'
    )
    prob.aviary_inputs.set_val(Aircraft.CrewPayload.CARGO_MASS, cargo_mass, 'lbm')

    if ProblemType == ProblemType.ALTERNATE:
        # Set mission range, aviary will calculate required fuel
        if mission_range is None:
            if verbosity > Verbosity.BRIEF:  # VERBOSE, DEBUG
                # TODO text says this is an "ERROR" but methods continues to run, this
                #      might be confusion
                warnings.warn(
                    'ERROR in _load_off_design - Alternate problem type requested with no specified Range'
                )
        else:
            prob.aviary_inputs.set_val(Mission.Design.RANGE, mission_range, units='NM')
            prob.aviary_inputs.set_val(Mission.Summary.RANGE, mission_range, units='NM')
            try:
                target_range = phase_info['post_mission']['target_range']
                phase_info['post_mission']['target_range'] = (mission_range, 'nmi')
            except KeyError:
                warnings.warn('no target range to update')

    elif ProblemType == ProblemType.FALLOUT:
        # Set mission fuel and calculate gross weight, aviary will calculate range
        if mission_gross_mass is None:
            if verbosity > Verbosity.BRIEF:  # VERBOSE, DEBUG
                warnings.warn(
                    'Error in _load_off_design - Fallout problem type requested with no specified Gross Mass'
                )
        else:
            prob.aviary_inputs.set_val(
                Mission.Summary.GROSS_MASS, mission_gross_mass, units='lbm'
            )

    # Load inputs
    prob.load_inputs(prob.aviary_inputs, phase_info)
    return prob<|MERGE_RESOLUTION|>--- conflicted
+++ resolved
@@ -22,9 +22,13 @@
 from aviary.mission.gasp_based.phases.time_integration_traj import FlexibleTraj
 
 from aviary.mission.gasp_based.ode.v_rotate_comp import VRotateComp
-from aviary.mission.height_energy_problem_configurator import HeightEnergyProblemConfigurator
+from aviary.mission.height_energy_problem_configurator import (
+    HeightEnergyProblemConfigurator,
+)
 from aviary.mission.two_dof_problem_configurator import TwoDOFProblemConfigurator
-from aviary.mission.solved_two_dof_problem_configurator import SolvedTwoDOFProblemConfigurator
+from aviary.mission.solved_two_dof_problem_configurator import (
+    SolvedTwoDOFProblemConfigurator,
+)
 
 from aviary.subsystems.aerodynamics.aerodynamics_builder import CoreAerodynamicsBuilder
 from aviary.subsystems.geometry.geometry_builder import CoreGeometryBuilder
@@ -39,7 +43,13 @@
 from aviary.utils.preprocessors import preprocess_options
 from aviary.utils.process_input_decks import create_vehicle, update_GASP_options
 
-from aviary.variable_info.enums import AnalysisScheme, ProblemType, EquationsOfMotion, LegacyCode, Verbosity
+from aviary.variable_info.enums import (
+    AnalysisScheme,
+    ProblemType,
+    EquationsOfMotion,
+    LegacyCode,
+    Verbosity,
+)
 from aviary.variable_info.functions import setup_trajectory_params, setup_model_options
 from aviary.variable_info.variables import Aircraft, Mission, Dynamic, Settings
 from aviary.variable_info.variable_meta_data import _MetaData as BaseMetaData
@@ -106,7 +116,7 @@
         aircraft_data,
         phase_info=None,
         engine_builders=None,
-            problem_configurator=None,
+        problem_configurator=None,
         meta_data=BaseMetaData,
         verbosity=None,
     ):
@@ -168,10 +178,12 @@
                 # TODO: make draft / example custom builder
             else:
                 raise ValueError(
-                    f'When using "settings:equations_of_motion,custom", a problem_configurator must be specified in load_inputs().')
+                    f'When using "settings:equations_of_motion,custom", a problem_configurator must be specified in load_inputs().'
+                )
         else:
             raise ValueError(
-                f'settings:equations_of_motion must be one of: height_energy, 2DOF, solved_2DOF, or custom')
+                f'settings:equations_of_motion must be one of: height_energy, 2DOF, solved_2DOF, or custom'
+            )
 
         # TODO this should be a preprocessor step if it is required here
         if mass_method is GASP:
@@ -204,8 +216,10 @@
                 phase_info = self.builder.get_default_phase_info(self)
 
                 if verbosity is not None and verbosity >= Verbosity.BRIEF:
-                    print('Loaded default phase_info for '
-                          f'{self.mission_method.value.lower()} equations of motion')
+                    print(
+                        'Loaded default phase_info for '
+                        f'{self.mission_method.value.lower()} equations of motion'
+                    )
 
         # create a new dictionary that only contains the phases from phase_info
         self.phase_info = {}
@@ -413,7 +427,8 @@
         for phase_name in self.phase_info:
 
             external_subsystems = self._get_all_subsystems(
-                self.phase_info[phase_name]['external_subsystems'])
+                self.phase_info[phase_name]['external_subsystems']
+            )
 
             for subsystem in external_subsystems:
                 meta_data = subsystem.meta_data.copy()
@@ -453,7 +468,8 @@
                 f'In phase_info, reserve=False cannot be specified after a phase where reserve=True. '
                 f'All reserve phases must happen after non-reserve phases. '
                 f'Regular Phases : {self.regular_phases} | '
-                f'Reserve Phases : {self.reserve_phases} ')
+                f'Reserve Phases : {self.reserve_phases} '
+            )
 
         if self.analysis_scheme is AnalysisScheme.SHOOTING:
             self.descent_phases = {}
@@ -644,11 +660,9 @@
 
         return phase
 
-<<<<<<< HEAD
-    def add_phases(self, phase_info_parameterization=None, verbosity=None):
-=======
-    def add_phases(self, phase_info_parameterization=None, parallel_phases=True):
->>>>>>> 5a385652
+    def add_phases(
+        self, phase_info_parameterization=None, parallel_phases=True, verbosity=None
+    ):
         """
         Add the mission phases to the problem trajectory based on the user-specified
         phase_info dictionary.
@@ -683,7 +697,8 @@
         if self.analysis_scheme is AnalysisScheme.COLLOCATION:
             phases = list(phase_info.keys())
             traj = self.model.add_subsystem(
-                'traj', dm.Trajectory(parallel_phases=parallel_phases))
+                'traj', dm.Trajectory(parallel_phases=parallel_phases)
+            )
 
         elif self.analysis_scheme is AnalysisScheme.SHOOTING:
             vb = self.aviary_inputs.get_val(Settings.VERBOSITY)
@@ -771,7 +786,8 @@
             self.phase_objects = []
             for phase_idx, phase_name in enumerate(phases):
                 phase = traj.add_phase(
-                    phase_name, self._get_phase(phase_name, phase_idx))
+                    phase_name, self._get_phase(phase_name, phase_idx)
+                )
                 add_subsystem_timeseries_outputs(phase, phase_name)
 
         # loop through phase_info and external subsystems
@@ -779,14 +795,17 @@
         for phase_name in self.phase_info:
             external_parameters[phase_name] = {}
             all_subsystems = self._get_all_subsystems(
-                self.phase_info[phase_name]['external_subsystems'])
+                self.phase_info[phase_name]['external_subsystems']
+            )
             for subsystem in all_subsystems:
                 parameter_dict = subsystem.get_parameters(
                     phase_info=self.phase_info[phase_name],
-                    aviary_inputs=self.aviary_inputs
+                    aviary_inputs=self.aviary_inputs,
                 )
                 for parameter in parameter_dict:
-                    external_parameters[phase_name][parameter] = parameter_dict[parameter]
+                    external_parameters[phase_name][parameter] = parameter_dict[
+                        parameter
+                    ]
 
         traj = setup_trajectory_params(
             self.model,
@@ -855,66 +874,96 @@
             raise ValueError(
                 f"regular_phases[] dictionary is not accessible."
                 f" For HEIGHT_ENERGY and SOLVED_2DOF missions, check_and_preprocess_inputs()"
-                f" must be called before add_post_mission_systems().")
+                f" must be called before add_post_mission_systems()."
+            )
 
         # Fuel burn in regular phases
-        ecomp = om.ExecComp('fuel_burned = initial_mass - mass_final',
-                            initial_mass={'units': 'lbm'},
-                            mass_final={'units': 'lbm'},
-                            fuel_burned={'units': 'lbm'})
+        ecomp = om.ExecComp(
+            'fuel_burned = initial_mass - mass_final',
+            initial_mass={'units': 'lbm'},
+            mass_final={'units': 'lbm'},
+            fuel_burned={'units': 'lbm'},
+        )
 
         self.post_mission.add_subsystem(
-            'fuel_burned', ecomp,
-            promotes=[('fuel_burned', Mission.Summary.FUEL_BURNED)])
+            'fuel_burned',
+            ecomp,
+            promotes=[('fuel_burned', Mission.Summary.FUEL_BURNED)],
+        )
 
         if self.analysis_scheme is AnalysisScheme.SHOOTING:
             # shooting method currently doesn't have timeseries
-            self.post_mission.promotes('fuel_burned', [
-                ('initial_mass', Mission.Summary.GROSS_MASS),
-                ('mass_final', Mission.Landing.TOUCHDOWN_MASS),
-            ])
+            self.post_mission.promotes(
+                'fuel_burned',
+                [
+                    ('initial_mass', Mission.Summary.GROSS_MASS),
+                    ('mass_final', Mission.Landing.TOUCHDOWN_MASS),
+                ],
+            )
         else:
             if self.pre_mission_info['include_takeoff']:
-                self.post_mission.promotes('fuel_burned', [
-                    ('initial_mass', Mission.Summary.GROSS_MASS),
-                ])
+                self.post_mission.promotes(
+                    'fuel_burned',
+                    [
+                        ('initial_mass', Mission.Summary.GROSS_MASS),
+                    ],
+                )
             else:
                 # timeseries has to be used because Breguet cruise phases don't have
                 # states
-                self.model.connect(f"traj.{self.regular_phases[0]}.timeseries.mass",
-                                   "fuel_burned.initial_mass", src_indices=[0])
-
-            self.model.connect(f"traj.{self.regular_phases[-1]}.timeseries.mass",
-                               "fuel_burned.mass_final", src_indices=[-1])
+                self.model.connect(
+                    f"traj.{self.regular_phases[0]}.timeseries.mass",
+                    "fuel_burned.initial_mass",
+                    src_indices=[0],
+                )
+
+            self.model.connect(
+                f"traj.{self.regular_phases[-1]}.timeseries.mass",
+                "fuel_burned.mass_final",
+                src_indices=[-1],
+            )
 
         # Fuel burn in reserve phases
         if self.reserve_phases:
-            ecomp = om.ExecComp('reserve_fuel_burned = initial_mass - mass_final',
-                                initial_mass={'units': 'lbm'},
-                                mass_final={'units': 'lbm'},
-                                reserve_fuel_burned={'units': 'lbm'})
+            ecomp = om.ExecComp(
+                'reserve_fuel_burned = initial_mass - mass_final',
+                initial_mass={'units': 'lbm'},
+                mass_final={'units': 'lbm'},
+                reserve_fuel_burned={'units': 'lbm'},
+            )
 
             self.post_mission.add_subsystem(
-                'reserve_fuel_burned', ecomp, promotes=[
-                    ('reserve_fuel_burned', Mission.Summary.RESERVE_FUEL_BURNED)])
+                'reserve_fuel_burned',
+                ecomp,
+                promotes=[('reserve_fuel_burned', Mission.Summary.RESERVE_FUEL_BURNED)],
+            )
 
             if self.analysis_scheme is AnalysisScheme.SHOOTING:
                 # shooting method currently doesn't have timeseries
-                self.post_mission.promotes('reserve_fuel_burned', [
-                    ('initial_mass', Mission.Landing.TOUCHDOWN_MASS),
-                ])
+                self.post_mission.promotes(
+                    'reserve_fuel_burned',
+                    [
+                        ('initial_mass', Mission.Landing.TOUCHDOWN_MASS),
+                    ],
+                )
                 self.model.connect(
                     f"traj.{self.reserve_phases[-1]}.states:mass",
-                    "reserve_fuel_burned.mass_final", src_indices=[-1])
+                    "reserve_fuel_burned.mass_final",
+                    src_indices=[-1],
+                )
             else:
                 # timeseries has to be used because Breguet cruise phases don't have
                 # states
                 self.model.connect(
                     f"traj.{self.reserve_phases[0]}.timeseries.mass",
-                    "reserve_fuel_burned.initial_mass", src_indices=[0])
+                    "reserve_fuel_burned.initial_mass",
+                    src_indices=[0],
+                )
                 self.model.connect(
                     f"traj.{self.reserve_phases[-1]}.timeseries.mass",
-                    "reserve_fuel_burned.mass_final", src_indices=[-1])
+                    "reserve_fuel_burned.mass_final",
+                    src_indices=[-1],
+                )
 
         self._add_fuel_reserve_component()
 
@@ -922,20 +971,23 @@
         # TODO: the overall_fuel variable is the burned fuel plus the reserve, but should
         # also include the unused fuel, and the hierarchy variable name should be
         # more clear
-        ecomp = om.ExecComp('overall_fuel = (1 + fuel_margin/100)*fuel_burned + reserve_fuel',
-                            overall_fuel={'units': 'lbm', 'shape': 1},
-                            fuel_margin={"units": "unitless", 'val': 0},
-                            fuel_burned={'units': 'lbm'},  # from regular_phases only
-                            reserve_fuel={'units': 'lbm', 'shape': 1},
-                            )
+        ecomp = om.ExecComp(
+            'overall_fuel = (1 + fuel_margin/100)*fuel_burned + reserve_fuel',
+            overall_fuel={'units': 'lbm', 'shape': 1},
+            fuel_margin={"units": "unitless", 'val': 0},
+            fuel_burned={'units': 'lbm'},  # from regular_phases only
+            reserve_fuel={'units': 'lbm', 'shape': 1},
+        )
         self.post_mission.add_subsystem(
-            'fuel_calc', ecomp,
+            'fuel_calc',
+            ecomp,
             promotes_inputs=[
                 ("fuel_margin", Aircraft.Fuel.FUEL_MARGIN),
                 ('fuel_burned', Mission.Summary.FUEL_BURNED),
                 ("reserve_fuel", Mission.Design.RESERVE_FUEL),
             ],
-            promotes_outputs=[('overall_fuel', Mission.Summary.TOTAL_FUEL_MASS)])
+            promotes_outputs=[('overall_fuel', Mission.Summary.TOTAL_FUEL_MASS)],
+        )
 
         # If a target distance (or time) has been specified for this phase
         # distance (or time) is measured from the start of this phase to the end
@@ -943,50 +995,68 @@
         for phase_name in self.phase_info:
             if 'target_distance' in self.phase_info[phase_name]["user_options"]:
                 target_distance = wrapped_convert_units(
-                    self.phase_info[phase_name]["user_options"]
-                    ["target_distance"],
-                    'nmi')
+                    self.phase_info[phase_name]["user_options"]["target_distance"],
+                    'nmi',
+                )
                 self.post_mission.add_subsystem(
-                    f"{phase_name}_distance_constraint", om.ExecComp(
+                    f"{phase_name}_distance_constraint",
+                    om.ExecComp(
                         "distance_resid = target_distance - (final_distance - initial_distance)",
                         distance_resid={'units': 'nmi'},
                         target_distance={'val': target_distance, 'units': 'nmi'},
                         final_distance={'units': 'nmi'},
-                        initial_distance={'units': 'nmi'},))
+                        initial_distance={'units': 'nmi'},
+                    ),
+                )
                 self.model.connect(
                     f"traj.{phase_name}.timeseries.distance",
                     f"{phase_name}_distance_constraint.final_distance",
-                    src_indices=[-1])
+                    src_indices=[-1],
+                )
                 self.model.connect(
                     f"traj.{phase_name}.timeseries.distance",
                     f"{phase_name}_distance_constraint.initial_distance",
-                    src_indices=[0])
+                    src_indices=[0],
+                )
                 self.model.add_constraint(
-                    f"{phase_name}_distance_constraint.distance_resid", equals=0.0, ref=1e2)
+                    f"{phase_name}_distance_constraint.distance_resid",
+                    equals=0.0,
+                    ref=1e2,
+                )
 
             # this is only used for analytic phases with a target duration
-            if 'target_duration' in self.phase_info[phase_name]["user_options"] and \
-                    self.phase_info[phase_name]["user_options"].get("analytic", False):
+            if 'target_duration' in self.phase_info[phase_name][
+                "user_options"
+            ] and self.phase_info[phase_name]["user_options"].get("analytic", False):
                 target_duration = wrapped_convert_units(
-                    self.phase_info[phase_name]["user_options"]
-                    ["target_duration"],
-                    'min')
+                    self.phase_info[phase_name]["user_options"]["target_duration"],
+                    'min',
+                )
                 self.post_mission.add_subsystem(
-                    f"{phase_name}_duration_constraint", om.ExecComp(
+                    f"{phase_name}_duration_constraint",
+                    om.ExecComp(
                         "duration_resid = target_duration - (final_time - initial_time)",
                         duration_resid={'units': 'min'},
                         target_duration={'val': target_duration, 'units': 'min'},
                         final_time={'units': 'min'},
-                        initial_time={'units': 'min'},))
+                        initial_time={'units': 'min'},
+                    ),
+                )
                 self.model.connect(
                     f"traj.{phase_name}.timeseries.time",
-                    f"{phase_name}_duration_constraint.final_time", src_indices=[-1])
+                    f"{phase_name}_duration_constraint.final_time",
+                    src_indices=[-1],
+                )
                 self.model.connect(
                     f"traj.{phase_name}.timeseries.time",
                     f"{phase_name}_duration_constraint.initial_time",
-                    src_indices=[0])
+                    src_indices=[0],
+                )
                 self.model.add_constraint(
-                    f"{phase_name}_duration_constraint.duration_resid", equals=0.0, ref=1e2)
+                    f"{phase_name}_duration_constraint.duration_resid",
+                    equals=0.0,
+                    ref=1e2,
+                )
 
         ecomp = om.ExecComp(
             'mass_resid = operating_empty_mass + overall_fuel + payload_mass -'
@@ -1411,7 +1481,6 @@
                 and self.analysis_scheme is AnalysisScheme.COLLOCATION
             ):
                 # problem formulation to make the trajectory work
-<<<<<<< HEAD
                 self.model.add_design_var(
                     Mission.Takeoff.ASCENT_T_INITIAL, lower=0, upper=100, ref=30.0
                 )
@@ -1424,16 +1493,6 @@
                 self.model.add_design_var(
                     "tau_flaps", lower=0.01, upper=1.0, units="unitless", ref=1
                 )
-=======
-                self.model.add_design_var(Mission.Takeoff.ASCENT_T_INITIAL,
-                                          lower=0, upper=100, ref=30.0)
-                self.model.add_design_var(Mission.Takeoff.ASCENT_DURATION,
-                                          lower=1, upper=1000, ref=10.)
-                self.model.add_design_var("tau_gear", lower=0.01,
-                                          upper=1.0, units="unitless", ref=1)
-                self.model.add_design_var("tau_flaps", lower=0.01,
-                                          upper=1.0, units="unitless", ref=1)
->>>>>>> 5a385652
                 self.model.add_constraint(
                     "h_fit.h_init_gear", equals=50.0, units="ft", ref=50.0
                 )
@@ -1497,8 +1556,7 @@
                 "reg_objective = -actual_range/1000 + ascent_duration/30.",
                 reg_objective={"val": 0.0, "units": "unitless"},
                 ascent_duration={"units": "s", "shape": 1},
-                actual_range={
-                    "val": self.target_range, "units": "NM"},
+                actual_range={"val": self.target_range, "units": "NM"},
             ),
             promotes_inputs=[
                 ("actual_range", Mission.Summary.RANGE),
@@ -1693,11 +1751,16 @@
         # Grab the trajectory object from the model
         if self.analysis_scheme is AnalysisScheme.SHOOTING:
             if self.problem_type is ProblemType.SIZING:
-                target_prob.set_val(parent_prefix + Mission.Summary.GROSS_MASS,
-                                    self.get_val(Mission.Design.GROSS_MASS))
+                target_prob.set_val(
+                    parent_prefix + Mission.Summary.GROSS_MASS,
+                    self.get_val(Mission.Design.GROSS_MASS),
+                )
 
             target_prob.set_val(
-                parent_prefix + "traj.SGMClimb_" + Dynamic.Mission.ALTITUDE + "_trigger",
+                parent_prefix
+                + "traj.SGMClimb_"
+                + Dynamic.Mission.ALTITUDE
+                + "_trigger",
                 val=self.cruise_alt,
                 units="ft",
             )
@@ -1732,8 +1795,9 @@
             self._add_subsystem_guesses(phase_name, phase, target_prob, parent_prefix)
 
             # Set initial guesses for states and controls for each phase
-            self.builder.add_guesses(self, phase_name, phase, guesses, target_prob,
-                                     parent_prefix)
+            self.builder.add_guesses(
+                self, phase_name, phase, guesses, target_prob, parent_prefix
+            )
 
     def _process_guess_var(self, val, key, phase):
         """
@@ -1825,12 +1889,19 @@
 
                 # Set the initial guess in the problem
                 target_prob.set_val(
-                    parent_prefix + f'traj.{phase_name}.{path_string}:{key}', **val)
-
-    def run_aviary_problem(self, record_filename="problem_history.db",
-                           optimization_history_filename=None, restart_filename=None,
-                           suppress_solver_print=True, run_driver=True, simulate=False,
-                           make_plots=True):
+                    parent_prefix + f'traj.{phase_name}.{path_string}:{key}', **val
+                )
+
+    def run_aviary_problem(
+        self,
+        record_filename="problem_history.db",
+        optimization_history_filename=None,
+        restart_filename=None,
+        suppress_solver_print=True,
+        run_driver=True,
+        simulate=False,
+        make_plots=True,
+    ):
         """
         This function actually runs the Aviary problem, which could be a simulation, optimization, or a driver execution, depending on the arguments provided.
 
@@ -2284,8 +2355,9 @@
 
         return all_subsystems
 
-    def _add_fuel_reserve_component(self, post_mission=True,
-                                    reserves_name=Mission.Design.RESERVE_FUEL):
+    def _add_fuel_reserve_component(
+        self, post_mission=True, reserves_name=Mission.Design.RESERVE_FUEL
+    ):
         if post_mission:
             reserve_calc_location = self.post_mission
         else:
@@ -2297,16 +2369,13 @@
         if RESERVE_FUEL_FRACTION != 0:
             reserve_fuel_frac = om.ExecComp(
                 'reserve_fuel_frac_mass = reserve_fuel_fraction * (takeoff_mass - final_mass)',
-                reserve_fuel_frac_mass={
-                    "units": "lbm"},
+                reserve_fuel_frac_mass={"units": "lbm"},
                 reserve_fuel_fraction={
                     "units": "unitless",
                     "val": RESERVE_FUEL_FRACTION,
                 },
-                final_mass={
-                    "units": "lbm"},
-                takeoff_mass={
-                    "units": "lbm"},
+                final_mass={"units": "lbm"},
+                takeoff_mass={"units": "lbm"},
             )
 
             reserve_calc_location.add_subsystem(
@@ -2328,7 +2397,8 @@
             reserve_fuel={"units": "lbm", 'shape': 1},
             reserve_fuel_frac_mass={"units": "lbm", "val": 0},
             reserve_fuel_additional={"units": "lbm", "val": RESERVE_FUEL_ADDITIONAL},
-            reserve_fuel_burned={"units": "lbm", "val": 0},)
+            reserve_fuel_burned={"units": "lbm", "val": 0},
+        )
 
         reserve_calc_location.add_subsystem(
             "reserve_fuel",
