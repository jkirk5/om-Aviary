import datetime
import json
import sys
import time
from pathlib import Path

import numpy as np
import pandas as pd
from openmdao.utils.mpi import MPI
from openmdao.utils.reports_system import register_report

from aviary.interface.utils import write_markdown_variable_table
from aviary.utils.named_values import NamedValues
from aviary.utils.utils import wrapped_convert_units
from aviary.variable_info.enums import ProblemType


def register_custom_reports():
    """
    Registers Aviary reports with OpenMDAO, so they are automatically generated and
    added to the same reports folder as other default reports.
    """
    # TODO top-level aircraft report?
    # TODO add flag to skip registering reports?

    # register per-subsystem report generation
    register_report(
        name='subsystems',
        func=subsystem_report,
        desc='Generates reports for each subsystem builder in the Aviary Problem',
        class_name='AviaryProblem',
        method='run_driver',
        pre_or_post='post',
        # **kwargs
    )

    register_report(
        name='mission',
        func=mission_report,
        desc='Generates report for mission results from Aviary problem',
        class_name='AviaryProblem',
        method='run_driver',
        pre_or_post='post',
    )

    register_report(
        name='timeseries_csv',
        func=timeseries_csv,
        desc='Generates an output .csv file for variables in the timeseries of the trajectory',
        class_name='AviaryProblem',
        method='run_driver',
        pre_or_post='post',
    )

    register_report(
        name='run_status',
        func=run_status,
        desc='Generates a report on the status of the run',
        class_name='AviaryProblem',
        method='run_driver',
        pre_or_post='post',
    )

    register_report(
        name='input_checks',
        func=input_check_report,
        desc='Generates a report on the aviary inputs',
        class_name='AviaryProblem',
        method='final_setup',
        pre_or_post='post',
    )


def run_status(prob):
    """
    Creates a JSON file that contains high level overview of the run.

    Parameters
    ----------
    prob : AviaryProblem
        The AviaryProblem used to generate this report
    """
    if MPI and prob.comm.rank != 0:
        return

    reports_folder = Path(prob.get_reports_dir())
    report_file = reports_folder / 'status.json'

    runtime = prob.driver.result.runtime
    runtime_ms = (runtime * 1000.0) % 1000.0
    runtime_formatted = (
        f'{time.strftime("%H hours %M minutes %S seconds", time.gmtime(runtime))} '
        f'{runtime_ms:.1f} milliseconds'
    )

    t = datetime.datetime.now()
    time_stamp = t.strftime('%Y-%m-%d %H:%M:%S %Z')

    status = {}
    status['Problem'] = prob._name
    status['Script'] = sys.argv[0]
    status['Optimizer'] = prob.driver._get_name()
    status['Number of driver iterations'] = prob.driver.result.iter_count
    status['Number of model evals'] = prob.driver.result.model_evals
    status['Number of deriv evals'] = prob.driver.result.deriv_evals
    status['Wall clock run time'] = runtime_formatted
    status['Exit status'] = prob.driver.result.exit_status
    status['Report generation date and time'] = time_stamp

    with open(report_file, 'w') as f:
        json.dump(status, f, indent=1, ensure_ascii=False)
        print(file=f)  # avoid 'no newline at end of file' message


def subsystem_report(prob, **kwargs):
    """
    Loops through all subsystem builders in the AviaryProblem calls their write_report
    method. All generated report files are placed in the "reports/subsystem_reports" folder.

    Parameters
    ----------
    prob : AviaryProblem
        The AviaryProblem used to generate this report
    """
    reports_folder = Path(prob.get_reports_dir() / 'subsystems')
    reports_folder.mkdir(exist_ok=True)

<<<<<<< HEAD
    subsystems = prob.model.subsystems  # TODO: redo for multimissions
=======
    multi_mission = prob.problem_type == ProblemType.MULTI_MISSION
    if multi_mission:
        for _, model in prob.aviary_groups_dict.items():
            # TODO: We need to rewrite the reports to support multimission.
            # For now, we are just running the reports on the first mission.
            break
        prob = model
    else:
        model = prob.model

    # TODO external subsystems??
    core_subsystems = model.core_subsystems  # TODO: redo for multimissions
>>>>>>> c1ca680d

    for subsystem in subsystems:
        subsystem.report(prob, reports_folder, **kwargs)


def mission_report(prob, **kwargs):
    """
    Creates a basic mission summary report that is placed in the "reports" folder.

    Parameters
    ----------
    prob : AviaryProblem
        The AviaryProblem used to generate this report
    """

    def _get_phase_value(model, traj, phase, var_name, units, indices=None):
        try:
            vals = model.get_val(
                f'{traj}.{phase}.timeseries.{var_name}',
                units=units,
                indices=indices,
                get_remote=True,
            )
        except KeyError:
            try:
                vals = model.get_val(
                    f'{traj}.{phase}.{var_name}',
                    units=units,
                    indices=indices,
                    get_remote=True,
                )
            # 2DOF breguet range cruise uses time integration to track mass
            except TypeError:
                vals = model.get_val(
                    f'{traj}.{phase}.timeseries.time',
                    units=units,
                    indices=indices,
                    get_remote=True,
                )
            except KeyError:
                vals = None

        return vals

    def _get_phase_diff(model, traj, phase, var_name, units, indices=[0, -1]):
        vals = _get_phase_value(model, traj, phase, var_name, units, indices)

        if vals is not None:
            diff = vals[-1] - vals[0]
            if isinstance(diff, np.ndarray):
                diff = diff[0]
            return diff
        else:
            return None

    reports_folder = Path(prob.get_reports_dir())
    report_file = reports_folder / 'mission_summary.md'

    multi_mission = prob.problem_type == ProblemType.MULTI_MISSION
    if multi_mission:
        models = prob.aviary_groups_dict
    else:
        models = {prob._name: prob.model}

    all_data = {}
    all_totals = {}
    for name, model in models.items():
        # read per-phase data from trajectory
        data = {}
        for idx, phase in enumerate(model.phase_info):  # TODO: redo for multimissions
            # TODO for traj in trajectories, currently assuming single one named "traj"
            # TODO delta mass and fuel consumption need to be tracked separately
            fuel_burn = _get_phase_diff(model, 'traj', phase, 'mass', 'lbm', [-1, 0])
            time = _get_phase_diff(model, 'traj', phase, 't', 'min')
            range = _get_phase_diff(model, 'traj', phase, 'distance', 'nmi')

            # get initial values, first in traj
            if idx == 0:
                initial_mass = _get_phase_value(model, 'traj', phase, 'mass', 'lbm', 0)[0]
                initial_time = _get_phase_value(model, 'traj', phase, 't', 'min', 0)
                initial_range = _get_phase_value(model, 'traj', phase, 'distance', 'nmi', 0)[0]

            outputs = NamedValues()
            # Fuel burn is negative of delta mass
            outputs.set_val('Fuel Burn', fuel_burn, 'lbm')
            outputs.set_val('Elapsed Time', time, 'min')
            outputs.set_val('Ground Distance', range, 'nmi')
            data[phase] = outputs

            # get final values, last in traj
            final_mass = _get_phase_value(model, 'traj', phase, 'mass', 'lbm', -1)[0]
            final_time = _get_phase_value(model, 'traj', phase, 't', 'min', -1)
            final_range = _get_phase_value(model, 'traj', phase, 'distance', 'nmi', -1)[0]

        totals = NamedValues()
        totals.set_val('Total Fuel Burn', initial_mass - final_mass, 'lbm')
        totals.set_val('Total Time', final_time - initial_time, 'min')
        totals.set_val('Total Ground Distance', final_range - initial_range, 'nmi')

        all_data[name] = data
        all_totals[name] = totals

    if MPI and prob.comm.rank != 0:
        # All collective calls are completed. We only output on rank 0.
        return

    with open(report_file, mode='w') as f:
        for name, model in models.items():
            data = all_data[name]
            totals = all_totals[name]

            if multi_mission:
                f.write(f'\n\n\n# MULTIMISSION: {name}\n\n')

            f.write('# MISSION SUMMARY')
            write_markdown_variable_table(
                f,
                totals,
                ['Total Fuel Burn', 'Total Time', 'Total Ground Distance'],
                {
                    'Total Fuel Burn': {'units': 'lbm'},
                    'Total Time': {'units': 'min'},
                    'Total Ground Distance': {'units': 'nmi'},
                },
            )

            f.write('\n# MISSION SEGMENTS')
            for phase in data:
                f.write(f'\n## {phase}')
                write_markdown_variable_table(
                    f,
                    data[phase],
                    ['Fuel Burn', 'Elapsed Time', 'Ground Distance'],
                    {
                        'Fuel Burn': {'units': 'lbm'},
                        'Elapsed Time': {'units': 'min'},
                        'Ground Distance': {'units': 'nmi'},
                    },
                )


def input_check_report(prob, **kwargs):
    """
    Creates a basic input checking report.

    This report informs the user which aviary inputs were not specified by the user.

    Parameters
    ----------
    prob : AviaryProblem
        The AviaryProblem used to generate this report
    """
    reports_folder = Path(prob.get_reports_dir())
    report_file = reports_folder / 'input_checks.md'

    multi_mission = prob.problem_type == ProblemType.MULTI_MISSION
    if multi_mission:
        models = prob.aviary_groups_dict
    else:
        models = {prob._name: prob.model}

    # a change in OpenMDAO 3.38.1-dev adds a resolver in place of the prom2abs/abs2prom attributes
    try:
        resolver = prob.model._resolver

        def prom2abs(prom_name):
            return resolver.absnames(prom_name, 'input')

        def abs2prom(abs_name):
            return resolver.abs2prom(abs_name, 'input')

    except AttributeError:

        def prom2abs(prom_name):
            return prob.model._var_allprocs_prom2abs_list['input'][prom_name]

        def abs2prom(abs_name):
            return prob.model._var_allprocs_abs2prom['input'][abs_name]

    # Find all unconnected inputs.
    all_ivc_abs = [k for k, v in prob.model._conn_abs_in2out.items() if 'ivc' in v]
    all_ivc_prom = [abs2prom(v) for v in all_ivc_abs]
    aviary_metadata = prob.meta_data

    bare_inputs = all_ivc_prom
    for name, model in models.items():
        if multi_mission:
            aviary_inputs = model.aviary_inputs
        else:
            aviary_inputs = prob.aviary_inputs

        bare_inputs = {v for v in bare_inputs if v not in aviary_inputs}
        if multi_mission:
            bare_inputs = {v for v in bare_inputs if v.lstrip(f'{name}.') not in aviary_inputs}

    bare_hierarchy_inputs = {
        v
        for v in bare_inputs
        if v.startswith('mission:')
        or v.startswith('aircraft:')
        or '.mission:' in v
        or '.aircraft:' in v
    }
    bare_local_inputs = bare_inputs - bare_hierarchy_inputs

    # There are no more collective calls, so we can exit.
    if MPI and prob.comm.rank != 0:
        return

    with open(report_file, mode='w') as f:
        f.write('# Unspecified Hierarchy Variables\n')
        f.write(
            'These aviary inputs are unspecified in aviary_inputs, and may be using default values '
            'defined in the Aviary metadata.\n\n'
        )

        if bare_hierarchy_inputs:
            f.write('| Name | Value | Units | Description | Absolute Paths\n')
            f.write('| :- |  :- |  :- | :- | :- |\n')

            for var in sorted(bare_hierarchy_inputs):
                metadata = aviary_metadata.get(var)
                try:
                    units = metadata['units']
                except:
                    metadata = aviary_metadata.get(var.split('.')[-1])
                    units = metadata['units']

                val = prob.model.get_val(var, units=units)
                desc = metadata['desc']
                abs_paths = prom2abs(var)

                f.write(f'| **{var}** | {val} | {units} | {desc} | {abs_paths}|\n')

            f.write('\n')

        else:
            f.write('None\n')

        f.write('# Unspecified Local Variables\n')
        f.write(
            'These local subsystem inputs are unconnected, and may be using default '
            'values specified in the component.\n\n'
        )

        if bare_local_inputs:
            f.write('| Name | Value | Units | Absolute Paths\n')
            f.write('| :- |  :- |  :- | :- |\n')

            for var in sorted(bare_local_inputs):
                # Filter out dymos internals.
                if var.startswith('traj') and '.rhs_all.' not in var:
                    continue

                abs_paths = prom2abs(var)
                val = prob.model.get_val(var)
                meta = prob.model._var_allprocs_abs2meta['input'][abs_paths[0]]
                units = meta['units']

                f.write(f'| **{var}** | {val} | {units} | {abs_paths}|\n')

            f.write('\n\n')

        else:
            f.write('None')


def timeseries_csv(prob, **kwargs):
    """
    Generates a CSV file containing timeseries data for variables from an Aviary mission.

    This function extracts timeseries data from the provided problem object, processes the data
    to unify units across different phases of the mission, and then outputs the result to a CSV file.
    The 'time' variable is moved to the beginning of the dataset so it's always the leftmost column.
    Duplicate consecutive rows are eliminated.

    Parameters
    ----------
    prob : AviaryProblem
        The AviaryProblem used to generate this report
    kwargs : dict
        Additional keyword arguments (unused)

    The output CSV file is named 'mission_timeseries_data.csv' and is saved in the reports directory.
    The first row of the CSV file contains headers with variable names and units.
    Each subsequent row represents the mission outputs at a different time step.
    """
    multi_mission = prob.problem_type == ProblemType.MULTI_MISSION
    if multi_mission:
        for _, model in prob.aviary_groups_dict.items():
            # TODO: We need to rewrite this report to support multimission
            # For now, just write the first mission's csv file.
            break
    else:
        model = prob.model

    timeseries_outputs = model.list_outputs(
        includes='*timeseries*', out_stream=None, return_format='dict', units=True
    )
    phase_names = model.traj._phases.keys()

    # There are no more collective calls, so we can exit.
    if MPI and prob.comm.rank != 0:
        return

    timeseries_outputs = {value['prom_name']: value for key, value in timeseries_outputs.items()}

    timeseries_outputs = {
        key: value for key, value in timeseries_outputs.items() if not key.endswith('_phase')
    }

    unique_variable_names = set(
        [timeseries_output.split('.')[-1] for timeseries_output in timeseries_outputs]
    )

    timeseries_data = {}
    for variable_name in unique_variable_names:
        timeseries_data[variable_name] = {}
        first = True  # flag to check if this is first iteration in for loop
        units = None
        for idx_phase, phase_name in enumerate(phase_names):
            variable_str = f'traj.{phase_name}.timeseries.{variable_name}'
            time_str = f'traj.{phase_name}.timeseries.time'

            if variable_str not in timeseries_outputs:
                Warning(
                    f'Variable {variable_str} not found in timeseries_outputs for phase '
                    f'{phase_name}.'
                )
                val = np.zeros_like(timeseries_outputs[time_str]['val'])
                val[:] = np.nan
                if first:
                    val_full_traj = val
                    first = False
                else:
                    val_full_traj = np.vstack((val_full_traj, val))

            else:
                val = timeseries_outputs[variable_str]['val']

                # grab the units from the first phase that uses this variable; use these units for all others
                if units is None:
                    units = timeseries_outputs[variable_str]['units']
                    if first:
                        val_full_traj = val
                        first = False
                    else:
                        val_full_traj = np.vstack((val_full_traj, val))
                else:
                    original_units = timeseries_outputs[variable_str]['units']

                    if original_units != units:
                        val = wrapped_convert_units((val, original_units), units)

                    if first:
                        val_full_traj = val
                        first = False
                    else:
                        val_full_traj = np.vstack((val_full_traj, val))

        timeseries_data[variable_name]['val'] = val_full_traj
        timeseries_data[variable_name]['units'] = units
        timeseries_data[variable_name]['shape'] = val_full_traj.shape

    # Create a DataFrame from timeseries_data
    df_data = {
        variable_name: pd.Series(timeseries_data[variable_name]['val'].flatten())
        for variable_name in timeseries_data
    }
    df = pd.DataFrame(df_data)

    time_column = ['time']  # Isolate the 'time' column
    # Sort the rest of the columns
    other_columns = sorted([col for col in df.columns if col != 'time'])
    columns = time_column + other_columns  # Combine them, keeping 'time' first
    df = df[columns]

    # Add units to column names
    df.columns = [f'{col} ({timeseries_data[col]["units"]})' for col in df.columns]

    df.drop_duplicates()

    # The path where you want to save the CSV file
    reports_folder = Path(prob.get_reports_dir())
    report_file = reports_folder / 'mission_timeseries_data.csv'

    # Write the DataFrame to a CSV file
    df.to_csv(report_file, index=False)<|MERGE_RESOLUTION|>--- conflicted
+++ resolved
@@ -125,9 +125,6 @@
     reports_folder = Path(prob.get_reports_dir() / 'subsystems')
     reports_folder.mkdir(exist_ok=True)
 
-<<<<<<< HEAD
-    subsystems = prob.model.subsystems  # TODO: redo for multimissions
-=======
     multi_mission = prob.problem_type == ProblemType.MULTI_MISSION
     if multi_mission:
         for _, model in prob.aviary_groups_dict.items():
@@ -138,9 +135,7 @@
     else:
         model = prob.model
 
-    # TODO external subsystems??
-    core_subsystems = model.core_subsystems  # TODO: redo for multimissions
->>>>>>> c1ca680d
+    subsystems = model.subsystems  # TODO: redo for multimissions
 
     for subsystem in subsystems:
         subsystem.report(prob, reports_folder, **kwargs)
