import dymos as dm
import numpy as np

<<<<<<< HEAD
from aviary.mission.flops_based.ode.energy_ODE import EnergyODE
from aviary.mission.phase_utils import (
=======
from aviary.mission.height_energy.ode.energy_ODE import EnergyODE
from aviary.mission.height_energy.phases.phase_utils import (
>>>>>>> be881459
    add_subsystem_variables_to_phase,
    get_initial,
)
from aviary.mission.initial_guess_builders import (
    InitialGuessState,
    InitialGuessControl,
)
from aviary.mission.phase_builder import PhaseBuilder, register
from aviary.utils.aviary_options_dict import AviaryOptionsDictionary
from aviary.utils.aviary_values import AviaryValues
from aviary.variable_info.enums import EquationsOfMotion, ThrottleAllocation
from aviary.variable_info.variable_meta_data import _MetaData
from aviary.variable_info.variables import Aircraft, Dynamic

# Height Energy and Solved2DOF use this builder

# TODO: support/handle the following in the base class
# - phase.set_time_options()
#     - currently handled in level 3 interface implementation
# - self.external_subsystems
# - self.meta_data, with cls.default_meta_data customization point


class FlightPhaseOptions(AviaryOptionsDictionary):
    def declare_options(self):
        self.declare(
            name='num_segments',
            types=int,
            default=1,
            desc='The number of segments in transcription creation in Dymos. '
            'The default value is 1.',
        )

        self.declare(
            name='order',
            types=int,
            default=3,
            desc='The order of polynomials for interpolation in the transcription '
            'created in Dymos. The default value is 3.',
        )

        # TODO: These defaults aren't great, but need to keep things the same for now.
        defaults = {
            'mass_ref': 1e4,
            'mass_bounds': (0.0, None),
        }
        self.add_state_options('mass', units='kg', defaults=defaults)

        # TODO: These defaults aren't great, but need to keep things the same for now.
        defaults = {
            'distance_ref': 1e6,
            'distance_bounds': (0.0, None),
        }
        self.add_state_options('distance', units='m', defaults=defaults)

        self.add_control_options('altitude', units='ft')

        # TODO: These defaults aren't great, but need to keep things the same for now.
        defaults = {
            'mach_ref': 0.5,
        }
        self.add_control_options('mach', units='unitless', defaults=defaults)

        self.add_time_options(units='s')

        self.declare(
            name='throttle_enforcement',
            default='path_constraint',
            values=['path_constraint', 'boundary_constraint', 'bounded', 'control', None],
            desc='Flag to enforce engine throttle bounds as path constraints, boundary '
            'constraints, solver bounds. You can also select "control" to turn throttle into a '
            'control, which allows you to assign a value or let the optimizer choose it.',
        )

        # Throttle is a solver variable, unless you set throttle_enforcement to control.
        defaults = {
            'throttle_bounds': (0.0, 1.0),
        }
        self.add_control_options('throttle', units='unitless', defaults=defaults)

        self.declare(
            name='throttle_allocation',
            default=ThrottleAllocation.FIXED,
            values=[
                ThrottleAllocation.FIXED,
                ThrottleAllocation.STATIC,
                ThrottleAllocation.DYNAMIC,
            ],
            desc='Specifies how to handle the throttles for multiple engines. FIXED is a '
            'user-specified value. STATIC is specified by the optimizer as one value for the '
            'whole phase. DYNAMIC is specified by the optimizer at each point in the phase.',
        )

        self.declare(
            name='required_available_climb_rate',
            default=None,
            units='ft/s',
            desc='Adds a constraint requiring Dynamic.Mission.ALTITUDE_RATE_MAX to be no '
            'smaller than required_available_climb_rate. This helps to ensure that the '
            'propulsion system is large enough to handle emergency maneuvers at all points '
            'throughout the flight envelope. Default value is None for no constraint.',
        )

        self.declare(
            name='ground_roll',
            types=bool,
            default=False,
            desc='Set to True only for phases where the aircraft is rolling on the ground. '
            'All other phases of flight (climb, cruise, descent) this must be set to False.',
        )

        self.declare(
            name='constraints',
            types=dict,
            default={},
            desc="Add in custom constraints i.e. 'flight_path_angle': {'equals': -3., "
            "'loc': 'initial', 'units': 'deg', 'type': 'boundary',}. For more details see "
            '_add_user_defined_constraints().',
        )

        self.declare(
            'reserve',
            types=bool,
            default=False,
            desc='Designate this phase as a reserve phase and contributes its fuel burn '
            'towards the reserve mission fuel requirements. Reserve phases should be '
            'be placed after all non-reserve phases in the phase_info.',
        )

        self.declare(
            name='target_distance',
            default=None,
            units='m',
            desc='The total distance traveled by the aircraft from takeoff to landing '
            'for the primary mission, not including reserve missions. This value must '
            'be positive.',
        )

        self.declare(
            name='no_climb',
            types=bool,
            default=False,
            desc='Set to True to prevent the aircraft from climbing during the phase. This option '
            'can be used to prevent unexpected climb during a descent phase.',
        )

        self.declare(
            name='no_descent',
            types=bool,
            default=False,
            desc='Set to True to prevent the aircraft from descending during the phase. This '
            'can be used to prevent unexpected descent during a climb phase.',
        )


@register
class FlightPhaseBase(PhaseBuilder):
    """
    The base class for flight phase.

    This houses parts of the build_phase process that are common to EnergyPhase and
    SolvedTwoDOFPhase.
    """

    __slots__ = ('subsystems', 'meta_data')

    _initial_guesses_meta_data_ = {}
    default_name = 'cruise'
    default_ode_class = EnergyODE
    default_options_class = FlightPhaseOptions

    default_meta_data = _MetaData

    def build_phase(
        self,
        aviary_options: AviaryValues = None,
        phase_type=EquationsOfMotion.HEIGHT_ENERGY,
    ):
        """
        Return a new energy phase for analysis using these constraints.

        If ode_class is None, default_ode_class is used.

        If transcription is None, the return value from calling
        make_default_transcription is used.

        Parameters
        ----------
        aviary_options : AviaryValues (<empty>)
            collection of Aircraft/Mission specific options

        Returns
        -------
        dymos.Phase
        """
        phase: dm.Phase = super().build_phase(aviary_options)
        self.phase = phase

        num_engine_type = len(aviary_options.get_val(Aircraft.Engine.NUM_ENGINES))

        user_options = self.user_options

        throttle_enforcement = user_options['throttle_enforcement']
        no_descent = user_options['no_descent']
        no_climb = user_options['no_climb']
        constraints = user_options['constraints']
        ground_roll = user_options['ground_roll']

        ##############
        # Add States #
        ##############
        if phase_type is EquationsOfMotion.HEIGHT_ENERGY:
            rate_source = Dynamic.Vehicle.Propulsion.FUEL_FLOW_RATE_NEGATIVE_TOTAL
        else:
            rate_source = 'dmass_dr'

        self.add_state('mass', Dynamic.Vehicle.MASS, rate_source)

        if phase_type is EquationsOfMotion.HEIGHT_ENERGY:
            self.add_state('distance', Dynamic.Mission.DISTANCE, Dynamic.Mission.DISTANCE_RATE)

        phase = add_subsystem_variables_to_phase(phase, self.name, self.subsystems)

        ################
        # Add Controls #
        ################
        if phase_type is EquationsOfMotion.HEIGHT_ENERGY:
            rate_targets = [Dynamic.Atmosphere.MACH_RATE]
        else:
            rate_targets = ['dmach_dr']

        self.add_control(
            'mach',
            Dynamic.Atmosphere.MACH,
            rate_targets,
            add_constraints=Dynamic.Atmosphere.MACH not in constraints,
        )

        if phase_type is EquationsOfMotion.HEIGHT_ENERGY and not ground_roll:
            rate_targets = [Dynamic.Mission.ALTITUDE_RATE]
            rate2_targets = None
        else:
            rate_targets = ['dh_dr']
            rate2_targets = ['d2h_dr2']

        self.add_control(
            'altitude',
            Dynamic.Mission.ALTITUDE,
            rate_targets,
            rate2_targets=rate2_targets,
            add_constraints=Dynamic.Mission.ALTITUDE not in constraints,
        )

        if throttle_enforcement == 'control':
            self.add_control(
                'throttle',
                Dynamic.Vehicle.Propulsion.THROTTLE,
                rate_targets=None,
                add_constraints=True,
            )

        # For heterogeneous-engine cases, we may have throttle allocation control.
        if phase_type is EquationsOfMotion.HEIGHT_ENERGY and num_engine_type > 1:
            allocation = user_options['throttle_allocation']

            # Allocation should default to an even split so that we don't start
            # with an allocation that might not produce enough thrust.
            val = np.ones(num_engine_type - 1) * (1.0 / num_engine_type)

            if allocation == ThrottleAllocation.DYNAMIC:
                phase.add_control(
                    'throttle_allocations',
                    shape=(num_engine_type - 1,),
                    val=val,
                    targets='throttle_allocations',
                    units='unitless',
                    opt=True,
                    lower=0.0,
                    upper=1.0,
                )

            else:
                phase.add_parameter(
                    'throttle_allocations',
                    units='unitless',
                    val=val,
                    shape=(num_engine_type - 1,),
                    opt=allocation == ThrottleAllocation.STATIC,
                    lower=0.0,
                    upper=1.0,
                )

        ##################
        # Add Timeseries #
        ##################
        phase.add_timeseries_output(
            Dynamic.Vehicle.Propulsion.THRUST_TOTAL,
            output_name=Dynamic.Vehicle.Propulsion.THRUST_TOTAL,
            units='lbf',
        )

        phase.add_timeseries_output(
            Dynamic.Vehicle.DRAG, output_name=Dynamic.Vehicle.DRAG, units='lbf'
        )

        if phase_type is EquationsOfMotion.HEIGHT_ENERGY:
            phase.add_timeseries_output(
                Dynamic.Mission.SPECIFIC_ENERGY_RATE_EXCESS,
                output_name=Dynamic.Mission.SPECIFIC_ENERGY_RATE_EXCESS,
                units='m/s',
            )

        phase.add_timeseries_output(
            Dynamic.Vehicle.Propulsion.FUEL_FLOW_RATE_NEGATIVE_TOTAL,
            output_name=Dynamic.Vehicle.Propulsion.FUEL_FLOW_RATE_NEGATIVE_TOTAL,
            units='lbm/h',
        )

        phase.add_timeseries_output(
            Dynamic.Vehicle.Propulsion.ELECTRIC_POWER_IN_TOTAL,
            output_name=Dynamic.Vehicle.Propulsion.ELECTRIC_POWER_IN_TOTAL,
            units='kW',
        )

        phase.add_timeseries_output(
            Dynamic.Mission.ALTITUDE_RATE,
            output_name=Dynamic.Mission.ALTITUDE_RATE,
            units='ft/s',
        )

        if throttle_enforcement != 'control':
            phase.add_timeseries_output(
                Dynamic.Vehicle.Propulsion.THROTTLE,
                output_name=Dynamic.Vehicle.Propulsion.THROTTLE,
                units='unitless',
            )

        phase.add_timeseries_output(
            Dynamic.Mission.VELOCITY,
            output_name=Dynamic.Mission.VELOCITY,
            units='m/s',
        )

        if phase_type is EquationsOfMotion.SOLVED_2DOF:
            phase.add_timeseries_output(Dynamic.Mission.FLIGHT_PATH_ANGLE)
            phase.add_timeseries_output(Dynamic.Vehicle.ANGLE_OF_ATTACK)
            phase.add_timeseries_output('fuselage_pitch', output_name='theta', units='deg')
            phase.add_timeseries_output('thrust_req', units='lbf')
            phase.add_timeseries_output('normal_force')
            phase.add_timeseries_output('time')

        ###################
        # Add Constraints #
        ###################

        if no_descent and Dynamic.Mission.ALTITUDE_RATE not in constraints:
            phase.add_path_constraint(Dynamic.Mission.ALTITUDE_RATE, lower=0.0, ref=20.0)

        if no_climb and Dynamic.Mission.ALTITUDE_RATE not in constraints:
            phase.add_path_constraint(Dynamic.Mission.ALTITUDE_RATE, upper=0.0, ref=20.0)

        required_available_climb_rate, units = user_options['required_available_climb_rate']

        if (
            required_available_climb_rate is not None
            and Dynamic.Mission.ALTITUDE_RATE_MAX not in constraints
        ):
            phase.add_path_constraint(
                Dynamic.Mission.ALTITUDE_RATE_MAX,
                lower=required_available_climb_rate,
                units=units,
            )

        if Dynamic.Vehicle.Propulsion.THROTTLE not in constraints:
            if throttle_enforcement == 'boundary_constraint':
                phase.add_boundary_constraint(
                    Dynamic.Vehicle.Propulsion.THROTTLE,
                    loc='initial',
                    lower=0.0,
                    upper=1.0,
                    units='unitless',
                )
                phase.add_boundary_constraint(
                    Dynamic.Vehicle.Propulsion.THROTTLE,
                    loc='final',
                    lower=0.0,
                    upper=1.0,
                    units='unitless',
                )
            elif throttle_enforcement == 'path_constraint':
                phase.add_path_constraint(
                    Dynamic.Vehicle.Propulsion.THROTTLE,
                    lower=0.0,
                    upper=1.0,
                    units='unitless',
                )

        self._add_user_defined_constraints(phase, constraints)

        return phase

    def make_default_transcription(self):
        """Return a transcription object to be used by default in build_phase."""
        user_options = self.user_options

        num_segments = user_options['num_segments']
        order = user_options['order']

        seg_ends, _ = dm.utils.lgl.lgl(num_segments + 1)

        transcription = dm.Radau(
            num_segments=num_segments,
            order=order,
            compressed=True,
            segment_ends=seg_ends,
        )

        return transcription

    def _extra_ode_init_kwargs(self):
        """Return extra kwargs required for initializing the ODE."""
        # TODO: support subsystems and meta_data in the base class
        return {
            'subsystems': self.subsystems,
            'meta_data': self.meta_data,
            'subsystem_options': self.subsystem_options,
            'throttle_enforcement': self.user_options['throttle_enforcement'],
            'throttle_allocation': self.user_options['throttle_allocation'],
        }


# Previous implementation:


FlightPhaseBase._add_initial_guess_meta_data(
    InitialGuessControl('altitude'), desc='initial guess for vertical distances'
)

FlightPhaseBase._add_initial_guess_meta_data(
    InitialGuessControl('mach'), desc='initial guess for speed'
)

FlightPhaseBase._add_initial_guess_meta_data(
    InitialGuessControl('throttle'), desc='initial guess for throttle'
)

FlightPhaseBase._add_initial_guess_meta_data(
    InitialGuessState('mass'), desc='initial guess for mass'
)<|MERGE_RESOLUTION|>--- conflicted
+++ resolved
@@ -1,13 +1,8 @@
 import dymos as dm
 import numpy as np
 
-<<<<<<< HEAD
-from aviary.mission.flops_based.ode.energy_ODE import EnergyODE
+from aviary.mission.height_energy.ode.energy_ODE import EnergyODE
 from aviary.mission.phase_utils import (
-=======
-from aviary.mission.height_energy.ode.energy_ODE import EnergyODE
-from aviary.mission.height_energy.phases.phase_utils import (
->>>>>>> be881459
     add_subsystem_variables_to_phase,
     get_initial,
 )
