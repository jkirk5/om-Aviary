import numpy as np
import openmdao.api as om

from aviary.mission.base_ode import BaseODE as _BaseODE
from aviary.mission.flops_based.ode.mission_EOM import MissionEOM

from aviary.subsystems.propulsion.throttle_allocation import ThrottleAllocator
from aviary.variable_info.enums import SpeedType, ThrottleAllocation
from aviary.variable_info.variables import Aircraft, Dynamic, Mission


class EnergyODE(_BaseODE):
    """The base class for all energy method ODE components."""

    def initialize(self):
        super().initialize()

        self.options.declare(
            'use_actual_takeoff_mass',
            default=False,
            desc='flag to use actual takeoff mass in the climb phase, otherwise assume 100 kg fuel burn',
        )
        # TODO throttle enforcement & allocation should be moved to BaseODE for use in 2DOF
        self.options.declare(
            'throttle_enforcement',
            default='path_constraint',
            values=['path_constraint', 'boundary_constraint', 'bounded', 'control', None],
            desc='Flag to enforce engine throttle bounds as path constraints, boundary '
            'constraints, solver bounds. You can also select "control" to turn throttle into a '
            'control, which allows you to assign a value or let the optimizer choose it.',
        )
        self.options.declare(
            'throttle_allocation',
            default=ThrottleAllocation.FIXED,
            types=ThrottleAllocation,
            desc='Flag that determines how to handle throttles for multiple engines.',
        )

    def setup(self):
        options = self.options
        nn = options['num_nodes']
        aviary_options = options['aviary_options']
        num_engine_type = len(aviary_options.get_val(Aircraft.Engine.NUM_ENGINES))

        self.add_atmosphere(input_speed_type=SpeedType.MACH)

        # add execcomp to compute velocity_rate based off mach_rate and sos
        self.add_subsystem(
            name='velocity_rate_comp',
            subsys=om.ExecComp(
                'velocity_rate = mach_rate * sos',
                mach_rate={'units': '1/s', 'shape': (nn,)},
                sos={'units': 'm/s', 'shape': (nn,)},
                velocity_rate={'units': 'm/s**2', 'shape': (nn,)},
                has_diag_partials=True,
            ),
            promotes_inputs=[
                ('mach_rate', Dynamic.Atmosphere.MACH_RATE),
                ('sos', Dynamic.Atmosphere.SPEED_OF_SOUND),
            ],
            promotes_outputs=[('velocity_rate', Dynamic.Mission.VELOCITY_RATE)],
        )

        throttle_enforcement = options['throttle_enforcement']

        sub1 = self.add_subsystem('solver_sub', om.Group(), promotes=['*'])

<<<<<<< HEAD
        self.add_subsystems(solver_group=sub1)
=======
        if throttle_enforcement == 'control':
            solver_group = None
            core_needs_solver = False
        else:
            solver_group = sub1
            core_needs_solver = True

        self.add_core_subsystems(solver_group=solver_group)

        ext_needs_solver = self.add_external_subsystems(solver_group=sub1)
>>>>>>> 3cbd5718

        sub1.add_subsystem(
            name='mission_EOM',
            subsys=MissionEOM(num_nodes=nn),
            promotes_inputs=[
                Dynamic.Mission.VELOCITY,
                Dynamic.Vehicle.MASS,
                Dynamic.Vehicle.Propulsion.THRUST_MAX_TOTAL,
                Dynamic.Vehicle.DRAG,
                Dynamic.Mission.ALTITUDE_RATE,
                Dynamic.Mission.VELOCITY_RATE,
            ],
            promotes_outputs=[
                Dynamic.Mission.SPECIFIC_ENERGY_RATE_EXCESS,
                Dynamic.Mission.ALTITUDE_RATE_MAX,
                Dynamic.Mission.DISTANCE_RATE,
                'thrust_required',
            ],
        )

        # THROTTLE Section
        # TODO: Split this out into a function that can be used by the other ODEs.
        # TODO: Need a thrust residual ref in the phase_info.
        thrust_res_ref = 1.0e6
        if num_engine_type > 1:
            # Multi Engine

            sub1.add_subsystem(
                name='throttle_balance',
                subsys=om.BalanceComp(
                    name='aggregate_throttle',
                    units='unitless',
                    val=np.ones((nn,)),
                    lhs_name='thrust_required',
                    rhs_name=Dynamic.Vehicle.Propulsion.THRUST_TOTAL,
                    eq_units='lbf',
                    normalize=False,
                    res_ref=thrust_res_ref,
                ),
                promotes_inputs=['*'],
                promotes_outputs=['*'],
            )

            sub1.add_subsystem(
                'throttle_allocator',
                ThrottleAllocator(
                    num_nodes=nn, throttle_allocation=self.options['throttle_allocation']
                ),
                promotes_inputs=['*'],
                promotes_outputs=['*'],
            )

        else:
            # Single Engine

            if throttle_enforcement == 'control':
                self.add_subsystem(
                    'throttle_balance',
                    om.ExecComp(
                        'thrust_residual=thrust_required-thrust',
                        thrust={'val': np.ones((nn,)), 'units': 'lbf'},
                        thrust_required={'val': np.ones((nn,)), 'units': 'lbf'},
                        thrust_residual={'val': np.ones((nn,)), 'units': 'lbf'},
                        has_diag_partials=True,
                    ),
                    promotes_inputs=[
                        ('thrust', Dynamic.Vehicle.Propulsion.THRUST_TOTAL),
                        'thrust_required',
                    ],
                    promotes_outputs=['*'],
                )
                self.add_constraint('thrust_residual', ref=thrust_res_ref, equals=0.0)
            else:
                # Add a balance comp to compute throttle based on the required thrust.
                sub1.add_subsystem(
                    name='throttle_balance',
                    subsys=om.BalanceComp(
                        name=Dynamic.Vehicle.Propulsion.THROTTLE,
                        units='unitless',
                        val=np.ones((nn,)),
                        lhs_name='thrust_required',
                        rhs_name=Dynamic.Vehicle.Propulsion.THRUST_TOTAL,
                        eq_units='lbf',
                        normalize=False,
                        lower=0.0 if throttle_enforcement == 'bounded' else None,
                        upper=1.0 if throttle_enforcement == 'bounded' else None,
                        res_ref=thrust_res_ref,
                    ),
                    promotes_inputs=['*'],
                    promotes_outputs=['*'],
                )

            self.set_input_defaults(Dynamic.Vehicle.Propulsion.THROTTLE, val=1.0, units='unitless')

        self.set_input_defaults(Dynamic.Atmosphere.MACH, val=np.ones(nn), units='unitless')
        self.set_input_defaults(Dynamic.Vehicle.MASS, val=np.ones(nn), units='kg')
        self.set_input_defaults(Dynamic.Mission.VELOCITY, val=np.ones(nn), units='m/s')
        self.set_input_defaults(Dynamic.Mission.ALTITUDE, val=np.ones(nn), units='m')
        self.set_input_defaults(Dynamic.Mission.ALTITUDE_RATE, val=np.ones(nn), units='m/s')

        if options['use_actual_takeoff_mass']:
            exec_comp_string = 'initial_mass_residual = initial_mass - mass[0]'
            initial_mass_string = Mission.Takeoff.FINAL_MASS
        else:
            exec_comp_string = 'initial_mass_residual = initial_mass - mass[0] - 100.'
            initial_mass_string = Mission.Summary.GROSS_MASS

        # Experimental: Add a component to constrain the initial mass to be equal
        # to design gross weight.
        initial_mass_residual_constraint = om.ExecComp(
            exec_comp_string,
            initial_mass={'units': 'kg'},
            mass={'units': 'kg', 'shape': (nn,)},
            initial_mass_residual={'units': 'kg', 'res_ref': 1.0e5},
        )

        self.add_subsystem(
            'initial_mass_residual_constraint',
            initial_mass_residual_constraint,
            promotes_inputs=[
                ('initial_mass', initial_mass_string),
                ('mass', Dynamic.Vehicle.MASS),
            ],
            promotes_outputs=['initial_mass_residual'],
        )

        if core_needs_solver or ext_needs_solver:
            sub1.nonlinear_solver = om.NewtonSolver(
                solve_subsystems=True,
                atol=1.0e-10,
                rtol=1.0e-10,
            )
            print_level = 2

            sub1.nonlinear_solver.linesearch = om.BoundsEnforceLS()
            sub1.linear_solver = om.DirectSolver(assemble_jac=True)
            sub1.nonlinear_solver.options['err_on_non_converge'] = True
            sub1.nonlinear_solver.options['iprint'] = print_level

        self.options['auto_order'] = True<|MERGE_RESOLUTION|>--- conflicted
+++ resolved
@@ -65,20 +65,7 @@
 
         sub1 = self.add_subsystem('solver_sub', om.Group(), promotes=['*'])
 
-<<<<<<< HEAD
-        self.add_subsystems(solver_group=sub1)
-=======
-        if throttle_enforcement == 'control':
-            solver_group = None
-            core_needs_solver = False
-        else:
-            solver_group = sub1
-            core_needs_solver = True
-
-        self.add_core_subsystems(solver_group=solver_group)
-
-        ext_needs_solver = self.add_external_subsystems(solver_group=sub1)
->>>>>>> 3cbd5718
+        use_mission_solver = self.add_subsystems(solver_group=sub1)
 
         sub1.add_subsystem(
             name='mission_EOM',
@@ -205,7 +192,7 @@
             promotes_outputs=['initial_mass_residual'],
         )
 
-        if core_needs_solver or ext_needs_solver:
+        if use_mission_solver or throttle_enforcement != 'control':
             sub1.nonlinear_solver = om.NewtonSolver(
                 solve_subsystems=True,
                 atol=1.0e-10,
