import numpy as np
import openmdao.api as om

from aviary.constants import GRAV_ENGLISH_LBM
from aviary.variable_info.variables import Dynamic


ft_to_nm = 6076.1


class RangeComp(om.ExplicitComponent):
    """Compute the cruise range and time for the breguet range component."""

    def initialize(self):
        self.options.declare('num_nodes', types=int)

    def setup(self):
        nn = self.options['num_nodes']

        self.add_input(
            'cruise_time_initial', val=0.0, units='s', desc='time at which cruise begins'
        )
        self.add_input(
            'cruise_distance_initial',
            val=0.0,
            units='NM',
            desc='range reference at which cruise begins',
        )

        self.add_input('TAS_cruise', val=0.0001 * np.ones(nn), units='NM/s', desc='true airspeed')
        self.add_input(
            'mass',
            val=150000 * np.ones(nn),
            units='lbm',
            desc='mass at each node, monotonically nonincreasing',
        )

        self.add_input(
            Dynamic.Vehicle.Propulsion.FUEL_FLOW_RATE_NEGATIVE_TOTAL,
            0.74 * np.ones(nn),
            units='lbm/h',
        )

        self.add_output(
            'cruise_time',
            shape=(nn,),
            units='s',
            desc='time in cruise',
            tags=['dymos.state_source:cruise_time'],
        )
        self.add_output(
            'cruise_range',
            shape=(nn,),
            units='NM',
            desc='cruise range',
            tags=['dymos.state_source:distance'],
        )

    def setup_partials(self):
        nn = self.options['num_nodes']

        # The nonzero partials of the change in range between each two nodes (dr) wrt fuel flow and mass are
        # along two diagonals. The lower diagonal contains the partials wrt the initial values of mass or fuel
        # flow across each two-node section. The upper diagonal contains the partials wrt the final values of mass
        # or fuel flow across each two-node section. For instance, for five nodes we have:
        #
        #           0  0  0  0  0
        #           i  f  0  0  0
        # ddR/dW =  0  i  f  0  0
        #           0  0  i  f  0
        #           0  0  0  i  f
        #
        # The change of range and time at the first node is zero, and it has no dependence on the mass
        # history or fuel flow setting.
        # Since dR is the difference in range between two nodes, we need to accumulate it across all provided masses
        # using np.cumsum.
        # The partial derivative of np.cumsum is just a lower triangular matrix of ones.
        # Thus, the derivative of the accumulated range (and time) will be the matrix product:
        #           1  0  0  0  0     0  0  0  0  0
        #           1  1  0  0  0     i  f  0  0  0
        # ddR/dW =  1  1  1  0  0  @  0  i  f  0  0
        #           1  1  1  1  0     0  0  i  f  0
        #           1  1  1  1  1     0  0  0  i  f
        rs, cs = np.tril_indices(nn)
        self._tril_rs, self._tril_cs = rs, cs

        self.declare_partials(
            'cruise_range',
            [
                Dynamic.Vehicle.Propulsion.FUEL_FLOW_RATE_NEGATIVE_TOTAL,
                'mass',
                'TAS_cruise',
            ],
            rows=rs,
            cols=cs,
        )
        self.declare_partials(
            'cruise_time',
            [
                Dynamic.Vehicle.Propulsion.FUEL_FLOW_RATE_NEGATIVE_TOTAL,
                'mass',
                'TAS_cruise',
            ],
            rows=rs,
            cols=cs,
        )

        self.declare_partials('cruise_range', 'cruise_distance_initial', val=1.0)
        self.declare_partials('cruise_time', 'cruise_time_initial', val=1.0)

        # Allocated memory so we don't have to repeatedly do it in compute_partials
        # Note: since these are only used in compute_partials we don't have to worry about them supporting
        # complex values under complex step.
        self._d_cumsum_dx = np.tri(nn)
        # Note: We could make this sparse, probably doesn't matter.
        self._scratch_nn_x_nn = np.zeros((nn, nn))

    def compute(self, inputs, outputs):
        v_x = inputs['TAS_cruise']
        m = inputs['mass']
        FF = -inputs[Dynamic.Vehicle.Propulsion.FUEL_FLOW_RATE_NEGATIVE_TOTAL]
        r0 = inputs['cruise_distance_initial']
        t0 = inputs['cruise_time_initial']
        r0 = r0[0]
        t0 = t0[0]

        FF_1 = FF[:-1]  # Initial fuel flow across each two-node pair
        FF_2 = FF[1:]  # Final fuel flow across each two-node pair

        # Initial weight across each two-node pair
        W1 = m[:-1] * GRAV_ENGLISH_LBM
        # Final weight across each two-node pair
        W2 = m[1:] * GRAV_ENGLISH_LBM

        vx_1 = v_x[:-1]  # Initial airspeed across each two-node pair
        vx_2 = v_x[1:]  # Final airspeed across each two-node pair
        vx_m = (vx_1 + vx_2) / 2  # Average airspeed across each two-node pair.

<<<<<<< HEAD
        breg_1 = vx_1 * W1 * 3600 / (FF_1 * ft_to_nm)
        breg_2 = vx_2 * W2 * 3600 / (FF_2 * ft_to_nm)
=======
        breg_1 = vx_1 * W1 * 3600 / FF_1
        breg_2 = vx_2 * W2 * 3600 / FF_2
>>>>>>> 773cbc2d
        bregA = (breg_1 + breg_2) / 2

        drange_cruise = bregA * np.log(1.0 / (1.0 - (W1 - W2) / W1))

<<<<<<< HEAD
        outputs["cruise_range"][0] = r0
        outputs["cruise_range"][1:] = r0 + np.cumsum(drange_cruise)
        outputs["cruise_time"][0] = t0
        outputs["cruise_time"][1:] = t0 + np.cumsum(drange_cruise) / vx_m * ft_to_nm
=======
        outputs['cruise_range'][0] = r0
        outputs['cruise_range'][1:] = r0 + np.cumsum(drange_cruise)
        outputs['cruise_time'][0] = t0
        outputs['cruise_time'][1:] = t0 + np.cumsum(drange_cruise) / vx_m
>>>>>>> 773cbc2d

    def compute_partials(self, inputs, J):
        v_x = inputs['TAS_cruise']
        vx_1 = v_x[:-1]  # Initial airspeed across each two-node pair
        vx_2 = v_x[1:]  # Final airspeed across each two-node pair
        vx_m = (vx_1 + vx_2) / 2  # Average airspeed across each two-node pair.

        m = inputs['mass']
        # Initial mass across each two-node pair
        W1 = m[:-1] * GRAV_ENGLISH_LBM
        W2 = m[1:] * GRAV_ENGLISH_LBM  # Final mass across each two-node pair

        FF = -inputs[Dynamic.Vehicle.Propulsion.FUEL_FLOW_RATE_NEGATIVE_TOTAL]
        FF_1 = FF[:-1]  # Initial fuel flow across each two-node pair
        FF_2 = FF[1:]  # Final fuel flow across each two_node pair

<<<<<<< HEAD
        breg_1 = vx_1 * W1 * 3600 / (FF_1 * ft_to_nm)
        breg_2 = vx_2 * W2 * 3600 / (FF_2 * ft_to_nm)
        bregA = (breg_1 + breg_2) / 2
        star = np.log(1 / (1 - (W1 - W2) / W1))

        dBreg1_dVx1 = W1 * 3600 / (FF_1 * ft_to_nm)
        dBreg1_dW1 = vx_1 * 3600 / (FF_1 * ft_to_nm)
        dBreg1_dFF1 = vx_1 * W1 * 3600 / (FF_1**2 * ft_to_nm)

        dBreg2_dVx2 = W2 * 3600 / (FF_2 * ft_to_nm)
        dBreg2_dW2 = vx_2 * 3600 / (FF_2 * ft_to_nm)
        dBreg2_dFF2 = vx_2 * W2 * 3600 / (FF_2**2 * ft_to_nm)
=======
        breg_1 = vx_1 * W1 * 3600 / FF_1
        breg_2 = vx_2 * W2 * 3600 / FF_2
        bregA = (breg_1 + breg_2) / 2
        star = np.log(1 / (1 - (W1 - W2) / W1))

        dBreg1_dVx1 = W1 * 3600 / FF_1
        dBreg1_dW1 = vx_1 * 3600 / FF_1
        dBreg1_dFF1 = vx_1 * W1 * 3600 / FF_1**2

        dBreg2_dVx2 = W2 * 3600 / FF_2
        dBreg2_dW2 = vx_2 * 3600 / FF_2
        dBreg2_dFF2 = vx_2 * W2 * 3600 / FF_2**2
>>>>>>> 773cbc2d

        dStar_dW1 = 1.0 / W1
        dStar_dW2 = -1.0 / W2

        dBregA_dVx1 = dBreg1_dVx1 / 2
        dBregA_dVx2 = dBreg2_dVx2 / 2
        dBregA_dW1 = dBreg1_dW1 / 2
        dBregA_dW2 = dBreg2_dW2 / 2
        dBregA_dFF1 = dBreg1_dFF1 / 2
        dBregA_dFF2 = dBreg2_dFF2 / 2

        dRange_dVx1 = dBregA_dVx1 * star
        dRange_dVx2 = dBregA_dVx2 * star
        dRange_dW1 = dBregA_dW1 * star + bregA * dStar_dW1
        dRange_dW2 = dBregA_dW2 * star + bregA * dStar_dW2
        dRange_dFF1 = dBregA_dFF1 * star
        dRange_dFF2 = dBregA_dFF2 * star

        # Partials of cruise_range

        # WRT Fuel Flow
        np.fill_diagonal(self._scratch_nn_x_nn[1:, :-1], dRange_dFF1)
        np.fill_diagonal(self._scratch_nn_x_nn[1:, 1:], dRange_dFF2)

        J['cruise_range', Dynamic.Vehicle.Propulsion.FUEL_FLOW_RATE_NEGATIVE_TOTAL][...] = (
            self._d_cumsum_dx @ self._scratch_nn_x_nn
        )[self._tril_rs, self._tril_cs]

        # WRT Mass: dRange_dm = dRange_dW * dW_dm
        np.fill_diagonal(self._scratch_nn_x_nn[1:, :-1], dRange_dW1 * GRAV_ENGLISH_LBM)
        np.fill_diagonal(self._scratch_nn_x_nn[1:, 1:], dRange_dW2 * GRAV_ENGLISH_LBM)

        J['cruise_range', 'mass'][...] = (self._d_cumsum_dx @ self._scratch_nn_x_nn)[
            self._tril_rs, self._tril_cs
        ]

        # WRT TAS_cruise
        np.fill_diagonal(self._scratch_nn_x_nn[1:, :-1], dRange_dVx1)
        np.fill_diagonal(self._scratch_nn_x_nn[1:, 1:], dRange_dVx2)

        J['cruise_range', 'TAS_cruise'][...] = (self._d_cumsum_dx @ self._scratch_nn_x_nn)[
            self._tril_rs, self._tril_cs
        ]

        # Partials of cruise_time

        # Here we need to multiply rows [1:] of the jacobian by (6076.1 / vx_m)
        # But the jacobian is in a flat format in row-major order. The rows associated
        # with the nonzero elements are stored in self._tril_rs.

        J['cruise_time', Dynamic.Vehicle.Propulsion.FUEL_FLOW_RATE_NEGATIVE_TOTAL][1:] = (
            J['cruise_range', Dynamic.Vehicle.Propulsion.FUEL_FLOW_RATE_NEGATIVE_TOTAL][1:]
            / vx_m[self._tril_rs[1:] - 1]
<<<<<<< HEAD
            * ft_to_nm
        )
        J["cruise_time", "mass"][1:] = \
            J["cruise_range", "mass"][1:] / vx_m[self._tril_rs[1:] - 1] * ft_to_nm
=======
        )
        J['cruise_time', 'mass'][1:] = J['cruise_range', 'mass'][1:] / vx_m[self._tril_rs[1:] - 1]
>>>>>>> 773cbc2d

        drange_cruise = bregA * star

        f = np.cumsum(drange_cruise)[:, np.newaxis]
        df_du = self._d_cumsum_dx @ self._scratch_nn_x_nn

        np.fill_diagonal(self._scratch_nn_x_nn[1:, :-1], 0.5)
        np.fill_diagonal(self._scratch_nn_x_nn[1:, 1:], 0.5)

        g = vx_m[:, np.newaxis]
        dg_du = self._scratch_nn_x_nn

<<<<<<< HEAD
        dt_dvx = ft_to_nm * ((df_du[1:, ...] * g) - (dg_du[1:, ...] * f)) / g**2

        J["cruise_time", "TAS_cruise"][1:] = \
            dt_dvx[self._tril_rs[1:] - 1, self._tril_cs[1:]]


class ElectricRangeComp(om.ExplicitComponent):
    """
    Compute the cruise range and time for all-electric aircraft.
=======
        dt_dvx = ((df_du[1:, ...] * g) - (dg_du[1:, ...] * f)) / g**2

        J['cruise_time', 'TAS_cruise'][1:] = dt_dvx[self._tril_rs[1:] - 1, self._tril_cs[1:]]


class E_RangeComp(om.ExplicitComponent):
    """
    Compute the cruise range and time for all-electrical aircraft.
>>>>>>> 773cbc2d
    Assume the battery mass does not change during the cruise.
    """

    def initialize(self):
<<<<<<< HEAD
        self.options.declare("num_nodes", types=int)

    def setup(self):

        nn = self.options["num_nodes"]

        self.add_input("cruise_time_initial", val=0.0, units="s",
                       desc="time at which cruise begins")
        self.add_input("cruise_distance_initial", val=0.0, units="NM",
                       desc="range reference at which cruise begins")
        self.add_input("TAS_cruise", val=0.8 * np.ones(nn),
                       units="ft/s", desc="true airspeed")
        self.add_input(
            Dynamic.Vehicle.CUMULATIVE_ELECTRIC_ENERGY_USED,
            10.0 * np.ones(nn),
            units="kW*h",
            desc="total energy consumption, comes from propulsion"
=======
        self.options.declare('num_nodes', types=int)

    def setup(self):
        nn = self.options['num_nodes']
        if nn < 2:
            raise Exception('num_nodes should be at least 2.')

        self.add_input(
            'cruise_time_initial', val=0.0, units='s', desc='time at which cruise begins'
        )
        self.add_input(
            'cruise_distance_initial',
            val=0.0,
            units='NM',
            desc='range reference at which cruise begins',
        )
        self.add_input('TAS_cruise', val=0.0001 * np.ones(nn), units='NM/s', desc='true airspeed')
        self.add_input(
            Dynamic.Vehicle.CUMULATIVE_ELECTRIC_ENERGY_USED,
            10.0 * np.ones(nn),
            units='kW*h',
            desc='total energy consumption, comes from propulsion',
>>>>>>> 773cbc2d
        )
        self.add_input(
            Dynamic.Vehicle.Propulsion.ELECTRIC_POWER_IN_TOTAL,
            0.74 * np.ones(nn),
<<<<<<< HEAD
            units="kW",
            desc="total energy consumption, comes from propulsion"
        )

        self.add_output("cruise_time", shape=(nn,), units="s", desc="time in cruise",
                        tags=['dymos.state_source:cruise_time'])
        self.add_output("cruise_range", shape=(nn,), units="NM", desc="cruise range",
                        tags=["dymos.state_source:distance"])

    def setup_partials(self):
        nn = self.options["num_nodes"]
=======
            units='kW',
            desc='total energy consumption, comes from propulsion',
        )

        self.add_output(
            'cruise_time',
            shape=(nn,),
            units='s',
            desc='time in cruise',
            tags=['dymos.state_source:cruise_time'],
        )
        self.add_output(
            'cruise_range',
            shape=(nn,),
            units='NM',
            desc='cruise range',
            tags=['dymos.state_source:distance'],
        )

    def setup_partials(self):
        nn = self.options['num_nodes']
>>>>>>> 773cbc2d

        # The nonzero partials of the change in range between each two nodes (dr) wrt fuel flow and mass are
        # along two diagonals. The lower diagonal contains the partials wrt the initial values of mass or fuel
        # flow across each two-node section. The upper diagonal contains the partials wrt the final values of mass
        # or fuel flow across each two-node section. For instance, for five nodes we have:
        #
        #           0  0  0  0  0
        #           i  f  0  0  0
        # ddR/dW =  0  i  f  0  0
        #           0  0  i  f  0
        #           0  0  0  i  f
        #
        # The change of range and time at the first node is zero, and it has no dependence on the mass
        # history or fuel flow setting.
        # Since dR is the difference in range between two nodes, we need to accumulate it across all provided masses
        # using np.cumsum.
        # The partial derivative of np.cumsum is just a lower triangular matrix of ones.
        # Thus, the derivative of the accumulated range (and time) will be the matrix product:
        #           1  0  0  0  0     0  0  0  0  0
        #           1  1  0  0  0     i  f  0  0  0
        # ddR/dW =  1  1  1  0  0  @  0  i  f  0  0
        #           1  1  1  1  0     0  0  i  f  0
        #           1  1  1  1  1     0  0  0  i  f
        rs, cs = np.tril_indices(nn)
        self._tril_rs, self._tril_cs = rs, cs

        self.declare_partials(
<<<<<<< HEAD
            "cruise_range",
            [
                Dynamic.Vehicle.CUMULATIVE_ELECTRIC_ENERGY_USED,
                Dynamic.Vehicle.Propulsion.ELECTRIC_POWER_IN_TOTAL,
                "TAS_cruise",
=======
            'cruise_range',
            [
                Dynamic.Vehicle.CUMULATIVE_ELECTRIC_ENERGY_USED,
                Dynamic.Vehicle.Propulsion.ELECTRIC_POWER_IN_TOTAL,
                'TAS_cruise',
>>>>>>> 773cbc2d
            ],
            rows=rs,
            cols=cs,
        )
        self.declare_partials(
<<<<<<< HEAD
            "cruise_time",
            [
                Dynamic.Vehicle.CUMULATIVE_ELECTRIC_ENERGY_USED,
                Dynamic.Vehicle.Propulsion.ELECTRIC_POWER_IN_TOTAL,
                "TAS_cruise",
=======
            'cruise_time',
            [
                Dynamic.Vehicle.CUMULATIVE_ELECTRIC_ENERGY_USED,
                Dynamic.Vehicle.Propulsion.ELECTRIC_POWER_IN_TOTAL,
                'TAS_cruise',
>>>>>>> 773cbc2d
            ],
            rows=rs,
            cols=cs,
        )

<<<<<<< HEAD
        self.declare_partials("cruise_range", "cruise_distance_initial", val=1.0)
        self.declare_partials("cruise_time", "cruise_time_initial", val=1.0)
=======
        self.declare_partials('cruise_range', 'cruise_distance_initial', val=1.0)
        self.declare_partials('cruise_time', 'cruise_time_initial', val=1.0)
>>>>>>> 773cbc2d

        # Allocated memory so we don't have to repeatedly do it in compute_partials
        # Note: since these are only used in compute_partials we don't have to worry about them supporting
        # complex values under complex step.
        self._d_cumsum_dx = np.tri(nn)
        # Note: We could make this sparse, probably doesn't matter.
        self._scratch_nn_x_nn = np.zeros((nn, nn))

    def compute(self, inputs, outputs):
<<<<<<< HEAD
        v_x = inputs["TAS_cruise"]
        EE = inputs[Dynamic.Vehicle.CUMULATIVE_ELECTRIC_ENERGY_USED]
        EP = inputs[Dynamic.Vehicle.Propulsion.ELECTRIC_POWER_IN_TOTAL]
        r0 = inputs["cruise_distance_initial"]
        t0 = inputs["cruise_time_initial"]
=======
        v_x = inputs['TAS_cruise']
        EE = inputs[Dynamic.Vehicle.CUMULATIVE_ELECTRIC_ENERGY_USED]
        EP = inputs[Dynamic.Vehicle.Propulsion.ELECTRIC_POWER_IN_TOTAL]
        r0 = inputs['cruise_distance_initial']
        t0 = inputs['cruise_time_initial']
>>>>>>> 773cbc2d
        r0 = r0[0]
        t0 = t0[0]

        # All-electric version
        E_1 = EE[:-1]  # Initial energy across each two-node pair, kW*h
        E_2 = EE[1:]  # Final power energy each two-node pair
        P_1 = EP[:-1]  # Initial power across each two-node pair, kW
        P_2 = EP[1:]  # Final power across each two-node pair

<<<<<<< HEAD
        vx_1 = v_x[:-1]  # Initial airspeed across each two-node pair, ft/s
        vx_2 = v_x[1:]  # Final airspeed across each two-node pair
        vx_m = (vx_1 + vx_2) / 2  # Average airspeed across each two-node pair.

        e_breg_1 = vx_1 * E_1 * 3600 / (P_1 * ft_to_nm)  # NM
        e_breg_2 = vx_2 * E_2 * 3600 / (P_2 * ft_to_nm)
        e_drange_cruise = e_breg_2 - e_breg_1

        outputs["cruise_range"][0] = r0
        outputs["cruise_range"][1:] = r0 + np.cumsum(e_drange_cruise)
        outputs["cruise_time"][0] = t0
        outputs["cruise_time"][1:] = t0 + np.cumsum(e_drange_cruise) / vx_m * ft_to_nm

    def compute_partials(self, inputs, J):
        v_x = inputs["TAS_cruise"]
=======
        vx_1 = v_x[:-1]  # Initial airspeed across each two-node pair, NM/s
        vx_2 = v_x[1:]  # Final airspeed across each two-node pair
        vx_m = (vx_1 + vx_2) / 2  # Average airspeed across each two-node pair.

        e_breg_1 = vx_1 * E_1 * 3600 / P_1  # NM
        e_breg_2 = vx_2 * E_2 * 3600 / P_2
        e_drange_cruise = e_breg_2 - e_breg_1

        outputs['cruise_range'][0] = r0
        outputs['cruise_range'][1:] = r0 + np.cumsum(e_drange_cruise)
        outputs['cruise_time'][0] = t0
        outputs['cruise_time'][1:] = t0 + np.cumsum(e_drange_cruise) / vx_m

    def compute_partials(self, inputs, J):
        v_x = inputs['TAS_cruise']
>>>>>>> 773cbc2d
        vx_1 = v_x[:-1]  # Initial airspeed across each two-node pair
        vx_2 = v_x[1:]  # Final airspeed across each two-node pair
        vx_m = (vx_1 + vx_2) / 2  # Average airspeed across each two-node pair.

        e = inputs[Dynamic.Vehicle.CUMULATIVE_ELECTRIC_ENERGY_USED]
        # Initial energy across each two-node pair
        E_1 = e[:-1]
        E_2 = e[1:]  # Final energy across each two-node pair

        EP = inputs[Dynamic.Vehicle.Propulsion.ELECTRIC_POWER_IN_TOTAL]
        EP_1 = EP[:-1]  # Initial power across each two-node pair
        EP_2 = EP[1:]  # Final power across each two-node pair

<<<<<<< HEAD
        e_breg_1 = vx_1 * E_1 * 3600 / (EP_1 * ft_to_nm)
        e_breg_2 = vx_2 * E_2 * 3600 / (EP_2 * ft_to_nm)
        e_drange_cruise = e_breg_2 - e_breg_1

        dBreg1_dVx1 = E_1 * 3600 / (EP_1 * ft_to_nm)
        dBreg1_dE1 = vx_1 * 3600 / (EP_1 * ft_to_nm)
        dBreg1_dP1 = -vx_1 * E_1 * 3600 / (EP_1**2 * ft_to_nm)

        dBreg2_dVx2 = E_2 * 3600 / (EP_2 * ft_to_nm)
        dBreg2_dE2 = vx_2 * 3600 / (EP_2 * ft_to_nm)
        dBreg2_dP2 = -vx_2 * E_2 * 3600 / (EP_2**2 * ft_to_nm)
=======
        e_breg_1 = vx_1 * E_1 * 3600 / EP_1
        e_breg_2 = vx_2 * E_2 * 3600 / EP_2
        e_drange_cruise = e_breg_2 - e_breg_1

        dBreg1_dVx1 = E_1 * 3600 / EP_1
        dBreg1_dE1 = vx_1 * 3600 / EP_1
        dBreg1_dP1 = -vx_1 * E_1 * 3600 / EP_1**2

        dBreg2_dVx2 = E_2 * 3600 / EP_2
        dBreg2_dE2 = vx_2 * 3600 / EP_2
        dBreg2_dP2 = -vx_2 * E_2 * 3600 / EP_2**2
>>>>>>> 773cbc2d

        dRange_dVx1 = -dBreg1_dVx1
        dRange_dVx2 = dBreg2_dVx2
        dRange_dE1 = -dBreg1_dE1
        dRange_dE2 = dBreg2_dE2
        dRange_dP1 = -dBreg1_dP1
        dRange_dP2 = dBreg2_dP2

        # Partials of cruise_range

        # WRT electric power
        np.fill_diagonal(self._scratch_nn_x_nn[1:, :-1], dRange_dP1)
        np.fill_diagonal(self._scratch_nn_x_nn[1:, 1:], dRange_dP2)

<<<<<<< HEAD
        J["cruise_range", Dynamic.Vehicle.Propulsion.ELECTRIC_POWER_IN_TOTAL][
            ...
        ] = (self._d_cumsum_dx @ self._scratch_nn_x_nn)[self._tril_rs, self._tril_cs]

        # WRT CUMULATIVE_ELECTRIC_ENERGY_USED:
        np.fill_diagonal(self._scratch_nn_x_nn[1:, :-1],
                         dRange_dE1)
        np.fill_diagonal(self._scratch_nn_x_nn[1:, 1:],
                         dRange_dE2)

        J["cruise_range", Dynamic.Vehicle.CUMULATIVE_ELECTRIC_ENERGY_USED][...] = \
            (self._d_cumsum_dx @ self._scratch_nn_x_nn)[self._tril_rs, self._tril_cs]
=======
        J['cruise_range', Dynamic.Vehicle.Propulsion.ELECTRIC_POWER_IN_TOTAL][...] = (
            self._d_cumsum_dx @ self._scratch_nn_x_nn
        )[self._tril_rs, self._tril_cs]

        # WRT CUMULATIVE_ELECTRIC_ENERGY_USED:
        np.fill_diagonal(self._scratch_nn_x_nn[1:, :-1], dRange_dE1)
        np.fill_diagonal(self._scratch_nn_x_nn[1:, 1:], dRange_dE2)

        J['cruise_range', Dynamic.Vehicle.CUMULATIVE_ELECTRIC_ENERGY_USED][...] = (
            self._d_cumsum_dx @ self._scratch_nn_x_nn
        )[self._tril_rs, self._tril_cs]
>>>>>>> 773cbc2d

        # WRT TAS_cruise
        np.fill_diagonal(self._scratch_nn_x_nn[1:, :-1], dRange_dVx1)
        np.fill_diagonal(self._scratch_nn_x_nn[1:, 1:], dRange_dVx2)

<<<<<<< HEAD
        J["cruise_range", "TAS_cruise"][...] = \
            (self._d_cumsum_dx @ self._scratch_nn_x_nn)[self._tril_rs, self._tril_cs]
=======
        J['cruise_range', 'TAS_cruise'][...] = (self._d_cumsum_dx @ self._scratch_nn_x_nn)[
            self._tril_rs, self._tril_cs
        ]
>>>>>>> 773cbc2d

        # Partials of cruise_time

        # Here we need to multiply rows [1:] of the jacobian by (6076.1 / vx_m)
        # But the jacobian is in a flat format in row-major order. The rows associated
        # with the nonzero elements are stored in self._tril_rs.

<<<<<<< HEAD
        J["cruise_time", Dynamic.Vehicle.Propulsion.ELECTRIC_POWER_IN_TOTAL][
            1:
        ] = (
            J["cruise_range", Dynamic.Vehicle.Propulsion.ELECTRIC_POWER_IN_TOTAL][
                1:
            ]
            / vx_m[self._tril_rs[1:] - 1]
            * ft_to_nm
        )
        J["cruise_time", Dynamic.Vehicle.CUMULATIVE_ELECTRIC_ENERGY_USED][1:] = \
            J["cruise_range", Dynamic.Vehicle.CUMULATIVE_ELECTRIC_ENERGY_USED][1:] / \
            vx_m[self._tril_rs[1:] - 1] * ft_to_nm
=======
        J['cruise_time', Dynamic.Vehicle.Propulsion.ELECTRIC_POWER_IN_TOTAL][1:] = (
            J['cruise_range', Dynamic.Vehicle.Propulsion.ELECTRIC_POWER_IN_TOTAL][1:]
            / vx_m[self._tril_rs[1:] - 1]
        )
        J['cruise_time', Dynamic.Vehicle.CUMULATIVE_ELECTRIC_ENERGY_USED][1:] = (
            J['cruise_range', Dynamic.Vehicle.CUMULATIVE_ELECTRIC_ENERGY_USED][1:]
            / vx_m[self._tril_rs[1:] - 1]
        )
>>>>>>> 773cbc2d

        f = np.cumsum(e_drange_cruise)[:, np.newaxis]
        df_du = self._d_cumsum_dx @ self._scratch_nn_x_nn

        np.fill_diagonal(self._scratch_nn_x_nn[1:, :-1], 0.5)
        np.fill_diagonal(self._scratch_nn_x_nn[1:, 1:], 0.5)

        g = vx_m[:, np.newaxis]
        dg_du = self._scratch_nn_x_nn

<<<<<<< HEAD
        dt_dvx = ft_to_nm * ((df_du[1:, ...] * g) - (dg_du[1:, ...] * f)) / g**2
=======
        dt_dvx = ((df_du[1:, ...] * g) - (dg_du[1:, ...] * f)) / g**2
>>>>>>> 773cbc2d

        J['cruise_time', 'TAS_cruise'][1:] = dt_dvx[self._tril_rs[1:] - 1, self._tril_cs[1:]]<|MERGE_RESOLUTION|>--- conflicted
+++ resolved
@@ -3,9 +3,6 @@
 
 from aviary.constants import GRAV_ENGLISH_LBM
 from aviary.variable_info.variables import Dynamic
-
-
-ft_to_nm = 6076.1
 
 
 class RangeComp(om.ExplicitComponent):
@@ -136,28 +133,16 @@
         vx_2 = v_x[1:]  # Final airspeed across each two-node pair
         vx_m = (vx_1 + vx_2) / 2  # Average airspeed across each two-node pair.
 
-<<<<<<< HEAD
-        breg_1 = vx_1 * W1 * 3600 / (FF_1 * ft_to_nm)
-        breg_2 = vx_2 * W2 * 3600 / (FF_2 * ft_to_nm)
-=======
         breg_1 = vx_1 * W1 * 3600 / FF_1
         breg_2 = vx_2 * W2 * 3600 / FF_2
->>>>>>> 773cbc2d
         bregA = (breg_1 + breg_2) / 2
 
         drange_cruise = bregA * np.log(1.0 / (1.0 - (W1 - W2) / W1))
 
-<<<<<<< HEAD
-        outputs["cruise_range"][0] = r0
-        outputs["cruise_range"][1:] = r0 + np.cumsum(drange_cruise)
-        outputs["cruise_time"][0] = t0
-        outputs["cruise_time"][1:] = t0 + np.cumsum(drange_cruise) / vx_m * ft_to_nm
-=======
         outputs['cruise_range'][0] = r0
         outputs['cruise_range'][1:] = r0 + np.cumsum(drange_cruise)
         outputs['cruise_time'][0] = t0
         outputs['cruise_time'][1:] = t0 + np.cumsum(drange_cruise) / vx_m
->>>>>>> 773cbc2d
 
     def compute_partials(self, inputs, J):
         v_x = inputs['TAS_cruise']
@@ -174,20 +159,6 @@
         FF_1 = FF[:-1]  # Initial fuel flow across each two-node pair
         FF_2 = FF[1:]  # Final fuel flow across each two_node pair
 
-<<<<<<< HEAD
-        breg_1 = vx_1 * W1 * 3600 / (FF_1 * ft_to_nm)
-        breg_2 = vx_2 * W2 * 3600 / (FF_2 * ft_to_nm)
-        bregA = (breg_1 + breg_2) / 2
-        star = np.log(1 / (1 - (W1 - W2) / W1))
-
-        dBreg1_dVx1 = W1 * 3600 / (FF_1 * ft_to_nm)
-        dBreg1_dW1 = vx_1 * 3600 / (FF_1 * ft_to_nm)
-        dBreg1_dFF1 = vx_1 * W1 * 3600 / (FF_1**2 * ft_to_nm)
-
-        dBreg2_dVx2 = W2 * 3600 / (FF_2 * ft_to_nm)
-        dBreg2_dW2 = vx_2 * 3600 / (FF_2 * ft_to_nm)
-        dBreg2_dFF2 = vx_2 * W2 * 3600 / (FF_2**2 * ft_to_nm)
-=======
         breg_1 = vx_1 * W1 * 3600 / FF_1
         breg_2 = vx_2 * W2 * 3600 / FF_2
         bregA = (breg_1 + breg_2) / 2
@@ -200,7 +171,6 @@
         dBreg2_dVx2 = W2 * 3600 / FF_2
         dBreg2_dW2 = vx_2 * 3600 / FF_2
         dBreg2_dFF2 = vx_2 * W2 * 3600 / FF_2**2
->>>>>>> 773cbc2d
 
         dStar_dW1 = 1.0 / W1
         dStar_dW2 = -1.0 / W2
@@ -254,15 +224,8 @@
         J['cruise_time', Dynamic.Vehicle.Propulsion.FUEL_FLOW_RATE_NEGATIVE_TOTAL][1:] = (
             J['cruise_range', Dynamic.Vehicle.Propulsion.FUEL_FLOW_RATE_NEGATIVE_TOTAL][1:]
             / vx_m[self._tril_rs[1:] - 1]
-<<<<<<< HEAD
-            * ft_to_nm
-        )
-        J["cruise_time", "mass"][1:] = \
-            J["cruise_range", "mass"][1:] / vx_m[self._tril_rs[1:] - 1] * ft_to_nm
-=======
         )
         J['cruise_time', 'mass'][1:] = J['cruise_range', 'mass'][1:] / vx_m[self._tril_rs[1:] - 1]
->>>>>>> 773cbc2d
 
         drange_cruise = bregA * star
 
@@ -275,49 +238,18 @@
         g = vx_m[:, np.newaxis]
         dg_du = self._scratch_nn_x_nn
 
-<<<<<<< HEAD
-        dt_dvx = ft_to_nm * ((df_du[1:, ...] * g) - (dg_du[1:, ...] * f)) / g**2
-
-        J["cruise_time", "TAS_cruise"][1:] = \
-            dt_dvx[self._tril_rs[1:] - 1, self._tril_cs[1:]]
+        dt_dvx = ((df_du[1:, ...] * g) - (dg_du[1:, ...] * f)) / g**2
+
+        J['cruise_time', 'TAS_cruise'][1:] = dt_dvx[self._tril_rs[1:] - 1, self._tril_cs[1:]]
 
 
 class ElectricRangeComp(om.ExplicitComponent):
     """
     Compute the cruise range and time for all-electric aircraft.
-=======
-        dt_dvx = ((df_du[1:, ...] * g) - (dg_du[1:, ...] * f)) / g**2
-
-        J['cruise_time', 'TAS_cruise'][1:] = dt_dvx[self._tril_rs[1:] - 1, self._tril_cs[1:]]
-
-
-class E_RangeComp(om.ExplicitComponent):
-    """
-    Compute the cruise range and time for all-electrical aircraft.
->>>>>>> 773cbc2d
     Assume the battery mass does not change during the cruise.
     """
 
     def initialize(self):
-<<<<<<< HEAD
-        self.options.declare("num_nodes", types=int)
-
-    def setup(self):
-
-        nn = self.options["num_nodes"]
-
-        self.add_input("cruise_time_initial", val=0.0, units="s",
-                       desc="time at which cruise begins")
-        self.add_input("cruise_distance_initial", val=0.0, units="NM",
-                       desc="range reference at which cruise begins")
-        self.add_input("TAS_cruise", val=0.8 * np.ones(nn),
-                       units="ft/s", desc="true airspeed")
-        self.add_input(
-            Dynamic.Vehicle.CUMULATIVE_ELECTRIC_ENERGY_USED,
-            10.0 * np.ones(nn),
-            units="kW*h",
-            desc="total energy consumption, comes from propulsion"
-=======
         self.options.declare('num_nodes', types=int)
 
     def setup(self):
@@ -340,24 +272,10 @@
             10.0 * np.ones(nn),
             units='kW*h',
             desc='total energy consumption, comes from propulsion',
->>>>>>> 773cbc2d
         )
         self.add_input(
             Dynamic.Vehicle.Propulsion.ELECTRIC_POWER_IN_TOTAL,
             0.74 * np.ones(nn),
-<<<<<<< HEAD
-            units="kW",
-            desc="total energy consumption, comes from propulsion"
-        )
-
-        self.add_output("cruise_time", shape=(nn,), units="s", desc="time in cruise",
-                        tags=['dymos.state_source:cruise_time'])
-        self.add_output("cruise_range", shape=(nn,), units="NM", desc="cruise range",
-                        tags=["dymos.state_source:distance"])
-
-    def setup_partials(self):
-        nn = self.options["num_nodes"]
-=======
             units='kW',
             desc='total energy consumption, comes from propulsion',
         )
@@ -379,7 +297,6 @@
 
     def setup_partials(self):
         nn = self.options['num_nodes']
->>>>>>> 773cbc2d
 
         # The nonzero partials of the change in range between each two nodes (dr) wrt fuel flow and mass are
         # along two diagonals. The lower diagonal contains the partials wrt the initial values of mass or fuel
@@ -407,49 +324,28 @@
         self._tril_rs, self._tril_cs = rs, cs
 
         self.declare_partials(
-<<<<<<< HEAD
-            "cruise_range",
-            [
-                Dynamic.Vehicle.CUMULATIVE_ELECTRIC_ENERGY_USED,
-                Dynamic.Vehicle.Propulsion.ELECTRIC_POWER_IN_TOTAL,
-                "TAS_cruise",
-=======
             'cruise_range',
             [
                 Dynamic.Vehicle.CUMULATIVE_ELECTRIC_ENERGY_USED,
                 Dynamic.Vehicle.Propulsion.ELECTRIC_POWER_IN_TOTAL,
                 'TAS_cruise',
->>>>>>> 773cbc2d
             ],
             rows=rs,
             cols=cs,
         )
         self.declare_partials(
-<<<<<<< HEAD
-            "cruise_time",
-            [
-                Dynamic.Vehicle.CUMULATIVE_ELECTRIC_ENERGY_USED,
-                Dynamic.Vehicle.Propulsion.ELECTRIC_POWER_IN_TOTAL,
-                "TAS_cruise",
-=======
             'cruise_time',
             [
                 Dynamic.Vehicle.CUMULATIVE_ELECTRIC_ENERGY_USED,
                 Dynamic.Vehicle.Propulsion.ELECTRIC_POWER_IN_TOTAL,
                 'TAS_cruise',
->>>>>>> 773cbc2d
             ],
             rows=rs,
             cols=cs,
         )
 
-<<<<<<< HEAD
-        self.declare_partials("cruise_range", "cruise_distance_initial", val=1.0)
-        self.declare_partials("cruise_time", "cruise_time_initial", val=1.0)
-=======
         self.declare_partials('cruise_range', 'cruise_distance_initial', val=1.0)
         self.declare_partials('cruise_time', 'cruise_time_initial', val=1.0)
->>>>>>> 773cbc2d
 
         # Allocated memory so we don't have to repeatedly do it in compute_partials
         # Note: since these are only used in compute_partials we don't have to worry about them supporting
@@ -459,19 +355,11 @@
         self._scratch_nn_x_nn = np.zeros((nn, nn))
 
     def compute(self, inputs, outputs):
-<<<<<<< HEAD
-        v_x = inputs["TAS_cruise"]
-        EE = inputs[Dynamic.Vehicle.CUMULATIVE_ELECTRIC_ENERGY_USED]
-        EP = inputs[Dynamic.Vehicle.Propulsion.ELECTRIC_POWER_IN_TOTAL]
-        r0 = inputs["cruise_distance_initial"]
-        t0 = inputs["cruise_time_initial"]
-=======
         v_x = inputs['TAS_cruise']
         EE = inputs[Dynamic.Vehicle.CUMULATIVE_ELECTRIC_ENERGY_USED]
         EP = inputs[Dynamic.Vehicle.Propulsion.ELECTRIC_POWER_IN_TOTAL]
         r0 = inputs['cruise_distance_initial']
         t0 = inputs['cruise_time_initial']
->>>>>>> 773cbc2d
         r0 = r0[0]
         t0 = t0[0]
 
@@ -481,23 +369,6 @@
         P_1 = EP[:-1]  # Initial power across each two-node pair, kW
         P_2 = EP[1:]  # Final power across each two-node pair
 
-<<<<<<< HEAD
-        vx_1 = v_x[:-1]  # Initial airspeed across each two-node pair, ft/s
-        vx_2 = v_x[1:]  # Final airspeed across each two-node pair
-        vx_m = (vx_1 + vx_2) / 2  # Average airspeed across each two-node pair.
-
-        e_breg_1 = vx_1 * E_1 * 3600 / (P_1 * ft_to_nm)  # NM
-        e_breg_2 = vx_2 * E_2 * 3600 / (P_2 * ft_to_nm)
-        e_drange_cruise = e_breg_2 - e_breg_1
-
-        outputs["cruise_range"][0] = r0
-        outputs["cruise_range"][1:] = r0 + np.cumsum(e_drange_cruise)
-        outputs["cruise_time"][0] = t0
-        outputs["cruise_time"][1:] = t0 + np.cumsum(e_drange_cruise) / vx_m * ft_to_nm
-
-    def compute_partials(self, inputs, J):
-        v_x = inputs["TAS_cruise"]
-=======
         vx_1 = v_x[:-1]  # Initial airspeed across each two-node pair, NM/s
         vx_2 = v_x[1:]  # Final airspeed across each two-node pair
         vx_m = (vx_1 + vx_2) / 2  # Average airspeed across each two-node pair.
@@ -513,7 +384,6 @@
 
     def compute_partials(self, inputs, J):
         v_x = inputs['TAS_cruise']
->>>>>>> 773cbc2d
         vx_1 = v_x[:-1]  # Initial airspeed across each two-node pair
         vx_2 = v_x[1:]  # Final airspeed across each two-node pair
         vx_m = (vx_1 + vx_2) / 2  # Average airspeed across each two-node pair.
@@ -527,19 +397,6 @@
         EP_1 = EP[:-1]  # Initial power across each two-node pair
         EP_2 = EP[1:]  # Final power across each two-node pair
 
-<<<<<<< HEAD
-        e_breg_1 = vx_1 * E_1 * 3600 / (EP_1 * ft_to_nm)
-        e_breg_2 = vx_2 * E_2 * 3600 / (EP_2 * ft_to_nm)
-        e_drange_cruise = e_breg_2 - e_breg_1
-
-        dBreg1_dVx1 = E_1 * 3600 / (EP_1 * ft_to_nm)
-        dBreg1_dE1 = vx_1 * 3600 / (EP_1 * ft_to_nm)
-        dBreg1_dP1 = -vx_1 * E_1 * 3600 / (EP_1**2 * ft_to_nm)
-
-        dBreg2_dVx2 = E_2 * 3600 / (EP_2 * ft_to_nm)
-        dBreg2_dE2 = vx_2 * 3600 / (EP_2 * ft_to_nm)
-        dBreg2_dP2 = -vx_2 * E_2 * 3600 / (EP_2**2 * ft_to_nm)
-=======
         e_breg_1 = vx_1 * E_1 * 3600 / EP_1
         e_breg_2 = vx_2 * E_2 * 3600 / EP_2
         e_drange_cruise = e_breg_2 - e_breg_1
@@ -551,7 +408,6 @@
         dBreg2_dVx2 = E_2 * 3600 / EP_2
         dBreg2_dE2 = vx_2 * 3600 / EP_2
         dBreg2_dP2 = -vx_2 * E_2 * 3600 / EP_2**2
->>>>>>> 773cbc2d
 
         dRange_dVx1 = -dBreg1_dVx1
         dRange_dVx2 = dBreg2_dVx2
@@ -566,20 +422,6 @@
         np.fill_diagonal(self._scratch_nn_x_nn[1:, :-1], dRange_dP1)
         np.fill_diagonal(self._scratch_nn_x_nn[1:, 1:], dRange_dP2)
 
-<<<<<<< HEAD
-        J["cruise_range", Dynamic.Vehicle.Propulsion.ELECTRIC_POWER_IN_TOTAL][
-            ...
-        ] = (self._d_cumsum_dx @ self._scratch_nn_x_nn)[self._tril_rs, self._tril_cs]
-
-        # WRT CUMULATIVE_ELECTRIC_ENERGY_USED:
-        np.fill_diagonal(self._scratch_nn_x_nn[1:, :-1],
-                         dRange_dE1)
-        np.fill_diagonal(self._scratch_nn_x_nn[1:, 1:],
-                         dRange_dE2)
-
-        J["cruise_range", Dynamic.Vehicle.CUMULATIVE_ELECTRIC_ENERGY_USED][...] = \
-            (self._d_cumsum_dx @ self._scratch_nn_x_nn)[self._tril_rs, self._tril_cs]
-=======
         J['cruise_range', Dynamic.Vehicle.Propulsion.ELECTRIC_POWER_IN_TOTAL][...] = (
             self._d_cumsum_dx @ self._scratch_nn_x_nn
         )[self._tril_rs, self._tril_cs]
@@ -591,20 +433,14 @@
         J['cruise_range', Dynamic.Vehicle.CUMULATIVE_ELECTRIC_ENERGY_USED][...] = (
             self._d_cumsum_dx @ self._scratch_nn_x_nn
         )[self._tril_rs, self._tril_cs]
->>>>>>> 773cbc2d
 
         # WRT TAS_cruise
         np.fill_diagonal(self._scratch_nn_x_nn[1:, :-1], dRange_dVx1)
         np.fill_diagonal(self._scratch_nn_x_nn[1:, 1:], dRange_dVx2)
 
-<<<<<<< HEAD
-        J["cruise_range", "TAS_cruise"][...] = \
-            (self._d_cumsum_dx @ self._scratch_nn_x_nn)[self._tril_rs, self._tril_cs]
-=======
         J['cruise_range', 'TAS_cruise'][...] = (self._d_cumsum_dx @ self._scratch_nn_x_nn)[
             self._tril_rs, self._tril_cs
         ]
->>>>>>> 773cbc2d
 
         # Partials of cruise_time
 
@@ -612,20 +448,6 @@
         # But the jacobian is in a flat format in row-major order. The rows associated
         # with the nonzero elements are stored in self._tril_rs.
 
-<<<<<<< HEAD
-        J["cruise_time", Dynamic.Vehicle.Propulsion.ELECTRIC_POWER_IN_TOTAL][
-            1:
-        ] = (
-            J["cruise_range", Dynamic.Vehicle.Propulsion.ELECTRIC_POWER_IN_TOTAL][
-                1:
-            ]
-            / vx_m[self._tril_rs[1:] - 1]
-            * ft_to_nm
-        )
-        J["cruise_time", Dynamic.Vehicle.CUMULATIVE_ELECTRIC_ENERGY_USED][1:] = \
-            J["cruise_range", Dynamic.Vehicle.CUMULATIVE_ELECTRIC_ENERGY_USED][1:] / \
-            vx_m[self._tril_rs[1:] - 1] * ft_to_nm
-=======
         J['cruise_time', Dynamic.Vehicle.Propulsion.ELECTRIC_POWER_IN_TOTAL][1:] = (
             J['cruise_range', Dynamic.Vehicle.Propulsion.ELECTRIC_POWER_IN_TOTAL][1:]
             / vx_m[self._tril_rs[1:] - 1]
@@ -634,7 +456,6 @@
             J['cruise_range', Dynamic.Vehicle.CUMULATIVE_ELECTRIC_ENERGY_USED][1:]
             / vx_m[self._tril_rs[1:] - 1]
         )
->>>>>>> 773cbc2d
 
         f = np.cumsum(e_drange_cruise)[:, np.newaxis]
         df_du = self._d_cumsum_dx @ self._scratch_nn_x_nn
@@ -645,10 +466,6 @@
         g = vx_m[:, np.newaxis]
         dg_du = self._scratch_nn_x_nn
 
-<<<<<<< HEAD
-        dt_dvx = ft_to_nm * ((df_du[1:, ...] * g) - (dg_du[1:, ...] * f)) / g**2
-=======
         dt_dvx = ((df_du[1:, ...] * g) - (dg_du[1:, ...] * f)) / g**2
->>>>>>> 773cbc2d
 
         J['cruise_time', 'TAS_cruise'][1:] = dt_dvx[self._tril_rs[1:] - 1, self._tril_cs[1:]]