import numpy as np
import openmdao.api as om

from aviary.mission.gasp_based.ode.breguet_cruise_eom import E_RangeComp, RangeComp
from aviary.mission.gasp_based.ode.params import ParamPort
<<<<<<< HEAD
from aviary.mission.gasp_based.ode.breguet_cruise_eom import RangeComp, ElectricRangeComp
from aviary.mission.ode.specific_energy_rate import SpecificEnergyRate
=======
from aviary.mission.gasp_based.ode.two_dof_ode import TwoDOFODE
>>>>>>> 773cbc2d
from aviary.mission.ode.altitude_rate import AltitudeRate
from aviary.mission.ode.specific_energy_rate import SpecificEnergyRate
from aviary.subsystems.atmosphere.atmosphere import Atmosphere
from aviary.subsystems.mass.mass_to_weight import MassToWeight
from aviary.subsystems.propulsion.propulsion_builder import PropulsionBuilderBase
from aviary.variable_info.enums import SpeedType
from aviary.variable_info.variables import Dynamic


class BreguetCruiseODESolution(TwoDOFODE):
    """The GASP based cruise ODE."""

    def setup(self):
        nn = self.options['num_nodes']
        aviary_options = self.options['aviary_options']
        core_subsystems = self.options['core_subsystems']

        # TODO: paramport
        self.add_subsystem('params', ParamPort(), promotes=['*'])

        self.add_atmosphere(input_speed_type=SpeedType.MACH)

        self.add_subsystem(
            'calc_weight',
            MassToWeight(num_nodes=nn),
            promotes_inputs=['mass'],
            promotes_outputs=['weight'],
        )

        prop_group = om.Group()

        kwargs = {
            'num_nodes': nn,
            'aviary_inputs': aviary_options,
            'method': 'cruise',
            'output_alpha': True,
        }
        for subsystem in core_subsystems:
            system = subsystem.build_mission(**kwargs)
            if system is not None:
                if isinstance(subsystem, PropulsionBuilderBase):
                    prop_group.add_subsystem(
                        subsystem.name,
                        system,
                        promotes_inputs=subsystem.mission_inputs(**kwargs),
                        promotes_outputs=subsystem.mission_outputs(**kwargs),
                    )
                else:
                    self.add_subsystem(
                        subsystem.name,
                        system,
                        promotes_inputs=subsystem.mission_inputs(**kwargs),
                        promotes_outputs=subsystem.mission_outputs(**kwargs),
                    )

        self.add_external_subsystems()

        bal = om.BalanceComp(
            name=Dynamic.Vehicle.Propulsion.THROTTLE,
            val=np.ones(nn),
            upper=1.0,
            lower=0.0,
            units='unitless',
            lhs_name=Dynamic.Vehicle.Propulsion.THRUST_TOTAL,
            rhs_name=Dynamic.Vehicle.DRAG,
            eq_units='lbf',
        )

        prop_group.add_subsystem(
            'thrust_balance', subsys=bal, promotes_inputs=['*'], promotes_outputs=['*']
        )

        prop_group.linear_solver = om.DirectSolver()

        prop_group.nonlinear_solver = om.NewtonSolver(
            solve_subsystems=True,
            maxiter=20,
            rtol=1e-12,
            atol=1e-12,
            err_on_non_converge=False,
        )
        prop_group.nonlinear_solver.linesearch = om.BoundsEnforceLS()

        prop_group.nonlinear_solver.options['iprint'] = 2
        prop_group.linear_solver.options['iprint'] = 2

        self.add_subsystem(
            'prop_group', subsys=prop_group, promotes_inputs=['*'], promotes_outputs=['*']
        )

        #
        # collect initial/final outputs
        #
        self.add_subsystem(
            'breguet_eom',
            RangeComp(num_nodes=nn),
            promotes_inputs=[
                ('cruise_distance_initial', 'initial_distance'),
                ('cruise_time_initial', 'initial_time'),
                'mass',
                Dynamic.Vehicle.Propulsion.FUEL_FLOW_RATE_NEGATIVE_TOTAL,
                ('TAS_cruise', Dynamic.Mission.VELOCITY),
            ],
            promotes_outputs=[
                ('cruise_range', Dynamic.Mission.DISTANCE),
                ('cruise_time', 'time'),
            ],
        )

        self.add_subsystem(
            name='SPECIFIC_ENERGY_RATE_EXCESS',
            subsys=SpecificEnergyRate(num_nodes=nn),
            promotes_inputs=[
                Dynamic.Mission.VELOCITY,
                Dynamic.Vehicle.MASS,
                (
                    Dynamic.Vehicle.Propulsion.THRUST_TOTAL,
                    Dynamic.Vehicle.Propulsion.THRUST_MAX_TOTAL,
                ),
                Dynamic.Vehicle.DRAG,
            ],
            promotes_outputs=[
                (
                    Dynamic.Mission.SPECIFIC_ENERGY_RATE,
                    Dynamic.Mission.SPECIFIC_ENERGY_RATE_EXCESS,
                )
            ],
        )

        self.add_subsystem(
            name='ALTITUDE_RATE_MAX',
            subsys=AltitudeRate(num_nodes=nn),
            promotes_inputs=[
                (
                    Dynamic.Mission.SPECIFIC_ENERGY_RATE,
                    Dynamic.Mission.SPECIFIC_ENERGY_RATE_EXCESS,
                ),
                Dynamic.Mission.VELOCITY_RATE,
                Dynamic.Mission.VELOCITY,
            ],
            promotes_outputs=[(Dynamic.Mission.ALTITUDE_RATE, Dynamic.Mission.ALTITUDE_RATE_MAX)],
        )

        ParamPort.set_default_vals(self)
        self.set_input_defaults(Dynamic.Mission.ALTITUDE, val=37500 * np.ones(nn), units='ft')
        self.set_input_defaults('mass', val=np.linspace(171481, 171581 - 10000, nn), units='lbm')


class E_BreguetCruiseODESolution(TwoDOFODE):
    """The GASP based cruise ODE by electrical aircraft."""

    def setup(self):
        nn = self.options['num_nodes']
        aviary_options = self.options['aviary_options']
        core_subsystems = self.options['core_subsystems']

        # TODO: paramport
        self.add_subsystem('params', ParamPort(), promotes=['*'])

        self.add_subsystem(
            name='atmosphere',
            subsys=Atmosphere(num_nodes=nn, input_speed_type=SpeedType.MACH),
            promotes=['*'],
        )

        self.add_subsystem(
            'calc_weight',
            MassToWeight(num_nodes=nn),
            promotes_inputs=['mass'],
            promotes_outputs=['weight'],
        )

        prop_group = om.Group()

        kwargs = {
            'num_nodes': nn,
            'aviary_inputs': aviary_options,
            'method': 'cruise',
            'output_alpha': True,
        }
        for subsystem in core_subsystems:
            system = subsystem.build_mission(**kwargs)
            if system is not None:
                if isinstance(subsystem, PropulsionBuilderBase):
                    prop_group.add_subsystem(
                        subsystem.name,
                        system,
                        promotes_inputs=subsystem.mission_inputs(**kwargs),
                        promotes_outputs=subsystem.mission_outputs(**kwargs),
                    )
                else:
                    self.add_subsystem(
                        subsystem.name,
                        system,
                        promotes_inputs=subsystem.mission_inputs(**kwargs),
                        promotes_outputs=subsystem.mission_outputs(**kwargs),
                    )

        bal = om.BalanceComp(
            name=Dynamic.Vehicle.Propulsion.THROTTLE,
            val=np.ones(nn),
            upper=1.0,
            lower=0.0,
            units='unitless',
            lhs_name=Dynamic.Vehicle.Propulsion.THRUST_TOTAL,
            rhs_name=Dynamic.Vehicle.DRAG,
            eq_units='lbf',
        )

        prop_group.add_subsystem(
            'thrust_balance', subsys=bal, promotes_inputs=['*'], promotes_outputs=['*']
        )

        prop_group.linear_solver = om.DirectSolver()

        prop_group.nonlinear_solver = om.NewtonSolver(
            solve_subsystems=True,
            maxiter=20,
            rtol=1e-12,
            atol=1e-12,
            err_on_non_converge=False,
        )
        prop_group.nonlinear_solver.linesearch = om.BoundsEnforceLS()

        prop_group.nonlinear_solver.options['iprint'] = 2
        prop_group.linear_solver.options['iprint'] = 2

        self.add_subsystem(
            'prop_group', subsys=prop_group, promotes_inputs=['*'], promotes_outputs=['*']
        )

        #
        # collect initial/final outputs
        #
        self.add_subsystem(
            'e_breguet_eom',
            E_RangeComp(num_nodes=nn),
            promotes_inputs=[
                ('cruise_distance_initial', 'initial_distance'),
                ('cruise_time_initial', 'initial_time'),
                Dynamic.Vehicle.CUMULATIVE_ELECTRIC_ENERGY_USED,
                Dynamic.Vehicle.Propulsion.ELECTRIC_POWER_IN_TOTAL,
                ('TAS_cruise', Dynamic.Mission.VELOCITY),
            ],
            promotes_outputs=[
                ('cruise_range', Dynamic.Mission.DISTANCE),
                ('cruise_time', 'time'),
            ],
        )

        self.add_subsystem(
            name='SPECIFIC_ENERGY_RATE_EXCESS',
            subsys=SpecificEnergyRate(num_nodes=nn),
            promotes_inputs=[
                Dynamic.Mission.VELOCITY,
                Dynamic.Vehicle.MASS,
                (
                    Dynamic.Vehicle.Propulsion.THRUST_TOTAL,
                    Dynamic.Vehicle.Propulsion.THRUST_MAX_TOTAL,
                ),
                Dynamic.Vehicle.DRAG,
            ],
            promotes_outputs=[
                (
                    Dynamic.Mission.SPECIFIC_ENERGY_RATE,
                    Dynamic.Mission.SPECIFIC_ENERGY_RATE_EXCESS,
                )
            ],
        )

        self.add_subsystem(
            name='ALTITUDE_RATE_MAX',
            subsys=AltitudeRate(num_nodes=nn),
            promotes_inputs=[
                (
                    Dynamic.Mission.SPECIFIC_ENERGY_RATE,
                    Dynamic.Mission.SPECIFIC_ENERGY_RATE_EXCESS,
                ),
                Dynamic.Mission.VELOCITY_RATE,
                Dynamic.Mission.VELOCITY,
            ],
            promotes_outputs=[(Dynamic.Mission.ALTITUDE_RATE, Dynamic.Mission.ALTITUDE_RATE_MAX)],
        )
<<<<<<< HEAD
        self.set_input_defaults("mass", val=np.linspace(
            171481, 171581 - 10000, nn), units="lbm")


class ElectricBreguetCruiseODESolution(TwoDOFODE):
    """The GASP based cruise ODE for electrical aircraft"""

    def setup(self):
        nn = self.options["num_nodes"]
        aviary_options = self.options['aviary_options']
        core_subsystems = self.options['core_subsystems']

        # TODO: paramport
        self.add_subsystem("params", ParamPort(), promotes=["*"])

        self.add_atmosphere(input_speed_type=SpeedType.MACH)

        self.add_subsystem(
            "calc_weight",
            MassToWeight(num_nodes=nn),
            promotes_inputs=["mass"],
            promotes_outputs=["weight"]
        )

        prop_group = om.Group()

        kwargs = {'num_nodes': nn, 'aviary_inputs': aviary_options,
                  'method': 'cruise', 'output_alpha': True}
        for subsystem in core_subsystems:
            system = subsystem.build_mission(**kwargs)
            if system is not None:
                if isinstance(subsystem, PropulsionBuilderBase):
                    prop_group.add_subsystem(subsystem.name,
                                             system,
                                             promotes_inputs=subsystem.mission_inputs(
                                                 **kwargs),
                                             promotes_outputs=subsystem.mission_outputs(**kwargs))
                else:
                    self.add_subsystem(subsystem.name,
                                       system,
                                       promotes_inputs=subsystem.mission_inputs(
                                           **kwargs),
                                       promotes_outputs=subsystem.mission_outputs(**kwargs))

        self.add_external_subsystems()

        bal = om.BalanceComp(
            name=Dynamic.Vehicle.Propulsion.THROTTLE,
            val=np.ones(nn),
            upper=1.0,
            lower=0.0,
            units="unitless",
            lhs_name=Dynamic.Vehicle.Propulsion.THRUST_TOTAL,
            rhs_name=Dynamic.Vehicle.DRAG,
            eq_units="lbf",
        )

        prop_group.add_subsystem(
            "thrust_balance",
            subsys=bal,
            promotes_inputs=['*'],
            promotes_outputs=['*'])

        prop_group.linear_solver = om.DirectSolver()

        prop_group.nonlinear_solver = om.NewtonSolver(
            solve_subsystems=True,
            maxiter=20,
            rtol=1e-12,
            atol=1e-12,
            err_on_non_converge=False,
        )
        prop_group.nonlinear_solver.linesearch = om.BoundsEnforceLS()

        prop_group.nonlinear_solver.options["iprint"] = 2
        prop_group.linear_solver.options["iprint"] = 2

        self.add_subsystem(
            'prop_group',
            subsys=prop_group,
            promotes_inputs=['*'],
            promotes_outputs=['*'])

        #
        # collect initial/final outputs
        #
        self.add_subsystem(
            "e_breguet_eom",
            ElectricRangeComp(num_nodes=nn),
            promotes_inputs=[
                ("cruise_distance_initial", "initial_distance"),
                ("cruise_time_initial", "initial_time"),
                Dynamic.Vehicle.CUMULATIVE_ELECTRIC_ENERGY_USED,
                Dynamic.Vehicle.Propulsion.ELECTRIC_POWER_IN_TOTAL,
                ("TAS_cruise", Dynamic.Mission.VELOCITY),
            ],
            promotes_outputs=[
                ("cruise_range", Dynamic.Mission.DISTANCE),
                ("cruise_time", "time"),
            ],
        )

        self.add_subsystem(
            name='SPECIFIC_ENERGY_RATE_EXCESS',
            subsys=SpecificEnergyRate(num_nodes=nn),
            promotes_inputs=[
                Dynamic.Mission.VELOCITY,
                Dynamic.Vehicle.MASS,
                (
                    Dynamic.Vehicle.Propulsion.THRUST_TOTAL,
                    Dynamic.Vehicle.Propulsion.THRUST_MAX_TOTAL,
                ),
                Dynamic.Vehicle.DRAG,
            ],
            promotes_outputs=[
                (
                    Dynamic.Mission.SPECIFIC_ENERGY_RATE,
                    Dynamic.Mission.SPECIFIC_ENERGY_RATE_EXCESS,
                )
            ],
        )

        self.add_subsystem(
            name='ALTITUDE_RATE_MAX',
            subsys=AltitudeRate(num_nodes=nn),
            promotes_inputs=[
                (
                    Dynamic.Mission.SPECIFIC_ENERGY_RATE,
                    Dynamic.Mission.SPECIFIC_ENERGY_RATE_EXCESS,
                ),
                Dynamic.Mission.VELOCITY_RATE,
                Dynamic.Mission.VELOCITY,
            ],
            promotes_outputs=[
                (Dynamic.Mission.ALTITUDE_RATE, Dynamic.Mission.ALTITUDE_RATE_MAX)
            ],
        )

        ParamPort.set_default_vals(self)
        self.set_input_defaults(
            Dynamic.Mission.ALTITUDE, val=37500 * np.ones(nn), units="ft"
        )
        self.set_input_defaults("mass", val=np.linspace(
            171481, 171581 - 10000, nn), units="lbm")
=======

        ParamPort.set_default_vals(self)
        self.set_input_defaults(Dynamic.Mission.ALTITUDE, val=37500 * np.ones(nn), units='ft')
        self.set_input_defaults('mass', val=np.linspace(171481, 171581 - 10000, nn), units='lbm')
>>>>>>> 773cbc2d
<|MERGE_RESOLUTION|>--- conflicted
+++ resolved
@@ -1,14 +1,9 @@
 import numpy as np
 import openmdao.api as om
 
-from aviary.mission.gasp_based.ode.breguet_cruise_eom import E_RangeComp, RangeComp
+from aviary.mission.gasp_based.ode.breguet_cruise_eom import RangeComp, ElectricRangeComp
 from aviary.mission.gasp_based.ode.params import ParamPort
-<<<<<<< HEAD
-from aviary.mission.gasp_based.ode.breguet_cruise_eom import RangeComp, ElectricRangeComp
-from aviary.mission.ode.specific_energy_rate import SpecificEnergyRate
-=======
 from aviary.mission.gasp_based.ode.two_dof_ode import TwoDOFODE
->>>>>>> 773cbc2d
 from aviary.mission.ode.altitude_rate import AltitudeRate
 from aviary.mission.ode.specific_energy_rate import SpecificEnergyRate
 from aviary.subsystems.atmosphere.atmosphere import Atmosphere
@@ -157,8 +152,8 @@
         self.set_input_defaults('mass', val=np.linspace(171481, 171581 - 10000, nn), units='lbm')
 
 
-class E_BreguetCruiseODESolution(TwoDOFODE):
-    """The GASP based cruise ODE by electrical aircraft."""
+class ElectricBreguetCruiseODESolution(TwoDOFODE):
+    """The GASP based cruise ODE for electrical aircraft"""
 
     def setup(self):
         nn = self.options['num_nodes']
@@ -168,11 +163,7 @@
         # TODO: paramport
         self.add_subsystem('params', ParamPort(), promotes=['*'])
 
-        self.add_subsystem(
-            name='atmosphere',
-            subsys=Atmosphere(num_nodes=nn, input_speed_type=SpeedType.MACH),
-            promotes=['*'],
-        )
+        self.add_atmosphere(input_speed_type=SpeedType.MACH)
 
         self.add_subsystem(
             'calc_weight',
@@ -207,6 +198,8 @@
                         promotes_outputs=subsystem.mission_outputs(**kwargs),
                     )
 
+        self.add_external_subsystems()
+
         bal = om.BalanceComp(
             name=Dynamic.Vehicle.Propulsion.THROTTLE,
             val=np.ones(nn),
@@ -245,7 +238,7 @@
         #
         self.add_subsystem(
             'e_breguet_eom',
-            E_RangeComp(num_nodes=nn),
+            ElectricRangeComp(num_nodes=nn),
             promotes_inputs=[
                 ('cruise_distance_initial', 'initial_distance'),
                 ('cruise_time_initial', 'initial_time'),
@@ -292,154 +285,7 @@
             ],
             promotes_outputs=[(Dynamic.Mission.ALTITUDE_RATE, Dynamic.Mission.ALTITUDE_RATE_MAX)],
         )
-<<<<<<< HEAD
-        self.set_input_defaults("mass", val=np.linspace(
-            171481, 171581 - 10000, nn), units="lbm")
-
-
-class ElectricBreguetCruiseODESolution(TwoDOFODE):
-    """The GASP based cruise ODE for electrical aircraft"""
-
-    def setup(self):
-        nn = self.options["num_nodes"]
-        aviary_options = self.options['aviary_options']
-        core_subsystems = self.options['core_subsystems']
-
-        # TODO: paramport
-        self.add_subsystem("params", ParamPort(), promotes=["*"])
-
-        self.add_atmosphere(input_speed_type=SpeedType.MACH)
-
-        self.add_subsystem(
-            "calc_weight",
-            MassToWeight(num_nodes=nn),
-            promotes_inputs=["mass"],
-            promotes_outputs=["weight"]
-        )
-
-        prop_group = om.Group()
-
-        kwargs = {'num_nodes': nn, 'aviary_inputs': aviary_options,
-                  'method': 'cruise', 'output_alpha': True}
-        for subsystem in core_subsystems:
-            system = subsystem.build_mission(**kwargs)
-            if system is not None:
-                if isinstance(subsystem, PropulsionBuilderBase):
-                    prop_group.add_subsystem(subsystem.name,
-                                             system,
-                                             promotes_inputs=subsystem.mission_inputs(
-                                                 **kwargs),
-                                             promotes_outputs=subsystem.mission_outputs(**kwargs))
-                else:
-                    self.add_subsystem(subsystem.name,
-                                       system,
-                                       promotes_inputs=subsystem.mission_inputs(
-                                           **kwargs),
-                                       promotes_outputs=subsystem.mission_outputs(**kwargs))
-
-        self.add_external_subsystems()
-
-        bal = om.BalanceComp(
-            name=Dynamic.Vehicle.Propulsion.THROTTLE,
-            val=np.ones(nn),
-            upper=1.0,
-            lower=0.0,
-            units="unitless",
-            lhs_name=Dynamic.Vehicle.Propulsion.THRUST_TOTAL,
-            rhs_name=Dynamic.Vehicle.DRAG,
-            eq_units="lbf",
-        )
-
-        prop_group.add_subsystem(
-            "thrust_balance",
-            subsys=bal,
-            promotes_inputs=['*'],
-            promotes_outputs=['*'])
-
-        prop_group.linear_solver = om.DirectSolver()
-
-        prop_group.nonlinear_solver = om.NewtonSolver(
-            solve_subsystems=True,
-            maxiter=20,
-            rtol=1e-12,
-            atol=1e-12,
-            err_on_non_converge=False,
-        )
-        prop_group.nonlinear_solver.linesearch = om.BoundsEnforceLS()
-
-        prop_group.nonlinear_solver.options["iprint"] = 2
-        prop_group.linear_solver.options["iprint"] = 2
-
-        self.add_subsystem(
-            'prop_group',
-            subsys=prop_group,
-            promotes_inputs=['*'],
-            promotes_outputs=['*'])
-
-        #
-        # collect initial/final outputs
-        #
-        self.add_subsystem(
-            "e_breguet_eom",
-            ElectricRangeComp(num_nodes=nn),
-            promotes_inputs=[
-                ("cruise_distance_initial", "initial_distance"),
-                ("cruise_time_initial", "initial_time"),
-                Dynamic.Vehicle.CUMULATIVE_ELECTRIC_ENERGY_USED,
-                Dynamic.Vehicle.Propulsion.ELECTRIC_POWER_IN_TOTAL,
-                ("TAS_cruise", Dynamic.Mission.VELOCITY),
-            ],
-            promotes_outputs=[
-                ("cruise_range", Dynamic.Mission.DISTANCE),
-                ("cruise_time", "time"),
-            ],
-        )
-
-        self.add_subsystem(
-            name='SPECIFIC_ENERGY_RATE_EXCESS',
-            subsys=SpecificEnergyRate(num_nodes=nn),
-            promotes_inputs=[
-                Dynamic.Mission.VELOCITY,
-                Dynamic.Vehicle.MASS,
-                (
-                    Dynamic.Vehicle.Propulsion.THRUST_TOTAL,
-                    Dynamic.Vehicle.Propulsion.THRUST_MAX_TOTAL,
-                ),
-                Dynamic.Vehicle.DRAG,
-            ],
-            promotes_outputs=[
-                (
-                    Dynamic.Mission.SPECIFIC_ENERGY_RATE,
-                    Dynamic.Mission.SPECIFIC_ENERGY_RATE_EXCESS,
-                )
-            ],
-        )
-
-        self.add_subsystem(
-            name='ALTITUDE_RATE_MAX',
-            subsys=AltitudeRate(num_nodes=nn),
-            promotes_inputs=[
-                (
-                    Dynamic.Mission.SPECIFIC_ENERGY_RATE,
-                    Dynamic.Mission.SPECIFIC_ENERGY_RATE_EXCESS,
-                ),
-                Dynamic.Mission.VELOCITY_RATE,
-                Dynamic.Mission.VELOCITY,
-            ],
-            promotes_outputs=[
-                (Dynamic.Mission.ALTITUDE_RATE, Dynamic.Mission.ALTITUDE_RATE_MAX)
-            ],
-        )
-
-        ParamPort.set_default_vals(self)
-        self.set_input_defaults(
-            Dynamic.Mission.ALTITUDE, val=37500 * np.ones(nn), units="ft"
-        )
-        self.set_input_defaults("mass", val=np.linspace(
-            171481, 171581 - 10000, nn), units="lbm")
-=======
 
         ParamPort.set_default_vals(self)
         self.set_input_defaults(Dynamic.Mission.ALTITUDE, val=37500 * np.ones(nn), units='ft')
-        self.set_input_defaults('mass', val=np.linspace(171481, 171581 - 10000, nn), units='lbm')
->>>>>>> 773cbc2d
+        self.set_input_defaults('mass', val=np.linspace(171481, 171581 - 10000, nn), units='lbm')