import numpy as np
import openmdao.api as om

from aviary.mission.gasp_based.ode.groundroll_eom import GroundrollEOM
from aviary.mission.gasp_based.ode.params import ParamPort
from aviary.mission.gasp_based.ode.two_dof_ode import TwoDOFODE
from aviary.subsystems.aerodynamics.aerodynamics_builder import AerodyanmicsBuilder
from aviary.variable_info.variables import Aircraft, Dynamic


class GroundrollODE(TwoDOFODE):
    """ODE for takeoff ground roll.

    This phase begins at the point when the aircraft begins accelerating down the runway
    to takeoff, and runs until the aircraft begins to rotate its front tire off the
    runway.
    """

    def initialize(self):
        super().initialize()
        self.options.declare(
            'set_input_defaults', default=True, desc='set input defaults for the ODE'
        )

    def setup(self):
        nn = self.options['num_nodes']
        aviary_options = self.options['aviary_options']
        subsystems = self.options['subsystems']
        subsystem_options = self.options['subsystem_options']

        # TODO: paramport
        self.add_subsystem('params', ParamPort(), promotes=['*'])

        self.add_atmosphere()

        # broadcast scalar i_wing to alpha for aero
        self.add_subsystem(
            'init_alpha',
            om.ExecComp(
                'alpha = i_wing',
                i_wing={'units': 'deg', 'val': 1.1},
                alpha={'units': 'deg', 'val': 1.1 * np.ones(nn)},
            ),
            promotes=[
                ('i_wing', Aircraft.Wing.INCIDENCE),
                ('alpha', Dynamic.Vehicle.ANGLE_OF_ATTACK),
            ],
        )

        kwargs = {
            'num_nodes': nn,
            'aviary_inputs': aviary_options,
            'method': 'low_speed',
        }
        for subsystem in subsystems:
            # check if subsystem_options has entry for a subsystem of this name
            if subsystem.name in subsystem_options:
                kwargs.update(subsystem_options[subsystem.name])
            system = subsystem.build_mission(**kwargs)
            if system is not None:
                self.add_subsystem(
                    subsystem.name,
                    system,
                    promotes_inputs=subsystem.mission_inputs(**kwargs),
                    promotes_outputs=subsystem.mission_outputs(**kwargs),
                )
<<<<<<< HEAD
            if isinstance(subsystem, AerodynamicsBuilderBase):
=======
            if type(subsystem) is AerodyanmicsBuilder:
>>>>>>> 592b442c
                self.promotes(
                    subsystem.name,
                    inputs=[Dynamic.Vehicle.ANGLE_OF_ATTACK],
                    src_indices=np.zeros(nn, dtype=int),
                )

        self.add_subsystem('groundroll_eom', GroundrollEOM(num_nodes=nn), promotes=['*'])

        self.add_subsystem(
            'exec',
            om.ExecComp(
                'over_a = velocity / velocity_rate',
                velocity_rate={'units': 'kn/s', 'val': np.ones(nn)},
                velocity={'units': 'kn', 'val': np.ones(nn)},
                over_a={'units': 's', 'val': np.ones(nn)},
                has_diag_partials=True,
            ),
            promotes=['*'],
        )

        self.add_subsystem(
            'exec2',
            om.ExecComp(
                'dt_dv = 1 / velocity_rate',
                velocity_rate={'units': 'kn/s', 'val': np.ones(nn)},
                dt_dv={'units': 's/kn', 'val': np.ones(nn)},
                has_diag_partials=True,
            ),
            promotes=['*'],
        )

        self.add_subsystem(
            'exec3',
            om.ExecComp(
                'dmass_dv = mass_rate * dt_dv',
                mass_rate={'units': 'lbm/s', 'val': np.ones(nn)},
                dt_dv={'units': 's/kn', 'val': np.ones(nn)},
                dmass_dv={'units': 'lbm/kn', 'val': np.ones(nn)},
                has_diag_partials=True,
            ),
            promotes_outputs=[
                'dmass_dv',
            ],
            promotes_inputs=[
                ('mass_rate', Dynamic.Vehicle.Propulsion.FUEL_FLOW_RATE_NEGATIVE_TOTAL),
                'dt_dv',
            ],
        )

        ParamPort.set_default_vals(self)

        if self.options['set_input_defaults']:
            self.set_input_defaults('t_init_flaps', val=100.0)
            self.set_input_defaults('t_init_gear', val=100.0)
            self.set_input_defaults('aero_ramps.flap_factor:final_val', val=1.0)
            self.set_input_defaults('aero_ramps.gear_factor:final_val', val=1.0)
            self.set_input_defaults('aero_ramps.flap_factor:initial_val', val=1.0)
            self.set_input_defaults('aero_ramps.gear_factor:initial_val', val=1.0)
            self.set_input_defaults('t_curr', val=np.zeros(nn), units='s')

        self.set_input_defaults(Dynamic.Mission.FLIGHT_PATH_ANGLE, val=np.zeros(nn), units='deg')
        self.set_input_defaults(Dynamic.Mission.ALTITUDE, val=np.zeros(nn), units='ft')
        self.set_input_defaults(Dynamic.Mission.VELOCITY, val=np.zeros(nn), units='kn')
        self.set_input_defaults(Dynamic.Mission.VELOCITY_RATE, val=np.zeros(nn), units='kn/s')

        self.set_input_defaults(Aircraft.Wing.INCIDENCE, val=1.0, units='deg')<|MERGE_RESOLUTION|>--- conflicted
+++ resolved
@@ -4,7 +4,7 @@
 from aviary.mission.gasp_based.ode.groundroll_eom import GroundrollEOM
 from aviary.mission.gasp_based.ode.params import ParamPort
 from aviary.mission.gasp_based.ode.two_dof_ode import TwoDOFODE
-from aviary.subsystems.aerodynamics.aerodynamics_builder import AerodyanmicsBuilder
+from aviary.subsystems.aerodynamics.aerodynamics_builder import AerodynamicsBuilder
 from aviary.variable_info.variables import Aircraft, Dynamic
 
 
@@ -64,11 +64,7 @@
                     promotes_inputs=subsystem.mission_inputs(**kwargs),
                     promotes_outputs=subsystem.mission_outputs(**kwargs),
                 )
-<<<<<<< HEAD
-            if isinstance(subsystem, AerodynamicsBuilderBase):
-=======
-            if type(subsystem) is AerodyanmicsBuilder:
->>>>>>> 592b442c
+            if isinstance(subsystem, AerodynamicsBuilder):
                 self.promotes(
                     subsystem.name,
                     inputs=[Dynamic.Vehicle.ANGLE_OF_ATTACK],
