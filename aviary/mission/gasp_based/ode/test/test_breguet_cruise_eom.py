import unittest

import numpy as np
import openmdao.api as om
from openmdao.utils.assert_utils import assert_check_partials, assert_near_equal

from aviary.constants import GRAV_ENGLISH_LBM
<<<<<<< HEAD
from aviary.mission.gasp_based.ode.breguet_cruise_eom import (
    RangeComp,
    ElectricRangeComp,
)
=======
from aviary.mission.gasp_based.ode.breguet_cruise_eom import E_RangeComp, RangeComp
>>>>>>> 773cbc2d
from aviary.variable_info.variables import Dynamic


class TestBreguetResults(unittest.TestCase):
    """Test cruise range and time in RangeComp component."""

    def setUp(self):
        nn = 10

        self.prob = om.Problem()
        self.prob.model.add_subsystem('range_comp', RangeComp(num_nodes=nn), promotes=['*'])

        self.prob.setup(check=False, force_alloc_complex=True)

        self.prob.set_val('TAS_cruise', 458.8, units='kn')
        self.prob.set_val('mass', np.linspace(171481, 171481 - 10000, nn), units='lbm')
        self.prob.set_val(
            Dynamic.Vehicle.Propulsion.FUEL_FLOW_RATE_NEGATIVE_TOTAL,
            -5870
            * np.ones(
                nn,
            ),
            units='lbm/h',
        )

    def test_case1(self):
        tol = 1e-6
        self.prob.run_model()

        cruise_range = self.prob.get_val('cruise_range', units='NM')
        cruise_time = self.prob.get_val('cruise_time', units='s')

        t_expected = 6134.7240144
        r_expected = 781.83848643

        assert_near_equal(cruise_range[-1, ...], r_expected, tolerance=0.001)
        assert_near_equal(cruise_time[-1, ...], t_expected, tolerance=0.001)

        with np.printoptions(linewidth=1024):
            self.prob.model.list_outputs(prom_name=True, print_arrays=True)
            partial_data = self.prob.check_partials(method='cs')  # , out_stream=None)
        assert_check_partials(partial_data, atol=tol, rtol=tol)


class TestBreguetPartials(unittest.TestCase):
    def setUp(self):
        nn = 10

        self.prob = om.Problem()
        self.prob.model.add_subsystem('range_comp', RangeComp(num_nodes=nn), promotes=['*'])

        self.prob.model.set_input_defaults(
            'TAS_cruise',
            458.8
            + 50
            * np.random.rand(
                nn,
            ),
            units='kn',
        )
        self.prob.model.set_input_defaults(
            'mass', np.linspace(171481, 171481 - 10000, nn), units='lbm'
        )
        self.prob.model.set_input_defaults(
            Dynamic.Vehicle.Propulsion.FUEL_FLOW_RATE_NEGATIVE_TOTAL,
            -5870
            * np.ones(
                nn,
            ),
            units='lbm/h',
        )

        self.prob.setup(check=False, force_alloc_complex=True)

    def test_partials(self):
        tol = 1e-10
        self.prob.run_model()

        # cruise_range = self.prob.get_val("cruise_range", units="NM")
        # cruise_time = self.prob.get_val("cruise_time", units="s")

        # t_expected = 6134.7240144
        # r_expected = 781.83848643
        #
        # assert_near_equal(cruise_range[-1, ...], r_expected, tolerance=0.001)
        # assert_near_equal(cruise_time[-1, ...], t_expected, tolerance=0.001)

        with np.printoptions(linewidth=1024):
            self.prob.model.list_outputs(prom_name=True, print_arrays=True)
            partial_data = self.prob.check_partials(method='cs')  # , out_stream=None)
        assert_check_partials(partial_data, atol=tol, rtol=tol)


class TestBreguetPartials2(unittest.TestCase):
    """Test mass-weight conversion."""

    def setUp(self):
        import aviary.mission.gasp_based.ode.breguet_cruise_eom as breguet

        breguet.GRAV_ENGLISH_LBM = 1.1

    def tearDown(self):
        import aviary.mission.gasp_based.ode.breguet_cruise_eom as breguet

        breguet.GRAV_ENGLISH_LBM = 1.0

    def test_partials(self):
        nn = 2
        prob = om.Problem()
        prob.model.add_subsystem('range_comp', RangeComp(num_nodes=nn), promotes=['*'])
        prob.model.set_input_defaults(
            'TAS_cruise',
            458.8
            + 50
            * np.random.rand(
                nn,
            ),
            units='kn',
        )
        prob.model.set_input_defaults('mass', np.linspace(171481, 171481 - 10000, nn), units='lbm')
        prob.model.set_input_defaults(
            Dynamic.Vehicle.Propulsion.FUEL_FLOW_RATE_NEGATIVE_TOTAL,
            -5870
            * np.ones(
                nn,
            ),
            units='lbm/h',
        )
        prob.setup(check=False, force_alloc_complex=True)

        partial_data = prob.check_partials(out_stream=None, method='cs')
        assert_check_partials(partial_data, atol=2e-11, rtol=1e-11)


class TestBreguetResults2(unittest.TestCase):
    def setUp(self):
        self.nn = nn = 100

        self.prob = om.Problem()
        self.prob.model.add_subsystem('range_comp', RangeComp(num_nodes=nn), promotes=['*'])

        self.prob.setup(check=False, force_alloc_complex=True)

        self.prob.set_val('TAS_cruise', 458.8, units='kn')
        self.prob.set_val('mass', np.linspace(171481, 171481 - 10000, nn), units='lbm')
        self.prob.set_val(
            Dynamic.Vehicle.Propulsion.FUEL_FLOW_RATE_NEGATIVE_TOTAL,
            -5870
            * np.ones(
                nn,
            ),
            units='lbm/h',
        )

    def test_results(self):
        self.prob.run_model()

        W = self.prob.get_val('mass', units='lbm') * GRAV_ENGLISH_LBM
        V = self.prob.get_val('TAS_cruise', units='kn')
        r = self.prob.get_val('cruise_range', units='NM')
        t = self.prob.get_val('cruise_time', units='h')
        fuel_flow = -self.prob.get_val(
            Dynamic.Vehicle.Propulsion.FUEL_FLOW_RATE_NEGATIVE_TOTAL, units='lbm/h'
        )

        v_avg = (V[:-1] + V[1:]) / 2
        fuel_flow_avg = (fuel_flow[:-1] + fuel_flow[1:]) / 2

        # Range should be equal to the product of initial speed in the segment and change in time
        assert_near_equal(np.diff(r), v_avg * np.diff(t), tolerance=1.0e-5)

        # time should satisfy: dt = -dW / fuel_flow
        assert_near_equal(np.diff(t), -np.diff(W) / fuel_flow_avg, tolerance=1.0e-6)


class TestElectricBreguetResults(unittest.TestCase):
    """Test cruise range and time in E_RangeComp component."""

    def setUp(self):
        nn = 10

        self.prob = om.Problem()
        self.prob.model.add_subsystem('e_range_comp', E_RangeComp(num_nodes=nn), promotes=['*'])

        self.prob.setup(check=False, force_alloc_complex=True)

        self.prob.set_val('TAS_cruise', 458.8, units='kn')
        self.prob.set_val(
            Dynamic.Vehicle.CUMULATIVE_ELECTRIC_ENERGY_USED,
            np.linspace(5843, 19390, nn),
            units='kW*h',
        )
        self.prob.set_val(
            Dynamic.Vehicle.Propulsion.ELECTRIC_POWER_IN_TOTAL,
            7531.64
            * np.ones(
                nn,
            ),
            units='kW',
        )  # 10100.1 hp in GASP

    def test_case1(self):
        tol = 1e-6
        self.prob.run_model()

        cruise_range = self.prob.get_val('cruise_range', units='NM')
        cruise_time = self.prob.get_val('cruise_time', units='s')

        t_expected = 6475.243
        r_expected = 825.2337

        assert_near_equal(cruise_range[-1, ...], r_expected, tolerance=tol)
        assert_near_equal(cruise_time[-1, ...], t_expected, tolerance=tol)

    def test_partials(self):
        tol = 1e-10
        self.prob.run_model()

        partial_data = self.prob.check_partials(out_stream=None, method='cs')
        assert_check_partials(partial_data, atol=tol, rtol=tol)


<<<<<<< HEAD
class TestElectricBreguetResults(unittest.TestCase):
    """
    Test cruise range and time in E_RangeComp component
    """

    def setUp(self):
        nn = 10

        self.prob = om.Problem()
        self.prob.model.add_subsystem(
            "e_range_comp", ElectricRangeComp(num_nodes=nn), promotes=["*"]
        )

        self.prob.setup(check=False, force_alloc_complex=True)

        self.prob.set_val("TAS_cruise", 458.8, units="kn")
        self.prob.set_val(Dynamic.Vehicle.CUMULATIVE_ELECTRIC_ENERGY_USED,
                          np.linspace(5843, 19390, nn), units="kW*h")
        self.prob.set_val(Dynamic.Vehicle.Propulsion.ELECTRIC_POWER_IN_TOTAL,
                          10079.422 * np.ones(nn,), units="kW")

    def test_case1(self):
        tol = 1e-6
        self.prob.run_model()

        cruise_range = self.prob.get_val("cruise_range", units="NM")
        cruise_time = self.prob.get_val("cruise_time", units="s")

        t_expected = 4838.4917
        r_expected = 616.64046

        assert_near_equal(cruise_range[-1, ...], r_expected, tolerance=tol)
        assert_near_equal(cruise_time[-1, ...], t_expected, tolerance=tol)

    def test_partials(self):

        tol = 1e-12
        self.prob.run_model()

        partial_data = self.prob.check_partials(out_stream=None, method="cs")
        assert_check_partials(partial_data, atol=tol, rtol=tol)


if __name__ == "__main__":
    unittest.main()
=======
if __name__ == '__main__':
    # unittest.main()
    test = TestBreguetPartials2()
    test.setUp()
    test.test_partials()
>>>>>>> 773cbc2d
<|MERGE_RESOLUTION|>--- conflicted
+++ resolved
@@ -5,14 +5,10 @@
 from openmdao.utils.assert_utils import assert_check_partials, assert_near_equal
 
 from aviary.constants import GRAV_ENGLISH_LBM
-<<<<<<< HEAD
 from aviary.mission.gasp_based.ode.breguet_cruise_eom import (
     RangeComp,
     ElectricRangeComp,
 )
-=======
-from aviary.mission.gasp_based.ode.breguet_cruise_eom import E_RangeComp, RangeComp
->>>>>>> 773cbc2d
 from aviary.variable_info.variables import Dynamic
 
 
@@ -195,7 +191,9 @@
         nn = 10
 
         self.prob = om.Problem()
-        self.prob.model.add_subsystem('e_range_comp', E_RangeComp(num_nodes=nn), promotes=['*'])
+        self.prob.model.add_subsystem(
+            'e_range_comp', ElectricRangeComp(num_nodes=nn), promotes=['*']
+        )
 
         self.prob.setup(check=False, force_alloc_complex=True)
 
@@ -235,56 +233,8 @@
         assert_check_partials(partial_data, atol=tol, rtol=tol)
 
 
-<<<<<<< HEAD
-class TestElectricBreguetResults(unittest.TestCase):
-    """
-    Test cruise range and time in E_RangeComp component
-    """
-
-    def setUp(self):
-        nn = 10
-
-        self.prob = om.Problem()
-        self.prob.model.add_subsystem(
-            "e_range_comp", ElectricRangeComp(num_nodes=nn), promotes=["*"]
-        )
-
-        self.prob.setup(check=False, force_alloc_complex=True)
-
-        self.prob.set_val("TAS_cruise", 458.8, units="kn")
-        self.prob.set_val(Dynamic.Vehicle.CUMULATIVE_ELECTRIC_ENERGY_USED,
-                          np.linspace(5843, 19390, nn), units="kW*h")
-        self.prob.set_val(Dynamic.Vehicle.Propulsion.ELECTRIC_POWER_IN_TOTAL,
-                          10079.422 * np.ones(nn,), units="kW")
-
-    def test_case1(self):
-        tol = 1e-6
-        self.prob.run_model()
-
-        cruise_range = self.prob.get_val("cruise_range", units="NM")
-        cruise_time = self.prob.get_val("cruise_time", units="s")
-
-        t_expected = 4838.4917
-        r_expected = 616.64046
-
-        assert_near_equal(cruise_range[-1, ...], r_expected, tolerance=tol)
-        assert_near_equal(cruise_time[-1, ...], t_expected, tolerance=tol)
-
-    def test_partials(self):
-
-        tol = 1e-12
-        self.prob.run_model()
-
-        partial_data = self.prob.check_partials(out_stream=None, method="cs")
-        assert_check_partials(partial_data, atol=tol, rtol=tol)
-
-
-if __name__ == "__main__":
-    unittest.main()
-=======
 if __name__ == '__main__':
     # unittest.main()
     test = TestBreguetPartials2()
     test.setUp()
-    test.test_partials()
->>>>>>> 773cbc2d
+    test.test_partials()