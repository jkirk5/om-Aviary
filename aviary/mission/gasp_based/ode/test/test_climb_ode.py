--- conflicted
+++ resolved
@@ -61,15 +61,11 @@
             "CL": 0.59766664,
             "CD": 0.03070836,
             Dynamic.Mission.ALTITUDE_RATE: 3414.624 / 60,  # ft/s
-            # TAS (kts -> ft/s) * cos(gamma), 253.6827 * 1.68781 * cos(0.13331060446181708)
+            # TAS (kts -> ft/s) * cos(gamma), 253.6827 * 1.68781 *
+            # cos(0.13331060446181708)
             Dynamic.Mission.DISTANCE_RATE: 424.36918705874785,  # ft/s
-<<<<<<< HEAD
-            Dynamic.Mission.FUEL_FLOW_RATE_NEGATIVE_TOTAL: -13448.29,  # lbm/h
+            Dynamic.Vehicle.Propulsion.FUEL_FLOW_RATE_NEGATIVE_TOTAL: -13448.29,  # lbm/h
             "theta": 0.22343906,  # rad (12.8021 deg)
-=======
-            Dynamic.Vehicle.Propulsion.FUEL_FLOW_RATE_NEGATIVE_TOTAL: -13448.29,  # lbm/h
-            "theta": 0.22343879616956605,  # rad (12.8021 deg)
->>>>>>> 2652e691
             Dynamic.Mission.FLIGHT_PATH_ANGLE: 0.13331060446181708,  # rad (7.638135 deg)
         }
         check_prob_outputs(self.prob, testvals, rtol=1e-6)
@@ -109,22 +105,14 @@
             "CD": [0.02692759, 0.03299578],
             Dynamic.Mission.ALTITUDE_RATE: [3053.64 / 60, 430.746 / 60],  # ft/s
             # TAS (kts -> ft/s) * cos(gamma), [319, 459] kts
-<<<<<<< HEAD
             Dynamic.Mission.DISTANCE_RATE: [536.23446, 774.40085],  # ft/s
-            Dynamic.Mission.FUEL_FLOW_RATE_NEGATIVE_TOTAL: [-11419.94,  -6050.26],
+            Dynamic.Vehicle.Propulsion.FUEL_FLOW_RATE_NEGATIVE_TOTAL: [
+                -11419.94,
+                -6050.26,
+            ],
             "theta": [0.16541191, 0.08023799],  # rad ([9.47740, 4.59730] deg),
             Dynamic.Mission.FLIGHT_PATH_ANGLE: [0.09462652, 0.00927027],  # rad, gamma
-            Dynamic.Mission.THRUST_TOTAL: [25561.393, 10784.245],
-=======
-            Dynamic.Mission.DISTANCE_RATE: [536.2835, 774.4118],  # ft/s
-            Dynamic.Vehicle.Propulsion.FUEL_FLOW_RATE_NEGATIVE_TOTAL: [
-                -11420.05,
-                -6050.26,
-            ],
-            "theta": [0.16540479, 0.08049912],  # rad ([9.47699, 4.61226] deg),
-            Dynamic.Mission.FLIGHT_PATH_ANGLE: [0.09462135, 0.00924686],  # rad, gamma
-            Dynamic.Vehicle.Propulsion.THRUST_TOTAL: [25560.51, 10784.25],
->>>>>>> 2652e691
+            Dynamic.Vehicle.Propulsion.THRUST_TOTAL: [25561.393, 10784.245],
         }
         check_prob_outputs(self.prob, testvals, 1e-6)
 
