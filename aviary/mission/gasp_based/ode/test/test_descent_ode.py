--- conflicted
+++ resolved
@@ -30,24 +30,16 @@
         )
 
         self.sys = self.prob.model = DescentODE(
-<<<<<<< HEAD
             num_nodes=1,
             mach_cruise=0.8,
             aviary_options=get_option_defaults(),
-            core_subsystems=default_mission_subsystems,
+            core_subsystems=default_mission_subsystems
         )
 
     @unittest.skipIf(
         version.parse(openmdao.__version__) < version.parse("3.26"),
         "Skipping due to OpenMDAO version being too low (<3.26)",
     )
-=======
-            num_nodes=1, mach_cruise=0.8, aviary_options=get_option_defaults(),
-            core_subsystems=default_mission_subsystems)
-
-    @unittest.skipIf(version.parse(openmdao.__version__) < version.parse("3.26"),
-                     "Skipping due to OpenMDAO version being too low (<3.26)")
->>>>>>> dc2eeadf
     def test_high_alt(self):
         # Test descent above 10k ft with Mach under and over the EAS limit
         self.sys.options["num_nodes"] = 2
@@ -80,17 +72,10 @@
             Dynamic.Mission.DISTANCE_RATE: [773.1451, 736.9446],  # ft/s
             # lbm/h
             Dynamic.Vehicle.Propulsion.FUEL_FLOW_RATE_NEGATIVE_TOTAL: np.array(
-<<<<<<< HEAD
-                [-451.0239, -997.1514]
-            ),
-            "EAS": [417.87419406, 590.73344937],  # ft/s ([247.58367, 349.99997] kts)
-            Dynamic.Atmosphere.MACH: [0.8, 0.697266],
-=======
                 [-451.02392, -997.0488]
             ),
             "EAS": [418.50757579, 590.73344999],  # ft/s ([247.95894, 349.99997] kts)
             Dynamic.Atmosphere.MACH: [0.8, 0.697125],
->>>>>>> dc2eeadf
             # gamma, rad ([-2.908332, -3.723388] deg)
             Dynamic.Mission.FLIGHT_PATH_ANGLE: [-0.05077223, -0.06498624],
         }
@@ -125,11 +110,7 @@
             "CD": 0.0268404,
             Dynamic.Mission.ALTITUDE_RATE: -18.97635475,
             # TAS (ft/s) * cos(gamma) = 255.5613 * 1.68781 * cos(-0.0440083)
-<<<<<<< HEAD
-            Dynamic.Mission.DISTANCE_RATE: 430.9213,
-=======
             Dynamic.Mission.DISTANCE_RATE: 430.92063193,
->>>>>>> dc2eeadf
             Dynamic.Vehicle.Propulsion.FUEL_FLOW_RATE_NEGATIVE_TOTAL: -1295.11,
             Dynamic.Mission.FLIGHT_PATH_ANGLE: -0.0440083,  # rad (-2.52149 deg)
         }
