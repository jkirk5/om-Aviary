--- conflicted
+++ resolved
@@ -19,23 +19,22 @@
 
         aviary_options = get_option_defaults()
         default_mission_subsystems = get_default_mission_subsystems(
-            'GASP', build_engine_deck(aviary_options))
+            'GASP', build_engine_deck(aviary_options)
+        )
 
-        self.prob.model = GroundrollODE(num_nodes=2,
-                                        aviary_options=get_option_defaults(),
-                                        core_subsystems=default_mission_subsystems)
+        self.prob.model = GroundrollODE(
+            num_nodes=2,
+            aviary_options=get_option_defaults(),
+            core_subsystems=default_mission_subsystems,
+        )
 
     def test_groundroll_partials(self):
         """Check partial derivatives"""
         self.prob.setup(check=False, force_alloc_complex=True)
 
-<<<<<<< HEAD
-        self.prob.set_val(Dynamic.Atmosphere.VELOCITY, [100, 100], units="kn")
-=======
         set_params_for_unit_tests(self.prob)
 
-        self.prob.set_val(Dynamic.Mission.VELOCITY, [100, 100], units="kn")
->>>>>>> de38fbe9
+        self.prob.set_val(Dynamic.Atmosphere.VELOCITY, [100, 100], units="kn")
         self.prob.set_val("t_curr", [1, 2], units="s")
         self.prob.set_val("aircraft:wing:incidence", 0, units="deg")
 
