--- conflicted
+++ resolved
@@ -47,14 +47,9 @@
                                    promotes_inputs=["*"],
                                    promotes_outputs=["*"])
 
-<<<<<<< HEAD
-=======
-        for key, data in param_port.param_data.items():
-            p.model.set_input_defaults(key, **data)
         if ground_roll:
             ig.set_input_defaults("alpha", np.zeros(nn), units="deg")
 
->>>>>>> eb6eb5c5
         p.setup(force_alloc_complex=True)
 
         set_params_for_unit_tests(p)
