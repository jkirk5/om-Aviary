--- conflicted
+++ resolved
@@ -165,16 +165,12 @@
         )
         self.add_state('distance', Dynamic.Mission.DISTANCE, Dynamic.Mission.DISTANCE_RATE)
 
-<<<<<<< HEAD
         add_subsystem_variables_to_phase(phase, self.name, self.external_subsystems)
 
-        self.add_altitude_constraint(user_options)
-=======
         self.add_control(
             'angle_of_attack',
             Dynamic.Vehicle.ANGLE_OF_ATTACK,
         )
->>>>>>> 7a94c8bc
 
         phase.add_path_constraint('load_factor', upper=1.10, lower=0.0)
 
