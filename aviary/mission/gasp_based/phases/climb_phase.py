--- conflicted
+++ resolved
@@ -156,31 +156,15 @@
         )
 
         # States
-<<<<<<< HEAD
-        self.add_altitude_state(user_options)
-
-        self.add_mass_state(user_options)
-
-        self.add_distance_state(user_options)
-
-        add_subsystem_variables_to_phase(phase, self.name, self.external_subsystems)
-
-        # Boundary Constraints
-        phase.add_boundary_constraint(
-            Dynamic.Mission.ALTITUDE,
-            loc='final',
-            equals=altitude_final,
-            units='ft',
-            ref=altitude_final,
-=======
         self.add_state('altitude', Dynamic.Mission.ALTITUDE, Dynamic.Mission.ALTITUDE_RATE)
         self.add_state(
             'mass',
             Dynamic.Vehicle.MASS,
             Dynamic.Vehicle.Propulsion.FUEL_FLOW_RATE_NEGATIVE_TOTAL,
->>>>>>> 7a94c8bc
         )
         self.add_state('distance', Dynamic.Mission.DISTANCE, Dynamic.Mission.DISTANCE_RATE)
+
+        add_subsystem_variables_to_phase(phase, self.name, self.external_subsystems)
 
         if required_available_climb_rate is not None:
             # TODO: this should be altitude rate max
