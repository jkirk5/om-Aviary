--- conflicted
+++ resolved
@@ -126,18 +126,6 @@
         EAS_limit = user_options.get_val('EAS_limit', units='kn')
 
         # Add states
-<<<<<<< HEAD
-        self.add_altitude_state(user_options)
-
-        self.add_mass_state(user_options)
-
-        self.add_distance_state(user_options)
-
-        add_subsystem_variables_to_phase(phase, self.name, self.external_subsystems)
-
-        # Add boundary constraint
-        self.add_altitude_constraint(user_options)
-=======
         self.add_state('altitude', Dynamic.Mission.ALTITUDE, Dynamic.Mission.ALTITUDE_RATE)
         self.add_state(
             'mass',
@@ -145,7 +133,8 @@
             Dynamic.Vehicle.Propulsion.FUEL_FLOW_RATE_NEGATIVE_TOTAL,
         )
         self.add_state('distance', Dynamic.Mission.DISTANCE, Dynamic.Mission.DISTANCE_RATE)
->>>>>>> 7a94c8bc
+
+        add_subsystem_variables_to_phase(phase, self.name, self.external_subsystems)
 
         # Add parameter if necessary
         if input_speed_type == SpeedType.EAS:
