from dymos.models.atmosphere.atmos_1976 import USatm1976Comp

from aviary.mission.gasp_based.flight_conditions import FlightConditions
from aviary.mission.gasp_based.ode.base_ode import BaseODE
from aviary.mission.gasp_based.ode.params import ParamPort
from aviary.mission.gasp_based.phases.landing_components import (
    GlideConditionComponent, LandingAltitudeComponent,
    LandingGroundRollComponent)
from aviary.variable_info.enums import SpeedType
from aviary.variable_info.options import get_option_defaults
from aviary.variable_info.variables import Aircraft, Dynamic, Mission
from aviary.subsystems.aerodynamics.aerodynamics_builder import AerodynamicsBuilderBase
from aviary.subsystems.propulsion.propulsion_builder import PropulsionBuilderBase


class LandingSegment(BaseODE):
    def setup(self):
        aviary_options = self.options['aviary_options']
        core_subsystems = self.options['core_subsystems']

        # TODO: paramport
        self.add_subsystem("params", ParamPort(), promotes=["*"])

        self.add_subsystem(
            "approach_alt_comp",
            LandingAltitudeComponent(),
            promotes_inputs=[
                Mission.Landing.OBSTACLE_HEIGHT,
                Mission.Landing.AIRPORT_ALTITUDE,
            ],
            promotes_outputs=[Mission.Landing.INITIAL_ALTITUDE],
        )

        self.add_subsystem(
            "USatm_app",
            USatm1976Comp(num_nodes=1),
            promotes_inputs=[("h", Mission.Landing.INITIAL_ALTITUDE)],
            promotes_outputs=[
                ("rho", "rho_app"),
                ("sos", "sos_app"),
                ("temp", "T_app"),
                ("pres", "P_app"),
                ("viscosity", "viscosity_app"),
            ],
        )

        self.add_subsystem(
            "fc_app",
            FlightConditions(num_nodes=1, input_speed_type=SpeedType.MACH),
            promotes_inputs=[
                ("rho", "rho_app"),
                (Dynamic.Mission.SPEED_OF_SOUND, "sos_app"),
                (Dynamic.Mission.MACH, Mission.Landing.INITIAL_MACH),
            ],
            promotes_outputs=[(Dynamic.Mission.DYNAMIC_PRESSURE, "q_app")],
        )

<<<<<<< HEAD
        # collect the propulsion group names for later use with
        for subsystem in core_subsystems:
            if isinstance(subsystem, AerodynamicsBuilderBase):
                kwargs = {'method': 'low_speed'}
                aero_builder = subsystem
                aero_system = subsystem.build_mission(num_nodes=1,
                                                      aviary_inputs=aviary_options,
                                                      **kwargs)
                self.add_subsystem(subsystem.name,
                                   aero_system,
                                   promotes_inputs=[
                                       "*",
                                       (Dynamic.Mission.ALTITUDE,
                                        Mission.Landing.INITIAL_ALTITUDE),
                                       ("rho", "rho_app"),
                                       (Dynamic.Mission.SPEED_OF_SOUND, "sos_app"),
                                       ("viscosity", "viscosity_app"),
                                       ("airport_alt", Mission.Landing.AIRPORT_ALTITUDE),
                                       (Dynamic.Mission.MACH, Mission.Landing.INITIAL_MACH),
                                       (Dynamic.Mission.DYNAMIC_PRESSURE, "q_app"),
                                       ("flap_defl", Aircraft.Wing.FLAP_DEFLECTION_LANDING),
                                       ("t_init_flaps", "t_init_flaps_app"),
                                       ("t_init_gear", "t_init_gear_app"),
                                       ("CL_max_flaps", Mission.Landing.LIFT_COEFFICIENT_MAX),
                                       (
                                           "dCL_flaps_model",
                                           Mission.Landing.LIFT_COEFFICIENT_FLAP_INCREMENT,
                                       ),
                                       (
                                           "dCD_flaps_model",
                                           Mission.Landing.DRAG_COEFFICIENT_FLAP_INCREMENT,
                                       ),
                                   ],
                                   promotes_outputs=["CL_max"],
                                   )

            if isinstance(subsystem, PropulsionBuilderBase):
                propulsion_system = subsystem.build_mission(
                    num_nodes=1, aviary_inputs=aviary_options)
                propulsion_mission = self.add_subsystem(subsystem.name,
                                                        propulsion_system,
                                                        promotes_inputs=[
                                                            "*", (Dynamic.Mission.ALTITUDE, Mission.Landing.INITIAL_ALTITUDE), (Dynamic.Mission.MACH, Mission.Landing.INITIAL_MACH)],
                                                        promotes_outputs=[(Dynamic.Mission.THRUST_TOTAL, "thrust_idle")])
                propulsion_mission.set_input_defaults(Dynamic.Mission.THROTTLE, 0.0)
=======
        propulsion_mission = self.add_subsystem(
            name='propulsion',
            subsys=PropulsionMission(
                num_nodes=1,
                aviary_options=self.options['aviary_options']),
            promotes_inputs=["*", (Dynamic.Mission.ALTITUDE, Mission.Landing.INITIAL_ALTITUDE),
                             (Dynamic.Mission.MACH, Mission.Landing.INITIAL_MACH)],
            promotes_outputs=[(Dynamic.Mission.THRUST_TOTAL, "thrust_idle")])
        propulsion_mission.set_input_defaults(Dynamic.Mission.THROTTLE, 0.0)

        # alpha input not needed, only used for CL_max
        self.add_subsystem(
            "aero_app",
            LowSpeedAero(num_nodes=1, aviary_options=get_option_defaults()),
            promotes_inputs=[
                "*",
                (Dynamic.Mission.ALTITUDE, Mission.Landing.INITIAL_ALTITUDE),
                ("rho", "rho_app"),
                (Dynamic.Mission.SPEED_OF_SOUND, "sos_app"),
                ("viscosity", "viscosity_app"),
                ("airport_alt", Mission.Landing.AIRPORT_ALTITUDE),
                (Dynamic.Mission.MACH, Mission.Landing.INITIAL_MACH),
                (Dynamic.Mission.DYNAMIC_PRESSURE, "q_app"),
                ("flap_defl", Aircraft.Wing.FLAP_DEFLECTION_LANDING),
                ("t_init_flaps", "t_init_flaps_app"),
                ("t_init_gear", "t_init_gear_app"),
                ("CL_max_flaps", Mission.Landing.LIFT_COEFFICIENT_MAX),
                (
                    "dCL_flaps_model",
                    Mission.Landing.LIFT_COEFFICIENT_FLAP_INCREMENT,
                ),
                (
                    "dCD_flaps_model",
                    Mission.Landing.DRAG_COEFFICIENT_FLAP_INCREMENT,
                ),
            ],
            promotes_outputs=["CL_max"],
        )
>>>>>>> 9f17ea7f

        self.add_subsystem(
            "glide",
            GlideConditionComponent(),
            promotes_inputs=[
                "rho_app",
                Mission.Landing.MAXIMUM_SINK_RATE,
                Dynamic.Mission.MASS,
                Aircraft.Wing.AREA,
                Mission.Landing.GLIDE_TO_STALL_RATIO,
                "CL_max",
                Mission.Landing.MAXIMUM_FLARE_LOAD_FACTOR,
                Mission.Landing.TOUCHDOWN_SINK_RATE,
                Mission.Landing.INITIAL_ALTITUDE,
                Mission.Landing.BRAKING_DELAY,
            ],
            promotes_outputs=[
                Mission.Landing.INITIAL_VELOCITY,
                Mission.Landing.STALL_VELOCITY,
                "TAS_touchdown",
                "density_ratio",
                "wing_loading_land",
                "theta",
                "glide_distance",
                "tr_distance",
                "delay_distance",
                "flare_alt",
            ],
        )

        self.add_subsystem(
            "USatm_td",
            USatm1976Comp(num_nodes=1),
            promotes_inputs=[("h", Mission.Landing.AIRPORT_ALTITUDE)],
            promotes_outputs=[
                ("rho", "rho_td"),
                ("sos", "sos_td"),
                ("viscosity", "viscosity_td"),
            ],
        )

        self.add_subsystem(
            "fc_td",
            FlightConditions(num_nodes=1),
            promotes_inputs=[
                ("rho", "rho_td"),
                (Dynamic.Mission.SPEED_OF_SOUND, "sos_td"),
                ("TAS", "TAS_touchdown"),
            ],
            promotes_outputs=[(Dynamic.Mission.DYNAMIC_PRESSURE, "q_td"),
                              (Dynamic.Mission.MACH, "mach_td")],
        )

        kwargs = {'method': 'low_speed',
                  'retract_flaps': True,
                  'retract_gear': False}

        self.add_subsystem(
            "aero_td",
<<<<<<< HEAD
            aero_builder.build_mission(
                num_nodes=1, aviary_inputs=aviary_options, **kwargs),
=======
            LowSpeedAero(num_nodes=1, retract_flaps=True, retract_gear=False,
                         aviary_options=get_option_defaults()),
>>>>>>> 9f17ea7f
            promotes_inputs=[
                "*",
                (Dynamic.Mission.ALTITUDE, Mission.Landing.AIRPORT_ALTITUDE),
                ("rho", "rho_td"),
                (Dynamic.Mission.SPEED_OF_SOUND, "sos_td"),
                ("viscosity", "viscosity_td"),
                ("airport_alt", Mission.Landing.AIRPORT_ALTITUDE),
                (Dynamic.Mission.MACH, "mach_td"),
                (Dynamic.Mission.DYNAMIC_PRESSURE, "q_td"),
                ("alpha", Aircraft.Wing.INCIDENCE),
                ("flap_defl", Aircraft.Wing.FLAP_DEFLECTION_LANDING),
                ("CL_max_flaps", Mission.Landing.LIFT_COEFFICIENT_MAX),
                (
                    "dCL_flaps_model",
                    Mission.Landing.LIFT_COEFFICIENT_FLAP_INCREMENT,
                ),
                (
                    "dCD_flaps_model",
                    Mission.Landing.DRAG_COEFFICIENT_FLAP_INCREMENT,
                ),
                ("t_init_flaps", "t_init_flaps_td"),
                ("t_init_gear", "t_init_gear_td"),
            ],
            promotes_outputs=[("CD", "touchdown_CD"), ("CL", "touchdown_CL")],
        )
        # GASP seems to run groundroll with flaps up and gear down (IWLD=2)
        self.set_input_defaults("t_init_flaps_td", 1e10)  # never deploy
        self.set_input_defaults("t_init_gear_td", 1e10)  # ensure gear down

        self.add_subsystem(
            "landinggroundroll",
            LandingGroundRollComponent(),
            promotes_inputs=[
                "touchdown_CD",
                "touchdown_CL",
                "TAS_touchdown",
                "thrust_idle",
                "density_ratio",
                "wing_loading_land",
                "glide_distance",
                "tr_distance",
                "delay_distance",
                "CL_max",
                Dynamic.Mission.MASS,
                'mission:*'
            ],
            promotes_outputs=[
                "ground_roll_distance", "average_acceleration", 'mission:*'],
        )

        ParamPort.set_default_vals(self)
        self.set_input_defaults(Mission.Landing.INITIAL_MACH, val=0.1)
        # landing doesn't change flap or gear position
        self.set_input_defaults("t_init_flaps_app", val=1e10)
        self.set_input_defaults("t_init_gear_app", val=1e10)
        self.set_input_defaults(
            Mission.Landing.INITIAL_ALTITUDE, val=50, units="ft")
        self.set_input_defaults('aero_ramps.flap_factor:final_val', val=1.)
        self.set_input_defaults('aero_ramps.gear_factor:final_val', val=1.)
        self.set_input_defaults('aero_ramps.flap_factor:initial_val', val=0.)
        self.set_input_defaults('aero_ramps.gear_factor:initial_val', val=0.)<|MERGE_RESOLUTION|>--- conflicted
+++ resolved
@@ -55,7 +55,6 @@
             promotes_outputs=[(Dynamic.Mission.DYNAMIC_PRESSURE, "q_app")],
         )
 
-<<<<<<< HEAD
         # collect the propulsion group names for later use with
         for subsystem in core_subsystems:
             if isinstance(subsystem, AerodynamicsBuilderBase):
@@ -101,46 +100,6 @@
                                                             "*", (Dynamic.Mission.ALTITUDE, Mission.Landing.INITIAL_ALTITUDE), (Dynamic.Mission.MACH, Mission.Landing.INITIAL_MACH)],
                                                         promotes_outputs=[(Dynamic.Mission.THRUST_TOTAL, "thrust_idle")])
                 propulsion_mission.set_input_defaults(Dynamic.Mission.THROTTLE, 0.0)
-=======
-        propulsion_mission = self.add_subsystem(
-            name='propulsion',
-            subsys=PropulsionMission(
-                num_nodes=1,
-                aviary_options=self.options['aviary_options']),
-            promotes_inputs=["*", (Dynamic.Mission.ALTITUDE, Mission.Landing.INITIAL_ALTITUDE),
-                             (Dynamic.Mission.MACH, Mission.Landing.INITIAL_MACH)],
-            promotes_outputs=[(Dynamic.Mission.THRUST_TOTAL, "thrust_idle")])
-        propulsion_mission.set_input_defaults(Dynamic.Mission.THROTTLE, 0.0)
-
-        # alpha input not needed, only used for CL_max
-        self.add_subsystem(
-            "aero_app",
-            LowSpeedAero(num_nodes=1, aviary_options=get_option_defaults()),
-            promotes_inputs=[
-                "*",
-                (Dynamic.Mission.ALTITUDE, Mission.Landing.INITIAL_ALTITUDE),
-                ("rho", "rho_app"),
-                (Dynamic.Mission.SPEED_OF_SOUND, "sos_app"),
-                ("viscosity", "viscosity_app"),
-                ("airport_alt", Mission.Landing.AIRPORT_ALTITUDE),
-                (Dynamic.Mission.MACH, Mission.Landing.INITIAL_MACH),
-                (Dynamic.Mission.DYNAMIC_PRESSURE, "q_app"),
-                ("flap_defl", Aircraft.Wing.FLAP_DEFLECTION_LANDING),
-                ("t_init_flaps", "t_init_flaps_app"),
-                ("t_init_gear", "t_init_gear_app"),
-                ("CL_max_flaps", Mission.Landing.LIFT_COEFFICIENT_MAX),
-                (
-                    "dCL_flaps_model",
-                    Mission.Landing.LIFT_COEFFICIENT_FLAP_INCREMENT,
-                ),
-                (
-                    "dCD_flaps_model",
-                    Mission.Landing.DRAG_COEFFICIENT_FLAP_INCREMENT,
-                ),
-            ],
-            promotes_outputs=["CL_max"],
-        )
->>>>>>> 9f17ea7f
 
         self.add_subsystem(
             "glide",
@@ -200,13 +159,8 @@
 
         self.add_subsystem(
             "aero_td",
-<<<<<<< HEAD
             aero_builder.build_mission(
                 num_nodes=1, aviary_inputs=aviary_options, **kwargs),
-=======
-            LowSpeedAero(num_nodes=1, retract_flaps=True, retract_gear=False,
-                         aviary_options=get_option_defaults()),
->>>>>>> 9f17ea7f
             promotes_inputs=[
                 "*",
                 (Dynamic.Mission.ALTITUDE, Mission.Landing.AIRPORT_ALTITUDE),
