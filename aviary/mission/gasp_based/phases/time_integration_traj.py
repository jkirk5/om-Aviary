import numpy as np
import openmdao.api as om
from aviary.mission.gasp_based.ode.time_integration_base_classes import SimuPyProblem, SGMTrajBase
from aviary.mission.gasp_based.phases.time_integration_phases import SGMGroundroll, SGMRotation, SGMAscentCombined, SGMAccel, SGMClimb, SGMCruise, SGMDescent

from aviary.variable_info.enums import SpeedType
from aviary.utils.aviary_values import AviaryValues
from aviary.variable_info.variables import Aircraft, Mission, Dynamic


class TimeIntegrationTrajBase(SGMTrajBase):
    def initialize(self):
        super().initialize()
        self.options.declare("cruise_mach", default=0.8)
        self.options.declare("ode_args", types=dict, default=dict())
        self.options.declare("ode_args_pyc", types=dict, default=dict())
        self.options.declare("pyc_phases", default=list())


class FlexibleTraj(TimeIntegrationTrajBase):
    '''
    A traj that can be given a list of phases to build flexible trajectories.
    This is useful for simulating/testing phases one at a time as well as
    allowing users to quickly redefine the phase order during the tracjectory.
    '''

    def initialize(self):
        super().initialize()
        self.options.declare('Phases', default=None)
        self.options.declare('promote_all_auto_ivc', default=False)
        self.options.declare('traj_final_state_output', default=None)
        self.options.declare('traj_promote_final_output', default=None)
        self.options.declare('traj_promote_initial_input', default=None)
        self.options.declare('traj_initial_state_input', default=None)
        self.options.declare('traj_event_trigger_input', default=None)

    def setup(self):

        ODEs = []
        for phase_name, phase_info in self.options['Phases'].items():
            next_phase = phase_info['ode']
            next_phase.phase_name = phase_name
            ODEs.append(next_phase)

        self.setup_params(
            ODEs=ODEs,
            promote_all_auto_ivc=self.options['promote_all_auto_ivc'],
            traj_final_state_output=self.options['traj_final_state_output'],
            traj_promote_final_output=self.options['traj_promote_final_output'],

            traj_promote_initial_input=self.options['traj_promote_initial_input'],
            traj_initial_state_input=self.options['traj_initial_state_input'],
            traj_event_trigger_input=self.options['traj_event_trigger_input'],
        )
        self.declare_partials(["*"], ["*"],)

    def compute(self, inputs, outputs):
        self.compute_params(inputs)

        for phase in self.ODEs:
            phase_name = phase.phase_name
            vals_to_set = self.options['Phases'][phase_name]['vals_to_set']
            if vals_to_set:
                for name, data in vals_to_set.items():
                    if name.startswith('attr:'):
                        setattr(phase, name.replace('attr:', ''), inputs[data['val']])
                    elif name.startswith('rotation.'):
                        phase.rotation.set_val(name.replace(
                            'rotation.', ''), data['val'], units=data['units'])
                    else:
                        phase.set_val(name, data['val'], units=data['units'])

        ode_index = 0
        sim_gen = self.compute_traj_loop(self.ODEs[0], inputs, outputs)
        print('*'*40)
        print('Starting: '+self.ODEs[ode_index].phase_name)
        for current_problem, sim_result in sim_gen:
            t_final = sim_result.t[-1]
            x_final = sim_result.x[-1, :]
            if type(current_problem) is SGMGroundroll:
                t_start_rotation = t_final

            ode_index += 1
            try:
                next_problem = self.ODEs[ode_index]
            except IndexError:
                next_problem = None

            print('Finished: '+current_problem.phase_name)
            # print([name+'_'+data['units']
            #       for name, data in current_problem.states.items()])
            # print(x_final)
            # print('outputs')
            # for output_name, unit in current_problem.outputs.items():
            #     val = current_problem.get_val(output_name, units=unit)[0]
            #     print(output_name+':', val, unit)

            # print(self.outputs.items())
            # print(current_problem.output)
            if next_problem is not None:
                if type(current_problem) is SGMGroundroll:
                    next_problem.prob.set_val("start_rotation", t_start_rotation)
                elif type(current_problem) is SGMRotation:
                    next_problem.rotation.set_val("start_rotation", t_start_rotation)
                # print('\n\n')
                print('Starting: '+next_problem.phase_name)
                # print([name+'_'+data['units']
                #       for name, data in next_problem.states.items()])
                sim_gen.send(next_problem)
            else:
                print('Reached the end of the Trajectory!')
                sim_gen.close()
                break

        print('t_final', t_final)
        print('x_final', x_final)
<<<<<<< HEAD
        print(self.ODEs[-1].states)
=======
        print(self.ODEs[-1].states)

# class SGMTraj1(TimeIntegrationTrajBase):
#     '''
#     This combines the phases from brake release to landing
#     '''

#     def initialize(self):
#         super().initialize()

#     def setup(self):
#         """
#         API requirements:
#             pass ODE's,
#             next_problem = f(current_problem, current_result)
#             initial_state/time/etc
#             next_state from last state/output/event information

#             pass in terminal and integrand output functions with derivatives (components)
#             -- anything special for final state, final time?
#             declare initial state(s) as parameters to take derivative wrt
#             assume all other inputs are parameters for deriv?
#         """

#         # distinction is really "meta" inputs to the trajectory itself and ODE
#         # parameters that should get automatically passed (previously `passed_inputs`)
#         # may also need to just have a specific call out for initial condition
#         # parameters?

#         # the "meta" inputs are really initial condition and/or event termination
#         # paramters, like initial states or state triggers
#         # need an API for that
#         # I guess there are similarly at least two categories of outputs, terminal and
#         # integral terms. or just say ode must provide it as a state so theyre all meyer
#         # terms

#         # actual ODE setup
#         groundroll = SGMGroundroll(
#             ode_args=(self.options["ode_args_pyc"] if "groundroll" in
#                       self.options["pyc_phases"] else self.options["ode_args"])
#         )
#         rotation = SGMRotation(
#             ode_args=(self.options["ode_args_pyc"] if "groundroll" in
#                       self.options["pyc_phases"] else self.options["ode_args"])
#         )
#         ascent = SGMAscentCombined(
#             ode_args=(self.options["ode_args_pyc"] if "ascent" in
#                       self.options["pyc_phases"] else self.options["ode_args"])
#         )
#         accel = SGMAccel(
#             ode_args=(self.options["ode_args_pyc"] if "accel" in
#                       self.options["pyc_phases"] else self.options["ode_args"])
#         )
#         climb1 = SGMClimb(
#             input_speed_type=SpeedType.EAS,
#             input_speed_units="kn",
#             ode_args=(self.options["ode_args_pyc"] if "climb" in
#                       self.options["pyc_phases"] else self.options["ode_args"])
#         )

#         climb2 = SGMClimb(
#             input_speed_type=SpeedType.EAS,
#             input_speed_units="kn",
#             ode_args=(self.options["ode_args_pyc"] if "climb" in
#                       self.options["pyc_phases"] else self.options["ode_args"])
#         )
#         climb3 = SGMClimb(
#             input_speed_type=SpeedType.MACH,
#             input_speed_units="unitless",
#             ode_args=(self.options["ode_args_pyc"] if "climb" in
#                       self.options["pyc_phases"] else self.options["ode_args"])
#         )
#         self.setup_params(
#             ODEs=[
#                 groundroll, rotation, ascent, accel, climb1, climb2, climb3
#             ],
#             traj_final_state_output=[Dynamic.Mission.MASS, Dynamic.Mission.DISTANCE,],
#             traj_promote_final_output=[Dynamic.Mission.ALTITUDE_RATE,
#                                        Dynamic.Mission.FLIGHT_PATH_ANGLE, "TAS"],

#             traj_initial_state_input=[Dynamic.Mission.MASS],
#             traj_event_trigger_input=[
#                 # specify ODE, output_name, with units that SimuPyProblem expects
#                 # assume event function is of form ODE.output_name - value
#                 # third key is event_idx associated with input
#                 (groundroll, "TAS", 0,),
#                 (climb3, Dynamic.Mission.ALTITUDE, 0,),
#             ],
#         )

#     def compute(self, inputs, outputs):
#         self.compute_params(inputs)

#         # ODE setup
#         (groundroll, rotation, ascent, accel, climb1, climb2, climb3) = self.ODEs

#         cruise_alt = inputs["SGMClimb_"+Dynamic.Mission.ALTITUDE+"_trigger"]
#         cruise_mach = self.options["cruise_mach"]

#         groundroll.VR_value = inputs["SGMGroundroll_TAS_trigger"]

#         climb1.set_val("alt_trigger", 10_000, units="ft")
#         climb2.set_val("alt_trigger", cruise_alt, units="ft")
#         climb3.set_val("alt_trigger", cruise_alt, units="ft")

#         speed_string = {SpeedType.EAS: 'EAS',
#                         SpeedType.TAS: 'TAS', SpeedType.MACH: 'mach'}
#         climb1.set_val(speed_string[climb1.input_speed_type],
#                        250., units=climb1.input_speed_units)
#         climb2.set_val(speed_string[climb2.input_speed_type],
#                        270., units=climb2.input_speed_units)
#         climb3.set_val(speed_string[climb3.input_speed_type], cruise_mach,
#                        units=climb3.input_speed_units)

#         climb1.set_val("speed_trigger", cruise_mach, units=None)
#         climb2.set_val("speed_trigger", cruise_mach, units=None)
#         climb3.set_val("speed_trigger", 0.0, units=None)

#         for t_var in ["t_init_gear", "t_init_flaps"]:
#             ascent.set_val(t_var, 10_000.)
#         ascent.rotation.set_val("start_rotation", 10_000.)

#         sim_gen = self.compute_traj_loop(groundroll, inputs, outputs)

#         for current_problem, sim_result in sim_gen:

#             t = sim_result.t[-1]
#             x = sim_result.x[-1, :]
#             event_idx = np.argmin(np.abs(sim_result.e[-1, :]))

#             # trajectory-specific phase switching
#             if current_problem is groundroll:
#                 if self.verbosity is Verbosity.DEBUG:
#                     print("starting rotation")
#                 rotation.prob.set_val("start_rotation", t)
#                 ascent.rotation.set_val("start_rotation", t)
#                 next_problem = rotation
#             elif current_problem is rotation:
#                 if self.verbosity is Verbosity.DEBUG:
#                     print("starting ascent")
#                 next_problem = ascent
#             elif current_problem is ascent:
#                 next_problem = accel
#                 if self.verbosity is Verbosity.DEBUG:
#                     print("starting accel")
#             elif current_problem is accel:
#                 if self.verbosity is Verbosity.DEBUG:
#                     print("climb1")
#                 next_problem = climb1
#             elif current_problem is climb1:
#                 if self.verbosity is Verbosity.DEBUG:
#                     print("climb2")
#                 if event_idx != 0:
#                     if self.verbosity is Verbosity.DEBUG:
#                         print("expected to hit alt trigger for climb1")
#                 next_problem = climb2
#             elif current_problem is climb2:
#                 if self.verbosity is Verbosity.DEBUG:
#                     print("climb3")
#                 if event_idx != 1:
#                     if self.verbosity is Verbosity.DEBUG:
#                         print("expected to hit speed trigger for climb2")
#                 next_problem = climb3
#             elif current_problem is climb3:
#                 if self.verbosity is Verbosity.DEBUG:
#                     print("climb ending")
#                 if event_idx != 0:
#                     if self.verbosity is Verbosity.DEBUG:
#                         print("expected to hit alt trigger for climb3")
#                 next_problem = None
#             else:
#                 if self.verbosity is Verbosity.DEBUG:
#                     print("unexpected termination")
#                 next_problem = None

#             if next_problem is not None:
#                 sim_gen.send(next_problem)
#             else:
#                 sim_gen.close()
#                 break


# class SGMTraj2(TimeIntegrationTrajBase):
#     '''
#     This combines the phases from end of cruise to landing
#     '''

#     def setup(self):
#         """
#         API requirements:
#             pass ODE's,
#             next_problem = f(current_problem, current_result)
#             initial_state/time/etc
#             next_state from last state/output/event information

#             pass in terminal and integrand output functions with derivatives (components)
#             -- anything special for final state, final time?
#             declare initial state(s) as parameters to take derivative wrt
#             assume all other inputs are parameters for deriv?
#         """

#         desc1 = SGMDescent(
#             input_speed_type=SpeedType.MACH,
#             input_speed_units="unitless",
#             speed_trigger_units='kn',
#             ode_args=self.options["ode_args"],
#         )

#         desc2 = SGMDescent(
#             input_speed_type=SpeedType.EAS,
#             input_speed_units="kn",
#             speed_trigger_units='kn',
#             ode_args=self.options["ode_args"],
#         )
#         desc3 = SGMDescent(
#             input_speed_type=SpeedType.EAS,
#             input_speed_units="kn",
#             speed_trigger_units='kn',
#             ode_args=self.options["ode_args"],
#         )

#         self.setup_params(
#             ODEs=[desc1, desc2, desc3],
#             traj_final_state_output=[Dynamic.Mission.MASS, Dynamic.Mission.DISTANCE],
#             traj_initial_state_input=[Dynamic.Mission.MASS,
#                                       Dynamic.Mission.DISTANCE, Dynamic.Mission.ALTITUDE],
#         )
#         self.declare_partials(["*"], ["*"],)

#     def compute(self, inputs, outputs):

#         self.compute_params(inputs)

#         # ODE setup
#         desc1, desc2, desc3 = self.ODEs

#         cruise_mach = self.options["cruise_mach"]

#         desc1.set_val("alt_trigger", 10_000, units="ft")
#         desc2.set_val("alt_trigger", 10_000, units="ft")
#         desc3.set_val("alt_trigger", 1_000, units="ft")

#         speed_string = {SpeedType.EAS: 'EAS',
#                         SpeedType.TAS: 'TAS', SpeedType.MACH: 'mach'}
#         desc1.set_val(speed_string[desc1.input_speed_type], cruise_mach,
#                       units=desc1.input_speed_units)
#         desc2.set_val(speed_string[desc2.input_speed_type],
#                       350., units=desc2.input_speed_units)
#         desc3.set_val(speed_string[desc3.input_speed_type],
#                       250., units=desc3.input_speed_units)

#         desc1.set_val("speed_trigger", 350.0, units=desc1.speed_trigger_units)
#         desc2.set_val("speed_trigger", 0.0, units=desc2.speed_trigger_units)
#         desc3.set_val("speed_trigger", 0.0, units=desc3.speed_trigger_units)

#         # main loop
#         sim_gen = self.compute_traj_loop(desc1, inputs, outputs)

#         for current_problem, sim_result in sim_gen:
#             t = sim_result.t[-1]
#             x = sim_result.x[-1, :]

#             event_idx = np.argmin(np.abs(sim_result.e[-1, :]))

#             # trajectory-specific phase switching
#             if current_problem is desc1:
#                 if self.verbosity is Verbosity.DEBUG:
#                     print("desc2")
#                 if event_idx != 1:
#                     if self.verbosity is Verbosity.DEBUG:
#                         print("expected to hit speed trigger for desc1")
#                 sim_gen.send(desc2)
#             elif current_problem is desc2:
#                 if self.verbosity is Verbosity.DEBUG:
#                     print("desc3")
#                 if event_idx != 0:
#                     if self.verbosity is Verbosity.DEBUG:
#                         print("expected to hit alt trigger for desc2")
#                 sim_gen.send(desc3)
#             elif current_problem is desc3:
#                 if self.verbosity is Verbosity.DEBUG:
#                     print("desc ending")
#                 if event_idx != 0:
#                     if self.verbosity is Verbosity.DEBUG:
#                         print("expected to hit alt trigger for desc3")
#                 sim_gen.close()
#             else:
#                 if self.verbosity is Verbosity.DEBUG:
#                     print("unexpected termination")
#                 sim_gen.close()
>>>>>>> 08d5a621
<|MERGE_RESOLUTION|>--- conflicted
+++ resolved
@@ -114,297 +114,4 @@
 
         print('t_final', t_final)
         print('x_final', x_final)
-<<<<<<< HEAD
-        print(self.ODEs[-1].states)
-=======
-        print(self.ODEs[-1].states)
-
-# class SGMTraj1(TimeIntegrationTrajBase):
-#     '''
-#     This combines the phases from brake release to landing
-#     '''
-
-#     def initialize(self):
-#         super().initialize()
-
-#     def setup(self):
-#         """
-#         API requirements:
-#             pass ODE's,
-#             next_problem = f(current_problem, current_result)
-#             initial_state/time/etc
-#             next_state from last state/output/event information
-
-#             pass in terminal and integrand output functions with derivatives (components)
-#             -- anything special for final state, final time?
-#             declare initial state(s) as parameters to take derivative wrt
-#             assume all other inputs are parameters for deriv?
-#         """
-
-#         # distinction is really "meta" inputs to the trajectory itself and ODE
-#         # parameters that should get automatically passed (previously `passed_inputs`)
-#         # may also need to just have a specific call out for initial condition
-#         # parameters?
-
-#         # the "meta" inputs are really initial condition and/or event termination
-#         # paramters, like initial states or state triggers
-#         # need an API for that
-#         # I guess there are similarly at least two categories of outputs, terminal and
-#         # integral terms. or just say ode must provide it as a state so theyre all meyer
-#         # terms
-
-#         # actual ODE setup
-#         groundroll = SGMGroundroll(
-#             ode_args=(self.options["ode_args_pyc"] if "groundroll" in
-#                       self.options["pyc_phases"] else self.options["ode_args"])
-#         )
-#         rotation = SGMRotation(
-#             ode_args=(self.options["ode_args_pyc"] if "groundroll" in
-#                       self.options["pyc_phases"] else self.options["ode_args"])
-#         )
-#         ascent = SGMAscentCombined(
-#             ode_args=(self.options["ode_args_pyc"] if "ascent" in
-#                       self.options["pyc_phases"] else self.options["ode_args"])
-#         )
-#         accel = SGMAccel(
-#             ode_args=(self.options["ode_args_pyc"] if "accel" in
-#                       self.options["pyc_phases"] else self.options["ode_args"])
-#         )
-#         climb1 = SGMClimb(
-#             input_speed_type=SpeedType.EAS,
-#             input_speed_units="kn",
-#             ode_args=(self.options["ode_args_pyc"] if "climb" in
-#                       self.options["pyc_phases"] else self.options["ode_args"])
-#         )
-
-#         climb2 = SGMClimb(
-#             input_speed_type=SpeedType.EAS,
-#             input_speed_units="kn",
-#             ode_args=(self.options["ode_args_pyc"] if "climb" in
-#                       self.options["pyc_phases"] else self.options["ode_args"])
-#         )
-#         climb3 = SGMClimb(
-#             input_speed_type=SpeedType.MACH,
-#             input_speed_units="unitless",
-#             ode_args=(self.options["ode_args_pyc"] if "climb" in
-#                       self.options["pyc_phases"] else self.options["ode_args"])
-#         )
-#         self.setup_params(
-#             ODEs=[
-#                 groundroll, rotation, ascent, accel, climb1, climb2, climb3
-#             ],
-#             traj_final_state_output=[Dynamic.Mission.MASS, Dynamic.Mission.DISTANCE,],
-#             traj_promote_final_output=[Dynamic.Mission.ALTITUDE_RATE,
-#                                        Dynamic.Mission.FLIGHT_PATH_ANGLE, "TAS"],
-
-#             traj_initial_state_input=[Dynamic.Mission.MASS],
-#             traj_event_trigger_input=[
-#                 # specify ODE, output_name, with units that SimuPyProblem expects
-#                 # assume event function is of form ODE.output_name - value
-#                 # third key is event_idx associated with input
-#                 (groundroll, "TAS", 0,),
-#                 (climb3, Dynamic.Mission.ALTITUDE, 0,),
-#             ],
-#         )
-
-#     def compute(self, inputs, outputs):
-#         self.compute_params(inputs)
-
-#         # ODE setup
-#         (groundroll, rotation, ascent, accel, climb1, climb2, climb3) = self.ODEs
-
-#         cruise_alt = inputs["SGMClimb_"+Dynamic.Mission.ALTITUDE+"_trigger"]
-#         cruise_mach = self.options["cruise_mach"]
-
-#         groundroll.VR_value = inputs["SGMGroundroll_TAS_trigger"]
-
-#         climb1.set_val("alt_trigger", 10_000, units="ft")
-#         climb2.set_val("alt_trigger", cruise_alt, units="ft")
-#         climb3.set_val("alt_trigger", cruise_alt, units="ft")
-
-#         speed_string = {SpeedType.EAS: 'EAS',
-#                         SpeedType.TAS: 'TAS', SpeedType.MACH: 'mach'}
-#         climb1.set_val(speed_string[climb1.input_speed_type],
-#                        250., units=climb1.input_speed_units)
-#         climb2.set_val(speed_string[climb2.input_speed_type],
-#                        270., units=climb2.input_speed_units)
-#         climb3.set_val(speed_string[climb3.input_speed_type], cruise_mach,
-#                        units=climb3.input_speed_units)
-
-#         climb1.set_val("speed_trigger", cruise_mach, units=None)
-#         climb2.set_val("speed_trigger", cruise_mach, units=None)
-#         climb3.set_val("speed_trigger", 0.0, units=None)
-
-#         for t_var in ["t_init_gear", "t_init_flaps"]:
-#             ascent.set_val(t_var, 10_000.)
-#         ascent.rotation.set_val("start_rotation", 10_000.)
-
-#         sim_gen = self.compute_traj_loop(groundroll, inputs, outputs)
-
-#         for current_problem, sim_result in sim_gen:
-
-#             t = sim_result.t[-1]
-#             x = sim_result.x[-1, :]
-#             event_idx = np.argmin(np.abs(sim_result.e[-1, :]))
-
-#             # trajectory-specific phase switching
-#             if current_problem is groundroll:
-#                 if self.verbosity is Verbosity.DEBUG:
-#                     print("starting rotation")
-#                 rotation.prob.set_val("start_rotation", t)
-#                 ascent.rotation.set_val("start_rotation", t)
-#                 next_problem = rotation
-#             elif current_problem is rotation:
-#                 if self.verbosity is Verbosity.DEBUG:
-#                     print("starting ascent")
-#                 next_problem = ascent
-#             elif current_problem is ascent:
-#                 next_problem = accel
-#                 if self.verbosity is Verbosity.DEBUG:
-#                     print("starting accel")
-#             elif current_problem is accel:
-#                 if self.verbosity is Verbosity.DEBUG:
-#                     print("climb1")
-#                 next_problem = climb1
-#             elif current_problem is climb1:
-#                 if self.verbosity is Verbosity.DEBUG:
-#                     print("climb2")
-#                 if event_idx != 0:
-#                     if self.verbosity is Verbosity.DEBUG:
-#                         print("expected to hit alt trigger for climb1")
-#                 next_problem = climb2
-#             elif current_problem is climb2:
-#                 if self.verbosity is Verbosity.DEBUG:
-#                     print("climb3")
-#                 if event_idx != 1:
-#                     if self.verbosity is Verbosity.DEBUG:
-#                         print("expected to hit speed trigger for climb2")
-#                 next_problem = climb3
-#             elif current_problem is climb3:
-#                 if self.verbosity is Verbosity.DEBUG:
-#                     print("climb ending")
-#                 if event_idx != 0:
-#                     if self.verbosity is Verbosity.DEBUG:
-#                         print("expected to hit alt trigger for climb3")
-#                 next_problem = None
-#             else:
-#                 if self.verbosity is Verbosity.DEBUG:
-#                     print("unexpected termination")
-#                 next_problem = None
-
-#             if next_problem is not None:
-#                 sim_gen.send(next_problem)
-#             else:
-#                 sim_gen.close()
-#                 break
-
-
-# class SGMTraj2(TimeIntegrationTrajBase):
-#     '''
-#     This combines the phases from end of cruise to landing
-#     '''
-
-#     def setup(self):
-#         """
-#         API requirements:
-#             pass ODE's,
-#             next_problem = f(current_problem, current_result)
-#             initial_state/time/etc
-#             next_state from last state/output/event information
-
-#             pass in terminal and integrand output functions with derivatives (components)
-#             -- anything special for final state, final time?
-#             declare initial state(s) as parameters to take derivative wrt
-#             assume all other inputs are parameters for deriv?
-#         """
-
-#         desc1 = SGMDescent(
-#             input_speed_type=SpeedType.MACH,
-#             input_speed_units="unitless",
-#             speed_trigger_units='kn',
-#             ode_args=self.options["ode_args"],
-#         )
-
-#         desc2 = SGMDescent(
-#             input_speed_type=SpeedType.EAS,
-#             input_speed_units="kn",
-#             speed_trigger_units='kn',
-#             ode_args=self.options["ode_args"],
-#         )
-#         desc3 = SGMDescent(
-#             input_speed_type=SpeedType.EAS,
-#             input_speed_units="kn",
-#             speed_trigger_units='kn',
-#             ode_args=self.options["ode_args"],
-#         )
-
-#         self.setup_params(
-#             ODEs=[desc1, desc2, desc3],
-#             traj_final_state_output=[Dynamic.Mission.MASS, Dynamic.Mission.DISTANCE],
-#             traj_initial_state_input=[Dynamic.Mission.MASS,
-#                                       Dynamic.Mission.DISTANCE, Dynamic.Mission.ALTITUDE],
-#         )
-#         self.declare_partials(["*"], ["*"],)
-
-#     def compute(self, inputs, outputs):
-
-#         self.compute_params(inputs)
-
-#         # ODE setup
-#         desc1, desc2, desc3 = self.ODEs
-
-#         cruise_mach = self.options["cruise_mach"]
-
-#         desc1.set_val("alt_trigger", 10_000, units="ft")
-#         desc2.set_val("alt_trigger", 10_000, units="ft")
-#         desc3.set_val("alt_trigger", 1_000, units="ft")
-
-#         speed_string = {SpeedType.EAS: 'EAS',
-#                         SpeedType.TAS: 'TAS', SpeedType.MACH: 'mach'}
-#         desc1.set_val(speed_string[desc1.input_speed_type], cruise_mach,
-#                       units=desc1.input_speed_units)
-#         desc2.set_val(speed_string[desc2.input_speed_type],
-#                       350., units=desc2.input_speed_units)
-#         desc3.set_val(speed_string[desc3.input_speed_type],
-#                       250., units=desc3.input_speed_units)
-
-#         desc1.set_val("speed_trigger", 350.0, units=desc1.speed_trigger_units)
-#         desc2.set_val("speed_trigger", 0.0, units=desc2.speed_trigger_units)
-#         desc3.set_val("speed_trigger", 0.0, units=desc3.speed_trigger_units)
-
-#         # main loop
-#         sim_gen = self.compute_traj_loop(desc1, inputs, outputs)
-
-#         for current_problem, sim_result in sim_gen:
-#             t = sim_result.t[-1]
-#             x = sim_result.x[-1, :]
-
-#             event_idx = np.argmin(np.abs(sim_result.e[-1, :]))
-
-#             # trajectory-specific phase switching
-#             if current_problem is desc1:
-#                 if self.verbosity is Verbosity.DEBUG:
-#                     print("desc2")
-#                 if event_idx != 1:
-#                     if self.verbosity is Verbosity.DEBUG:
-#                         print("expected to hit speed trigger for desc1")
-#                 sim_gen.send(desc2)
-#             elif current_problem is desc2:
-#                 if self.verbosity is Verbosity.DEBUG:
-#                     print("desc3")
-#                 if event_idx != 0:
-#                     if self.verbosity is Verbosity.DEBUG:
-#                         print("expected to hit alt trigger for desc2")
-#                 sim_gen.send(desc3)
-#             elif current_problem is desc3:
-#                 if self.verbosity is Verbosity.DEBUG:
-#                     print("desc ending")
-#                 if event_idx != 0:
-#                     if self.verbosity is Verbosity.DEBUG:
-#                         print("expected to hit alt trigger for desc3")
-#                 sim_gen.close()
-#             else:
-#                 if self.verbosity is Verbosity.DEBUG:
-#                     print("unexpected termination")
-#                 sim_gen.close()
->>>>>>> 08d5a621
+        print(self.ODEs[-1].states)