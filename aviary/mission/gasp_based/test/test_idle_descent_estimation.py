import unittest
import warnings
import importlib

import openmdao.api as om
from openmdao.utils.assert_utils import assert_near_equal, assert_check_partials

from aviary.interface.default_phase_info.two_dof_fiti import descent_phases, add_default_sgm_args

from aviary.mission.gasp_based.idle_descent_estimation import add_descent_estimation_as_submodel
from aviary.mission.gasp_based.ode.params import set_params_for_unit_tests
from aviary.subsystems.propulsion.utils import build_engine_deck
from aviary.variable_info.variables import Aircraft, Dynamic, Settings
from aviary.utils.process_input_decks import create_vehicle
from aviary.utils.preprocessors import preprocess_propulsion
from aviary.utils.test_utils.default_subsystems import get_default_mission_subsystems
from aviary.variable_info.functions import setup_model_options
from aviary.utils.aviary_values import AviaryValues


@unittest.skip(
    'Shooting method is not correctly receiving user-set options, and is currently '
    'using default values for most options'
)
@unittest.skipUnless(
    importlib.util.find_spec('pyoptsparse') is not None, 'pyoptsparse is not installed'
)
class IdleDescentTestCase(unittest.TestCase):
    """
    Test idle descent for 2DOF mission
    """

    def setUp(self):
        input_deck = 'models/large_single_aisle_1/large_single_aisle_1_GASP.csv'
        aviary_inputs, _ = create_vehicle(input_deck)
        aviary_inputs.set_val(Settings.VERBOSITY, 0)
        aviary_inputs.set_val(Aircraft.Engine.SCALED_SLS_THRUST, val=28690, units='lbf')
        aviary_inputs.set_val(Dynamic.Vehicle.Propulsion.THROTTLE, val=0, units='unitless')
        aviary_inputs.set_val(Aircraft.Wing.FORM_FACTOR, 1.25)
        aviary_inputs.set_val(Aircraft.VerticalTail.FORM_FACTOR, 1.25)
        aviary_inputs.set_val(Aircraft.HorizontalTail.FORM_FACTOR, 1.25)
        aviary_inputs.set_val(Aircraft.Wing.FUSELAGE_INTERFERENCE_FACTOR, 1.1)

        engines = [build_engine_deck(options=aviary_inputs)]
        preprocess_propulsion(aviary_inputs, engines)

        default_mission_subsystems = get_default_mission_subsystems(
<<<<<<< HEAD
            'GASP', [build_engine_deck(aviary_inputs)])
=======
            'GASP', build_engine_deck(aviary_inputs)
        )
>>>>>>> 62c20687

        ode_args = dict(aviary_options=aviary_inputs, core_subsystems=default_mission_subsystems)

        self.ode_args = ode_args
        self.aviary_inputs = aviary_inputs
        self.tol = 1e-5

        add_default_sgm_args(descent_phases, self.ode_args)
        self.phases = descent_phases

    def test_subproblem(self):
        prob = om.Problem()
        prob.model = om.Group()

        ivc = om.IndepVarComp()
        ivc.add_output(Aircraft.Design.OPERATING_MASS, 97500, units='lbm')
        ivc.add_output(Aircraft.CrewPayload.PASSENGER_PAYLOAD_MASS, 36000, units='lbm')
        ivc.add_output('parameters:interference_independent_of_shielded_area', 1.89927266)
        ivc.add_output('parameters:drag_loss_due_to_shielded_wing_area', 68.02065834)
        ivc.add_output(Aircraft.Wing.FORM_FACTOR, 1.25)
        ivc.add_output(Aircraft.VerticalTail.FORM_FACTOR, 1.25)
        ivc.add_output(Aircraft.HorizontalTail.FORM_FACTOR, 1.25)
        prob.model.add_subsystem('IVC', ivc, promotes=['*'])

        add_descent_estimation_as_submodel(
            prob,
            phases=self.phases,
            ode_args=self.ode_args,
            cruise_alt=35000,
            reserve_fuel=4500,
            all_subsystems=self.ode_args['core_subsystems'],
        )
        prob.model.promotes('idle_descent_estimation', inputs=['parameters:*'])

        setup_model_options(
            prob.model.idle_descent_estimation,
            AviaryValues({Aircraft.Engine.NUM_ENGINES: ([2], 'unitless')}),
        )

        prob.setup()

        set_params_for_unit_tests(prob)

        warnings.filterwarnings('ignore', category=UserWarning)
        prob.run_model()
        warnings.filterwarnings('default', category=UserWarning)

        # Values obtained by running idle_descent_estimation
        assert_near_equal(prob.get_val('descent_range', 'NM'), 98.3445738, self.tol)
        assert_near_equal(prob.get_val('descent_fuel', 'lbm'), 250.79875356, self.tol)

        # TODO: check_partials() call results in runtime error: Jacobian in 'ODE_group' is not full rank.
        # partial_data = prob.check_partials(out_stream=None, method="cs")
        # assert_check_partials(partial_data, atol=0.0005, rtol=1e-9)


if __name__ == '__main__':
    unittest.main()<|MERGE_RESOLUTION|>--- conflicted
+++ resolved
@@ -45,12 +45,8 @@
         preprocess_propulsion(aviary_inputs, engines)
 
         default_mission_subsystems = get_default_mission_subsystems(
-<<<<<<< HEAD
-            'GASP', [build_engine_deck(aviary_inputs)])
-=======
-            'GASP', build_engine_deck(aviary_inputs)
+            'GASP', [build_engine_deck(aviary_inputs)]
         )
->>>>>>> 62c20687
 
         ode_args = dict(aviary_options=aviary_inputs, core_subsystems=default_mission_subsystems)
 
