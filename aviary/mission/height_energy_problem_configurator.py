--- conflicted
+++ resolved
@@ -314,9 +314,6 @@
             flat_src_indices=True,
         )
 
-<<<<<<< HEAD
-    def add_post_mission_systems(self, prob):
-=======
     def check_trajectory(self, prob):
         """
         Checks the phase_info user options for any inconsistency.
@@ -359,8 +356,7 @@
             print('\nThe following issues were detected in your phase_info options.')
             print(msg, '\n')
 
-    def add_post_mission_systems(self, prob, include_landing=True):
->>>>>>> d7f36612
+    def add_post_mission_systems(self, prob):
         """
         Add any post mission systems.
 
@@ -372,21 +368,11 @@
         ----------
         prob : AviaryProblem
             Problem that owns this builder.
-        include_landing : bool
-            When True, include the landing systems.
         """
         if prob.pre_mission_info['include_takeoff']:
             self._add_post_mission_takeoff_systems(prob)
         else:
             first_flight_phase_name = list(prob.phase_info.keys())[0]
-<<<<<<< HEAD
-            first_flight_phase = prob.traj._phases[first_flight_phase_name]
-            first_flight_phase.set_state_options(Dynamic.Vehicle.MASS, fix_initial=False)
-
-        if prob.post_mission_info['include_landing']:
-            self._add_landing_systems(prob)
-=======
->>>>>>> d7f36612
 
             # Since we don't have the takeoff subsystem, we need to use the gross mass as the
             # source for the mass at the beginning of the first flight phase. It turns out to be
@@ -415,7 +401,7 @@
                 flat_src_indices=True,
             )
 
-        if include_landing and prob.post_mission_info['include_landing']:
+        if prob.post_mission_info['include_landing']:
             self._add_landing_systems(prob)
 
         prob.model.add_subsystem(
