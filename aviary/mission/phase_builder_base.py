'''
Define utilities for building phases.

Classes
-------
PhaseBuilderBase : the interface for a phase builder
'''
from abc import ABC
from collections import namedtuple

import dymos as dm
import openmdao.api as om

from aviary.mission.flops_based.ode.energy_ODE import EnergyODE
from aviary.mission.initial_guess_builders import InitialGuess
from aviary.utils.aviary_values import AviaryValues, get_keys
from aviary.variable_info.variables import Dynamic
from aviary.variable_info.variable_meta_data import _MetaData


_require_new_initial_guesses_meta_data_class_attr_ = \
    namedtuple('_require_new_initial_guesses_meta_data_class_attr_', ())


class PhaseBuilderBase(ABC):
    '''
    Define the interface for a phase builder.

    Attributes
    ----------
    name : str ('_unknown phase_')
        object label

    core_subsystems : (None)
        list of SubsystemBuilderBase objects that will be added to the phase ODE

    user_options : OptionsDictionary (<empty>)
        state/path constraint values and flags

    initial_guesses : AviaryValues (<empty>)
        state/path beginning values to be set on the problem

    ode_class : type (None)
        advanced: the type of system defining the ODE

    transcription : "Dymos transcription object" (None)
        advanced: an object providing the transcription technique of the
        optimal control problem

    subsystem_options : dict (None)
        dictionary of parameters to be passed to the subsystem builders

    default_name : str
        class attribute: derived type customization point; the default value
        for name

    default_ode_class : type
        class attribute: derived type customization point; the default value
        for ode_class used by build_phase

    default_options_class : type
        class attribute: derived type customization point; the default class
        containing the phase options options_dictionary

    is_analytic_phase : bool (False)
        class attribute: derived type customization point; if True, build_phase
        will return an AnalyticPhase instead of a Phase

    num_nodes : int (5)
        class attribute: derived type customization point; the default value
        for num_nodes used by build_phase, only for AnalyticPhases

    Methods
    -------
    build_phase
    make_default_transcription
    '''
    __slots__ = (
        'name',
        'core_subsystems',
        'external_subsystems',
        'subsystem_options',
        'user_options',
        'initial_guesses',
        'ode_class',
        'transcription',
        'is_analytic_phase',
        'num_nodes',
        'meta_data',
    )

    _initial_guesses_meta_data_ = _require_new_initial_guesses_meta_data_class_attr_()

    default_name = '_unknown phase_'

    default_ode_class = EnergyODE
    default_options_class = om.OptionsDictionary

    default_meta_data = _MetaData
    # endregion : derived type customization points

    def __init__(
        self,
        name=None,
        core_subsystems=None,
        external_subsystems=None,
        user_options=None,
        initial_guesses=None,
        ode_class=None,
        transcription=None,
        subsystem_options=None,
        is_analytic_phase=False,
        num_nodes=5,
        meta_data=None,
    ):
        if name is None:
            name = self.default_name

        self.name = name

        if core_subsystems is None:
            core_subsystems = []
        if external_subsystems is None:
            external_subsystems = []

        self.core_subsystems = core_subsystems
        self.external_subsystems = external_subsystems

        if subsystem_options is None:
            subsystem_options = {}

        self.subsystem_options = subsystem_options

<<<<<<< HEAD

=======
>>>>>>> fab8eecb
        self.user_options = self.default_options_class(user_options)

        if initial_guesses is None:
            initial_guesses = AviaryValues()

        self.initial_guesses = initial_guesses
        self.validate_initial_guesses()

        self.ode_class = ode_class
        self.transcription = transcription
        self.is_analytic_phase = is_analytic_phase
        self.num_nodes = num_nodes

        if external_subsystems is None:
            external_subsystems = []

        self.external_subsystems = external_subsystems

        if meta_data is None:
            meta_data = self.default_meta_data

        self.meta_data = meta_data

    def build_phase(self, aviary_options=None):
        '''
        Return a new phase object for analysis using these constraints.

        If ode_class is None, default_ode_class is used.

        If transcription is None, the return value from calling
        make_default_transcription is used.

        Parameters
        ----------
        aviary_options : AviaryValues (empty)
            collection of Aircraft/Mission specific options

        Returns
        -------
        dymos.Phase
        '''
        ode_class = self.ode_class

        if ode_class is None:
            ode_class = self.default_ode_class

        transcription = self.transcription

        if transcription is None and not self.is_analytic_phase:
            transcription = self.make_default_transcription()

        if aviary_options is None:
            aviary_options = AviaryValues()

        kwargs = self._extra_ode_init_kwargs()

        kwargs = {
            'aviary_options': aviary_options,
            **kwargs
        }

        subsystem_options = self.subsystem_options

        if subsystem_options is not None:
            kwargs['subsystem_options'] = subsystem_options

        kwargs['core_subsystems'] = self.core_subsystems
        kwargs['external_subsystems'] = self.external_subsystems

        if self.is_analytic_phase:
            phase = dm.AnalyticPhase(
                ode_class=ode_class,
                ode_init_kwargs=kwargs,
                num_nodes=self.num_nodes,
            )
        else:
            phase = dm.Phase(
                ode_class=ode_class, transcription=transcription,
                ode_init_kwargs=kwargs
            )

        # overrides should add state, controls, etc.
        return phase

    def make_default_transcription(self):
        '''
        Return a transcription object to be used by default in build_phase.
        '''
        user_options = self.user_options

        num_segments = user_options['num_segments']
        order = user_options['order']

        transcription = dm.Radau(
            num_segments=num_segments, order=order, compressed=True)

        return transcription

    def validate_initial_guesses(self):
        '''
        Raise TypeError if an unsupported initial guess is found.

        Users can call this method when updating initial guesses after initialization.
        '''
        initial_guesses = self.initial_guesses

        if not initial_guesses:
            return  # acceptable

        meta_data = self._initial_guesses_meta_data_

        for key in get_keys(initial_guesses):
            if key not in meta_data:
                raise TypeError(
                    f'{self.__class__.__name__}: {self.name}:'
                    f' unsupported initial guess: {key}'
                )

    def apply_initial_guesses(
        self, prob: om.Problem, traj_name, phase: dm.Phase
    ):
        '''
        Apply any stored initial guesses; return a list of guesses not applied.
        '''
        not_applied = []

        phase_name = self.name
        meta_data = self._initial_guesses_meta_data_
        initial_guesses: AviaryValues = self.initial_guesses

        for key in meta_data:
            if key in initial_guesses:
                apply_initial_guess = meta_data[key]['apply_initial_guess']
                val, units = initial_guesses.get_item(key)

                apply_initial_guess(prob, traj_name, phase, phase_name, val, units)

            else:
                not_applied.append(key)

        return not_applied

    def _extra_ode_init_kwargs(self):
        """
        Return extra kwargs required for initializing the ODE.
        """
        return {}

    def to_phase_info(self, legacy=False):
        '''
        Return the stored settings as phase info.

        Parameters
        ----------
        legacy : bool
            When True, return in original format, with explicit unitless declartions.
            Default is False.

        Returns
        -------
        tuple
            name : str
                object label
            phase_info : dict
                stored settings
        '''
        subsystem_options = self.subsystem_options  # TODO: aero info?
        user_options = self.user_options.to_phase_info(legacy=legacy)
        initial_guesses = dict(self.initial_guesses)

        # TODO some of these may be purely programming API hooks, rather than for use
        # with phase info
        # - ode_class
        # - transcription
        # - external_subsystems
        # - meta_data

        phase_info = dict(
            subsystem_options=subsystem_options, user_options=user_options,
            initial_guesses=initial_guesses)

        return (self.name, phase_info)

    @classmethod
    def from_phase_info(cls, name, phase_info: dict, core_subsystems=None, meta_data=None, transcription=None):
        '''
        Return a new phase builder based on the specified phase info.

        Note, calling code is responsible for matching phase info to the correct phase
        builder type, or the behavior is undefined.

        Parameters
        ----------
        name : str
            object label
        phase_info : dict
            stored settings
        '''
        # loop over user_options dict entries
        # if the value is not a tuple, wrap it in a tuple with the second entry of 'unitless'
        for key, value in phase_info['user_options'].items():
            if not isinstance(value, tuple):
                phase_info['user_options'][key] = (value, 'unitless')

        subsystem_options = phase_info.get(
            'subsystem_options', {})  # TODO: aero info?
        user_options = phase_info.get('user_options', ())
        initial_guesses = AviaryValues(phase_info.get('initial_guesses', ()))
        external_subsystems = phase_info.get('external_subsystems', [])
        # TODO core subsystems in phase info?

        # TODO some of these may be purely programming API hooks, rather than for use
        # with phase info
        # - ode_class
        # - transcription
        # - external_subsystems
        # - meta_data

        phase_builder = cls(
            name, subsystem_options=subsystem_options, user_options=user_options,
            initial_guesses=initial_guesses, meta_data=meta_data,
            core_subsystems=core_subsystems, external_subsystems=external_subsystems, transcription=transcription)

        return phase_builder

    @classmethod
<<<<<<< HEAD
    def _add_meta_data(cls, name, *, val, units='unitless', desc=None):
        '''
        Update supported options with a new item.

        Raises
        ------
        ValueError
            if a repeat option is found
        '''
        meta_data = cls._meta_data_

        if name in meta_data:
            raise ValueError(
                f'{cls.__name__}": meta data: repeat option: {name}'
            )

        #meta_data[name] = dict(val=val, units=units, desc=desc)

    @classmethod
=======
>>>>>>> fab8eecb
    def _add_initial_guess_meta_data(cls, initial_guess: InitialGuess, desc=None):
        '''
        Update supported initial guesses with a new item.

        Raises
        ------
        ValueError
            if a repeat initial guess is found
        '''
        meta_data = cls._initial_guesses_meta_data_
        name = initial_guess.key

        meta_data[name] = dict(
            apply_initial_guess=initial_guess.apply_initial_guess, desc=desc)

    def _add_user_defined_constraints(self, phase, constraints):
        """
        Add each constraint and its corresponding arguments to the phase
        """
        for constraint_name, kwargs in constraints.items():
            if kwargs['type'] == 'boundary':
                kwargs.pop('type')

                if 'target' in kwargs:
                    # Support for constraint aliases.
                    target = kwargs.pop('target')
                    kwargs['constraint_name'] = constraint_name
                    phase.add_boundary_constraint(target, **kwargs)
                else:
                    phase.add_boundary_constraint(constraint_name, **kwargs)

            elif kwargs['type'] == 'path':
                kwargs.pop('type')
                phase.add_path_constraint(constraint_name, **kwargs)

    def set_time_options(self, user_options, targets=[]):
        """
        Set time options: fix_initial flag, duration upper bounds, duration reference
        """
        fix_initial = user_options.get_val('fix_initial')
        duration_bounds = user_options.get_val('duration_bounds', units='s')
        duration_ref = user_options.get_val('duration_ref', units='s')

        self.phase.set_time_options(
            fix_initial=fix_initial,
            duration_bounds=duration_bounds,
            units="s",
            targets=targets,
            duration_ref=duration_ref,
        )

    def add_velocity_state(self, user_options):
        """
        Add velocity state: lower and upper bounds, reference, zero-reference, and state defect reference.
        """
        velocity_lower = user_options.get_val('velocity_lower', units='kn')
        velocity_upper = user_options.get_val('velocity_upper', units='kn')
        velocity_ref = user_options.get_val('velocity_ref', units='kn')
        velocity_ref0 = user_options.get_val('velocity_ref0', units='kn')
        velocity_defect_ref = user_options.get_val('velocity_defect_ref', units='kn')
        self.phase.add_state(
            Dynamic.Mission.VELOCITY,
            fix_initial=user_options.get_val('fix_initial'),
            fix_final=False,
            lower=velocity_lower,
            upper=velocity_upper,
            units="kn",
            rate_source=Dynamic.Mission.VELOCITY_RATE,
            targets=Dynamic.Mission.VELOCITY,
            ref=velocity_ref,
            ref0=velocity_ref0,
            defect_ref=velocity_defect_ref,
        )

    def add_mass_state(self, user_options):
        """
        Add mass state: lower and upper bounds, reference, zero-reference, and state defect reference.
        """
        mass_lower = user_options.get_val('mass_lower', units='lbm')
        mass_upper = user_options.get_val('mass_upper', units='lbm')
        mass_ref = user_options.get_val('mass_ref', units='lbm')
        mass_ref0 = user_options.get_val('mass_ref0', units='lbm')
        mass_defect_ref = user_options.get_val('mass_defect_ref', units='lbm')
        self.phase.add_state(
            Dynamic.Vehicle.MASS,
            fix_initial=user_options.get_val('fix_initial'),
            fix_final=False,
            lower=mass_lower,
            upper=mass_upper,
            units="lbm",
            rate_source=Dynamic.Vehicle.Propulsion.FUEL_FLOW_RATE_NEGATIVE_TOTAL,
            targets=Dynamic.Vehicle.MASS,
            ref=mass_ref,
            ref0=mass_ref0,
            defect_ref=mass_defect_ref,
        )

    def add_distance_state(self, user_options, units='NM'):
        """
        Add distance state: lower and upper bounds, reference, zero-reference, and state defect reference.
        """
        distance_lower = user_options.get_val('distance_lower', units=units)
        distance_upper = user_options.get_val('distance_upper', units=units)
        distance_ref = user_options.get_val('distance_ref', units=units)
        distance_ref0 = user_options.get_val('distance_ref0', units=units)
        distance_defect_ref = user_options.get_val('distance_defect_ref', units=units)
        self.phase.add_state(
            Dynamic.Mission.DISTANCE,
            fix_initial=user_options.get_val('fix_initial'),
            fix_final=False,
            lower=distance_lower,
            upper=distance_upper,
            units=units,
            rate_source=Dynamic.Mission.DISTANCE_RATE,
            ref=distance_ref,
            ref0=distance_ref0,
            defect_ref=distance_defect_ref,
        )

    def add_flight_path_angle_state(self, user_options):
        """
        Add flight path angle state: lower and upper bounds, reference, zero-reference, and state defect reference.
        """
        angle_lower = user_options.get_val('angle_lower', units='rad')
        angle_upper = user_options.get_val('angle_upper', units='rad')
        angle_ref = user_options.get_val('angle_ref', units='rad')
        angle_ref0 = user_options.get_val('angle_ref0', units='rad')
        angle_defect_ref = user_options.get_val('angle_defect_ref', units='rad')
        self.phase.add_state(
            Dynamic.Mission.FLIGHT_PATH_ANGLE,
            fix_initial=True,
            fix_final=False,
            lower=angle_lower,
            upper=angle_upper,
            units="rad",
            rate_source=Dynamic.Mission.FLIGHT_PATH_ANGLE_RATE,
            ref=angle_ref,
            defect_ref=angle_defect_ref,
            ref0=angle_ref0,
        )

    def add_altitude_state(self, user_options, units='ft'):
        """
        Add altitude state: lower and upper bounds, reference, zero-reference, and state defect reference.
        """
        alt_lower = user_options.get_val('alt_lower', units=units)
        alt_upper = user_options.get_val('alt_upper', units=units)
        alt_ref = user_options.get_val('alt_ref', units=units)
        alt_ref0 = user_options.get_val('alt_ref0', units=units)
        alt_defect_ref = user_options.get_val('alt_defect_ref', units=units)
        self.phase.add_state(
            Dynamic.Mission.ALTITUDE,
            fix_final=False,
            lower=alt_lower,
            upper=alt_upper,
            units=units,
            rate_source=Dynamic.Mission.ALTITUDE_RATE,
            ref=alt_ref,
            defect_ref=alt_defect_ref,
            ref0=alt_ref0,
        )

    def add_altitude_constraint(self, user_options):
        """
        Add altitude constraint: final altitude and altitude constraint reference.
        """
        final_altitude = user_options.get_val('final_altitude', units='ft')
        alt_constraint_ref = user_options.get_val('alt_constraint_ref', units='ft')
        self.phase.add_boundary_constraint(
            Dynamic.Mission.ALTITUDE,
            loc="final",
            equals=final_altitude,
            units="ft",
            ref=alt_constraint_ref,
        )


_registered_phase_builder_types = []


def register(phase_builder_t=None, *, check_repeats=True):
    '''
    Register a new phase builder type.

    Note, this function qualifies as a class decorator for ease of use.

    Returns
    -------
    phase builder type
    '''
    if phase_builder_t is None:
        def decorator(phase_builder_t):
            return register(phase_builder_t, check_repeats=check_repeats)

        return decorator

    if check_repeats and (phase_builder_t in _registered_phase_builder_types):
        raise ValueError('repeated phase builder type')

    _registered_phase_builder_types.append(phase_builder_t)

    return phase_builder_t


def phase_info_to_builder(name: str, phase_info: dict) -> PhaseBuilderBase:
    '''
    Return a new phase builder based on the specified phase info.

    Note, the type of phase builder will be determined by calling
    phase_builder_t.from_phase_info() for each registered type in order of registration;
    the first result that is not None will be returned. If a supported phase builder type
    cannot be determined, raise ValueError.

    Raises
    ------
    ValueError
        if a supported phase builder type cannot be determined
    '''
    phase_builder_t: PhaseBuilderBase = None

    for phase_builder_t in _registered_phase_builder_types:
        builder = phase_builder_t.from_phase_info(name, phase_info)

        if builder is not None:
            return builder

    raise ValueError(f'unsupported phase info: {name}')


if __name__ == '__main__':
    help(PhaseBuilderBase)<|MERGE_RESOLUTION|>--- conflicted
+++ resolved
@@ -131,10 +131,6 @@
 
         self.subsystem_options = subsystem_options
 
-<<<<<<< HEAD
-
-=======
->>>>>>> fab8eecb
         self.user_options = self.default_options_class(user_options)
 
         if initial_guesses is None:
@@ -361,28 +357,6 @@
         return phase_builder
 
     @classmethod
-<<<<<<< HEAD
-    def _add_meta_data(cls, name, *, val, units='unitless', desc=None):
-        '''
-        Update supported options with a new item.
-
-        Raises
-        ------
-        ValueError
-            if a repeat option is found
-        '''
-        meta_data = cls._meta_data_
-
-        if name in meta_data:
-            raise ValueError(
-                f'{cls.__name__}": meta data: repeat option: {name}'
-            )
-
-        #meta_data[name] = dict(val=val, units=units, desc=desc)
-
-    @classmethod
-=======
->>>>>>> fab8eecb
     def _add_initial_guess_meta_data(cls, initial_guess: InitialGuess, desc=None):
         '''
         Update supported initial guesses with a new item.
