import openmdao.api as om

from aviary.constants import GRAV_ENGLISH_LBM, RHO_SEA_LEVEL_ENGLISH
from aviary.mission.gasp_based.ode.landing_ode import LandingSegment
from aviary.mission.gasp_based.ode.params import ParamPort
from aviary.mission.gasp_based.ode.taxi_ode import TaxiSegment
from aviary.mission.gasp_based.phases.accel_phase import AccelPhase
from aviary.mission.gasp_based.phases.ascent_phase import AscentPhase
from aviary.mission.gasp_based.phases.climb_phase import ClimbPhase
from aviary.mission.gasp_based.phases.cruise_phase import CruisePhase
from aviary.mission.gasp_based.phases.descent_phase import DescentPhase
from aviary.mission.gasp_based.phases.groundroll_phase import GroundrollPhase
from aviary.mission.gasp_based.phases.rotation_phase import RotationPhase
from aviary.mission.gasp_based.polynomial_fit import PolynomialFit
from aviary.mission.problem_configurator import ProblemConfiguratorBase
from aviary.subsystems.propulsion.utils import build_engine_deck
from aviary.utils.functions import add_opts2vals, create_opts2vals
from aviary.utils.process_input_decks import initialization_guessing, update_GASP_options
from aviary.utils.utils import wrapped_convert_units
from aviary.variable_info.enums import LegacyCode
from aviary.variable_info.variables import Aircraft, Dynamic, Mission
from aviary.mission.utils import process_guess_var


class TwoDOFProblemConfigurator(ProblemConfiguratorBase):
    """
    A 2DOF specific builder that customizes AviaryProblem() for use with
     two degree of freedom phases.
    """

    def initial_guesses(self, aviary_group):
        """
        Set any initial guesses for variables in the aviary problem.

        This is called at the end of AivaryProblem.load_inputs.

        Parameters
        ----------
        aviary_group : AviaryGroup
            Aviary model that owns this configurator.
        """
        # TODO: This should probably be moved to the set_initial_guesses() method in AviaryProblem class
        # Defines how the problem should build it's initial guesses for load_inputs()
        # this modifies mass_method, initialization_guesses, and aviary_values

        aviary_inputs = aviary_group.aviary_inputs

        aviary_inputs = update_GASP_options(aviary_inputs)

        if aviary_group.engine_builders is None:
            aviary_group.engine_builders = [build_engine_deck(aviary_inputs)]

        aviary_group.initialization_guesses = initialization_guessing(
            aviary_inputs, aviary_group.initialization_guesses, aviary_group.engine_builders
        )

        aviary_inputs.set_val(
            Mission.Summary.CRUISE_MASS_FINAL,
            val=aviary_group.initialization_guesses['cruise_mass_final'],
            units='lbm',
        )
        aviary_inputs.set_val(
            Mission.Summary.GROSS_MASS,
            val=aviary_group.initialization_guesses['actual_takeoff_mass'],
            units='lbm',
        )

        # Deal with missing defaults in phase info:
        aviary_group.pre_mission_info.setdefault('include_takeoff', True)
        aviary_group.pre_mission_info.setdefault('external_subsystems', [])

        aviary_group.post_mission_info.setdefault('include_landing', True)
        aviary_group.post_mission_info.setdefault('external_subsystems', [])

        # Commonly referenced values
        aviary_group.cruise_alt = aviary_inputs.get_val(Mission.Design.CRUISE_ALTITUDE, units='ft')
        aviary_group.mass_defect = aviary_inputs.get_val('mass_defect', units='lbm')

        aviary_group.cruise_mass_final = aviary_inputs.get_val(
            Mission.Summary.CRUISE_MASS_FINAL, units='lbm'
        )

        if 'target_range' in aviary_group.post_mission_info:
            aviary_group.target_range = wrapped_convert_units(
                aviary_group.post_mission_info['target_range'], 'NM'
            )
            aviary_inputs.set_val(Mission.Summary.RANGE, aviary_group.target_range, units='NM')
        else:
            aviary_group.target_range = aviary_inputs.get_val(Mission.Design.RANGE, units='NM')
            aviary_inputs.set_val(
                Mission.Summary.RANGE,
                aviary_inputs.get_val(Mission.Design.RANGE, units='NM'),
                units='NM',
            )

        aviary_group.cruise_mach = aviary_inputs.get_val(Mission.Design.MACH)
        aviary_group.require_range_residual = True

    def get_default_phase_info(self, aviary_group):
        """
        Return a default phase_info for this type or problem.

        The default phase_info is used in the level 1 and 2 interfaces when no
        phase_info is specified.

        This is called during load_inputs.

        Parameters
        ----------
        aviary_group : AviaryGroup
            Aviary model that owns this configurator.

        Returns
        -------
        AviaryValues
            General default phase_info.
        """
        from aviary.models.missions.two_dof_default import phase_info

        return phase_info

    def get_code_origin(self, aviary_group):
        """
        Return the legacy of this problem configurator.

        Parameters
        ----------
        aviary_group : AviaryGroup
            Aviary model that owns this configurator.

        Returns
        -------
        LegacyCode
            Code origin enum.
        """
        return LegacyCode.GASP

    def add_takeoff_systems(self, aviary_group):
        """
        Adds takeoff systems to the model in aviary_group.

        Parameters
        ----------
        aviary_group : AviaryProblem
            Problem that owns this configurator.
        """
        aviary_group.cruise_alt = aviary_group.aviary_inputs.get_val(
            Mission.Design.CRUISE_ALTITUDE, units='ft'
        )

        # Add event transformation subsystem
        aviary_group.add_subsystem(
            'event_xform',
            om.ExecComp(
                ['t_init_gear=m*tau_gear+b', 't_init_flaps=m*tau_flaps+b'],
                t_init_gear={'units': 's'},  # initial time that gear comes up
                t_init_flaps={'units': 's'},  # initial time that flaps retract
                tau_gear={'units': 'unitless'},
                tau_flaps={'units': 'unitless'},
                m={'units': 's'},
                b={'units': 's'},
            ),
            promotes_inputs=[
                'tau_gear',  # design var
                'tau_flaps',  # design var
                ('m', Mission.Takeoff.ASCENT_DURATION),
                ('b', Mission.Takeoff.ASCENT_T_INITIAL),
            ],
            promotes_outputs=['t_init_gear', 't_init_flaps'],  # link to h_fit
        )

        # Add taxi subsystem
        aviary_group.add_subsystem(
            'taxi',
            TaxiSegment(**(aviary_group.ode_args)),
            promotes_inputs=['aircraft:*', 'mission:*'],
        )

        # Calculate speed at which to initiate rotation
        aviary_group.add_subsystem(
            'vrot',
            om.ExecComp(
                'Vrot = ((2 * mass * g) / (rho * wing_area * CLmax))**0.5 + dV1 + dVR',
                Vrot={'units': 'ft/s'},
                mass={'units': 'lbm'},
                CLmax={'units': 'unitless'},
                g={'units': 'lbf/lbm', 'val': GRAV_ENGLISH_LBM},
                rho={'units': 'slug/ft**3', 'val': RHO_SEA_LEVEL_ENGLISH},
                wing_area={'units': 'ft**2'},
                dV1={
                    'units': 'ft/s',
                    'desc': 'Increment of engine failure decision speed above stall',
                },
                dVR={
                    'units': 'ft/s',
                    'desc': 'Increment of takeoff rotation speed above engine failure '
                    'decision speed',
                },
            ),
            promotes_inputs=[
                ('wing_area', Aircraft.Wing.AREA),
                ('dV1', Mission.Takeoff.DECISION_SPEED_INCREMENT),
                ('dVR', Mission.Takeoff.ROTATION_SPEED_INCREMENT),
                ('CLmax', Mission.Takeoff.LIFT_COEFFICIENT_MAX),
            ],
            promotes_outputs=[('Vrot', Mission.Takeoff.ROTATION_VELOCITY)],
        )

    def get_phase_builder(self, aviary_group, phase_name, phase_options):
        """
        Return a phase_builder for the requested phase.

        This is called from _get_phase in AviaryProblem.add_phases

        Parameters
        ----------
        aviary_group : AviaryGroup
            Aviary model that owns this configurator.
        phase_name : str
            Name of the requested phase.
        phase_options : dict
            Phase options for the requested phase.

        Returns
        -------
        PhaseBuilderBase
            Phase builder for requested phase.
        """
        if 'groundroll' in phase_name:
            phase_builder = GroundrollPhase
        elif 'rotation' in phase_name:
            phase_builder = RotationPhase
        elif 'accel' in phase_name:
            phase_builder = AccelPhase
        elif 'ascent' in phase_name:
            phase_builder = AscentPhase
        elif 'climb' in phase_name:
            phase_builder = ClimbPhase
        elif 'cruise' in phase_name:
            phase_builder = CruisePhase
        elif 'desc' in phase_name:
            phase_builder = DescentPhase
        else:
            raise ValueError(
                f'{phase_name} does not have an associated phase_builder \n phase_name must '
                'include one of: groundroll, rotation, accel, ascent, climb, cruise, or desc'
            )

        return phase_builder

    def set_phase_options(self, aviary_group, phase_name, phase_idx, phase, user_options, comm):
        """
        Set any necessary problem-related options on the phase.

        This is called from _get_phase in AviaryProblem.add_phases

        Parameters
        ----------
        aviary_group : AviaryGroup
            Aviary model that owns this configurator.
        phase_name : str
            Name of the requested phase.
        phase_idx : int
            Phase position in aviary_group.phases. Can be used to identify first phase.
        phase : Phase
            Instantiated phase object.
        user_options : dict
            Subdictionary "user_options" from the phase_info.
        comm : MPI.Comm or <FakeComm>
            MPI Communicator from OpenMDAO problem.
        """
        if 'cruise' in phase_name:
            # Cruise phase integrates over mass instead of time.
            # We rely on mass being monotonically non-increasing across the phase.
            phase.set_time_options(
                name='mass',
                fix_initial=False,
                fix_duration=False,
                units='lbm',
                targets='mass',
                initial_bounds=(0.0, 1.0e7),
                initial_ref=100.0e3,
                duration_bounds=(-1.0e7, -1),
                duration_ref=50000,
            )
            return

        time_units = 's'
        initial = wrapped_convert_units(user_options['time_initial'], time_units)
        duration = wrapped_convert_units(user_options['time_duration'], time_units)
        initial_bounds = wrapped_convert_units(user_options['time_initial_bounds'], time_units)
        duration_bounds = wrapped_convert_units(user_options['time_duration_bounds'], time_units)
        initial_ref = wrapped_convert_units(user_options['time_initial_ref'], time_units)
        duration_ref = wrapped_convert_units(user_options['time_duration_ref'], time_units)

        fix_duration = duration is not None
        fix_initial = initial is not None

        if 'ascent' in phase_name:
            phase.set_time_options(
                units='s',
                targets='t_curr',
                input_initial=True,
                input_duration=True,
            )

        elif 'descent' in phase_name:
            phase.set_time_options(
                duration_bounds=duration_bounds,
                fix_initial=fix_initial,
                input_initial=input_initial,
                units='s',
                duration_ref=duration_ref,
            )

        else:
            if initial_bounds[0] is not None and initial_bounds[1]:
                # Upper bound is good for a ref.
                time_initial_ref = initial_bounds[1]
            else:
                time_initial_ref = 600.0

            if duration_ref is None:
                # Why are we overriding this?
                duration_ref = 0.5 * (duration_bounds[0] + duration_bounds[1])

            input_initial = phase_idx > 0

            if fix_initial or input_initial:
                if comm.size > 1:
                    # Phases are disconnected to run in parallel, so initial ref is
                    # valid.
                    initial_ref = time_initial_ref
                else:
                    # Redundant on a fixed input; raises a warning if specified.
                    initial_ref = None

                phase.set_time_options(
                    fix_initial=fix_initial,
                    fix_duration=fix_duration,
                    units=time_units,
                    duration_bounds=duration_bounds,
                    duration_ref=duration_ref,
                    initial_ref=initial_ref,
                )

            else:  # TODO: figure out how to handle this now that fix_initial is dict
                phase.set_time_options(
                    fix_initial=fix_initial,
                    fix_duration=fix_duration,
                    units=time_units,
                    duration_bounds=duration_bounds,
                    duration_ref=duration_ref,
                    initial_bounds=initial_bounds,
                    initial_ref=initial_ref,
                )

        phase.add_control(
            Dynamic.Vehicle.Propulsion.THROTTLE,
            targets=Dynamic.Vehicle.Propulsion.THROTTLE,
            units='unitless',
            opt=False,
        )

        # TODO: This seems like a hack. We might want to find a better way.
        #       The issue is that aero methods are hardcoded for GASP mission phases
        #       instead of being defaulted somewhere, so they don't use phase_info
        # aviary_group.mission_info[phase_name]['phase_type'] = phase_name
        if phase_name in ['ascent', 'groundroll', 'rotation']:
            # safely add in default method in way that doesn't overwrite existing method
            # and create nested structure if it doesn't already exist
            aviary_group.mission_info[phase_name].setdefault('subsystem_options', {}).setdefault(
                'core_aerodynamics', {}
            ).setdefault('method', 'low_speed')

    def link_phases(self, aviary_group, phases, connect_directly=True):
        """
        Apply any additional phase linking.

        Note that some phase variables are handled in the AviaryProblem. Only
        problem-specific ones need to be linked here.

        This is called from AviaryProblem.link_phases

        Parameters
        ----------
        aviary_group : AviaryGroup
            Aviary model that owns this configurator.
        phases : Phase
            Phases to be linked.
        connect_directly : bool
            When True, then connected=True. This allows the connections to be
            handled by constraints if `phases` is a parallel group under MPI.
        """
        for ii in range(len(phases) - 1):
            phase1, phase2 = phases[ii : ii + 2]
            analytic1 = aviary_group.mission_info[phase1]['user_options']['analytic']
            analytic2 = aviary_group.mission_info[phase2]['user_options']['analytic']

            if not (analytic1 or analytic2):
                # we always want time, distance, and mass to be continuous
                states_to_link = {
                    'time': connect_directly,
                    Dynamic.Mission.DISTANCE: connect_directly,
                    Dynamic.Vehicle.MASS: False,
                }

                # if both phases are reserve phases or neither is a reserve phase
                # (we are not on the boundary between the regular and reserve missions)
                # and neither phase is ground roll or rotation (altitude isn't a state):
                # we want altitude to be continuous as well
                if (
                    (
                        (phase1 in aviary_group.reserve_phases)
                        == (phase2 in aviary_group.reserve_phases)
                    )
                    and not ({'groundroll', 'rotation'} & {phase1, phase2})
                    and not ('accel', 'climb1') == (phase1, phase2)
                ):  # required for convergence of FwGm
                    states_to_link[Dynamic.Mission.ALTITUDE] = connect_directly

                # if either phase is rotation, we need to connect velocity
                # ascent to accel also requires velocity
                if 'rotation' in (phase1, phase2) or ('ascent', 'accel') == (phase1, phase2):
                    states_to_link[Dynamic.Mission.VELOCITY] = connect_directly
                    # if the first phase is rotation, we also need alpha
                    if phase1 == 'rotation':
                        states_to_link[Dynamic.Vehicle.ANGLE_OF_ATTACK] = False

                for state, connected in states_to_link.items():
                    # in initial guesses, all of the states, other than time use
                    # the same name
                    initial_guesses1 = aviary_group.mission_info[phase1]['initial_guesses']
                    initial_guesses2 = aviary_group.mission_info[phase2]['initial_guesses']

                    # if a state is in the initial guesses, get the units of the
                    # initial guess
                    kwargs = {}
                    if not connected:
                        if state in initial_guesses1:
                            kwargs = {'units': initial_guesses1[state][-1]}
                        elif state in initial_guesses2:
                            kwargs = {'units': initial_guesses2[state][-1]}

                    aviary_group.traj.link_phases(
                        [phase1, phase2], [state], connected=connected, **kwargs
                    )

            # if either phase is analytic we have to use a linkage_constraint
            else:
                # analytic phases use the prefix "initial" for time and distance,
                # but not mass
                if analytic2:
                    prefix = 'initial_'
                else:
                    prefix = ''

                aviary_group.traj.add_linkage_constraint(
                    phase1, phase2, 'time', prefix + 'time', connected=True
                )
                aviary_group.traj.add_linkage_constraint(
                    phase1, phase2, 'distance', prefix + 'distance', connected=True
                )
                aviary_group.traj.add_linkage_constraint(
                    phase1, phase2, 'mass', 'mass', connected=False, ref=1.0e5
                )

        # add all params and promote them to aviary_group level
        ParamPort.promote_params(
            aviary_group,
            trajs=['traj'],
            phases=[[*aviary_group.regular_phases, *aviary_group.reserve_phases]],
        )

        aviary_group.promotes(
            'traj',
            inputs=[
                ('ascent.parameters:t_init_gear', 't_init_gear'),
                ('ascent.parameters:t_init_flaps', 't_init_flaps'),
                ('ascent.t_initial', Mission.Takeoff.ASCENT_T_INITIAL),
                ('ascent.t_duration', Mission.Takeoff.ASCENT_DURATION),
            ],
        )

        # imitate input_initial for taxi -> groundroll
        eq = aviary_group.add_subsystem('taxi_groundroll_mass_constraint', om.EQConstraintComp())
        eq.add_eq_output('mass', eq_units='lbm', normalize=False, ref=10000.0, add_constraint=True)
        aviary_group.connect('taxi.mass', 'taxi_groundroll_mass_constraint.rhs:mass')
        aviary_group.connect(
            'traj.groundroll.states:mass',
            'taxi_groundroll_mass_constraint.lhs:mass',
            src_indices=[0],
            flat_src_indices=True,
        )

        aviary_group.connect('traj.ascent.timeseries.time', 'h_fit.time_cp')
        aviary_group.connect('traj.ascent.timeseries.altitude', 'h_fit.h_cp')

        aviary_group.connect(
            f'traj.{aviary_group.regular_phases[-1]}.states:mass',
            Mission.Landing.TOUCHDOWN_MASS,
            src_indices=[-1],
        )

        # promote all ParamPort inputs for analytic segments as well
        param_list = list(ParamPort.param_data)
        aviary_group.promotes('taxi', inputs=param_list)
        aviary_group.promotes('landing', inputs=param_list)
        aviary_group.connect('taxi.mass', 'vrot.mass')

<<<<<<< HEAD
        for source, target in connect_map.items():
            aviary_group.connect(
                source,
                target,
                src_indices=[-1],
                flat_src_indices=True,
            )

        if 'ascent' in aviary_group.mission_info:
=======
        if 'ascent' in aviary_group.phase_info:
>>>>>>> 6114c3cd
            self._add_groundroll_eq_constraint(aviary_group)

    def check_trajectory(self, aviary_group):
        """
        Checks the phase_info user options for any inconsistency.

        Parameters
        ----------
        aviary_group : AviaryGroup
            Aviary model that owns this configurator.
        """
        pass

    def _add_groundroll_eq_constraint(self, aviary_group):
        """
        Add an equality constraint to the problem to ensure that the TAS at the end of the
        groundroll phase is equal to the rotation velocity at the start of the rotation phase.
        """
        aviary_group.add_subsystem(
            'groundroll_boundary',
            om.EQConstraintComp(
                'velocity',
                eq_units='ft/s',
                normalize=True,
                add_constraint=True,
            ),
        )
        aviary_group.connect(Mission.Takeoff.ROTATION_VELOCITY, 'groundroll_boundary.rhs:velocity')
        aviary_group.connect(
            'traj.groundroll.states:velocity',
            'groundroll_boundary.lhs:velocity',
            src_indices=[-1],
            flat_src_indices=True,
        )

    def add_post_mission_systems(self, aviary_group):
        """
        Add any post mission systems.

        These may include any post-mission take off and landing systems.

        This is called from AviaryProblem.add_post_mission_systems

        Parameters
        ----------
        aviary_group : AviaryGroup
            Aviary model that owns this configurator.
        """
        if aviary_group.post_mission_info['include_landing']:
            self._add_landing_systems(aviary_group)

        ascent_phase = getattr(aviary_group.traj.phases, 'ascent')
        ascent_tx = ascent_phase.options['transcription']
        ascent_num_nodes = ascent_tx.grid_data.num_nodes
        aviary_group.add_subsystem(
            'h_fit',
            PolynomialFit(N_cp=ascent_num_nodes),
            promotes_inputs=['t_init_gear', 't_init_flaps'],
        )

        aviary_group.add_subsystem(
            'range_constraint',
            om.ExecComp(
                'range_resid = target_range - actual_range',
                target_range={'val': aviary_group.target_range, 'units': 'NM'},
                actual_range={'val': aviary_group.target_range, 'units': 'NM'},
                range_resid={'val': 30, 'units': 'NM'},
            ),
            promotes_inputs=[
                ('actual_range', Mission.Summary.RANGE),
                'target_range',
            ],
            promotes_outputs=[('range_resid', Mission.Constraints.RANGE_RESIDUAL)],
        )

        aviary_group.post_mission.add_constraint(
            Mission.Constraints.MASS_RESIDUAL, equals=0.0, ref=1.0e5
        )

    def _add_landing_systems(self, aviary_group):
        aviary_group.add_subsystem(
            'landing',
            LandingSegment(**(aviary_group.ode_args)),
            promotes_inputs=[
                'aircraft:*',
                'mission:*',
                (Dynamic.Vehicle.MASS, Mission.Landing.TOUCHDOWN_MASS),
            ],
            promotes_outputs=['mission:*'],
        )

        aviary_group.connect(
            'pre_mission.interference_independent_of_shielded_area',
            'landing.interference_independent_of_shielded_area',
        )
        aviary_group.connect(
            'pre_mission.drag_loss_due_to_shielded_wing_area',
            'landing.drag_loss_due_to_shielded_wing_area',
        )

    def set_phase_initial_guesses(
        self, aviary_group, phase_name, phase, guesses, target_prob, parent_prefix
    ):
        """
        Adds the initial guesses for each variable of a given phase to the problem.

        This method sets the initial guesses into the openmdao model for time, controls, states,
        and problem-specific variables for a given phase. If using the GASP model, it also handles
        some special cases that are not covered in the `phase_info` object. These include initial
        guesses for mass, time, and distance, which are determined based on the phase name and
        other mission-related variables.

        Parameters
        ----------
        aviary_group : AviaryGroup
            Aviary model that owns this configurator.
        phase_name : str
            The name of the phase for which the guesses are being added.
        phase : Phase
            The phase object for which the guesses are being added.
        guesses : dict
            A dictionary containing the initial guesses for the phase.
        target_prob : Problem
            Problem instance to apply the guesses.
        parent_prefix : str
            Location of this trajectory in the hierarchy.
        """
        # Handle Analytic Phase
        if aviary_group.mission_info[phase_name]['user_options'].get('analytic', False):
            for guess_key, guess_data in guesses.items():
                val, units = guess_data

                if 'mass' == guess_key:
                    # Set initial and duration mass for the analytic cruise phase.
                    # Note we are integrating over mass, not time for this phase.
                    target_prob.set_val(
                        parent_prefix + f'traj.{phase_name}.t_initial', val[0], units=units
                    )
                    target_prob.set_val(
                        parent_prefix + f'traj.{phase_name}.t_duration', val[1], units=units
                    )

                elif guess_key == 'time':
                    # Time needs to be dealt with elsewhere.
                    continue
                else:
                    # Otherwise, set the value of the parameter in the trajectory
                    # phase
                    target_prob.set_val(
                        parent_prefix + f'traj.{phase_name}.parameters:{guess_key}',
                        val,
                        units=units,
                    )

            # Analytic phase should have nothing else to set.
            return

        # Set initial guesses for the rotation mass and flight duration
        rotation_mass = aviary_group.initialization_guesses['rotation_mass']
        flight_duration = aviary_group.initialization_guesses['flight_duration']

        control_keys = ['velocity_rate', 'throttle']
        state_keys = [
            'altitude',
            'mass',
            Dynamic.Mission.DISTANCE,
            Dynamic.Mission.VELOCITY,
            'flight_path_angle',
            Dynamic.Vehicle.ANGLE_OF_ATTACK,
        ]

        if phase_name == 'ascent':
            # Alpha is a control for ascent.
            control_keys.append(Dynamic.Vehicle.ANGLE_OF_ATTACK)

        prob_keys = ['tau_gear', 'tau_flaps']

        for guess_key, guess_data in guesses.items():
            val, units = guess_data

            # Set initial guess for time variables
            if 'time' == guess_key:
                if phase_name == 'ascent':
                    # These variables are promoted to the top.
                    init_path = Mission.Takeoff.ASCENT_T_INITIAL
                    dura_path = Mission.Takeoff.ASCENT_DURATION
                else:
                    init_path = parent_prefix + f'traj.{phase_name}.t_initial'
                    dura_path = parent_prefix + f'traj.{phase_name}.t_duration'

                target_prob.set_val(init_path, val[0], units=units)
                target_prob.set_val(dura_path, val[1], units=units)

            else:
                # Set initial guess for control variables
                if guess_key in control_keys:
                    try:
                        target_prob.set_val(
                            parent_prefix + f'traj.{phase_name}.controls:{guess_key}',
                            process_guess_var(val, guess_key, phase),
                            units=units,
                        )

                    except KeyError:
                        try:
                            target_prob.set_val(
                                parent_prefix
                                + f'traj.{phase_name}.polynomial_controls:{guess_key}',
                                process_guess_var(val, guess_key, phase),
                                units=units,
                            )

                        except KeyError:
                            target_prob.set_val(
                                parent_prefix + f'traj.{phase_name}.bspline_controls:',
                                {guess_key},
                                process_guess_var(val, guess_key, phase),
                                units=units,
                            )

                if guess_key in control_keys:
                    pass

                # Set initial guess for state variables
                elif guess_key in state_keys:
                    target_prob.set_val(
                        parent_prefix + f'traj.{phase_name}.states:{guess_key}',
                        process_guess_var(val, guess_key, phase),
                        units=units,
                    )

                elif guess_key in prob_keys:
                    target_prob.set_val(parent_prefix + guess_key, val, units=units)

                elif ':' in guess_key:
                    target_prob.set_val(
                        parent_prefix + f'traj.{phase_name}.{guess_key}',
                        process_guess_var(val, guess_key, phase),
                        units=units,
                    )
                else:
                    # raise error if the guess key is not recognized
                    raise ValueError(
                        f'Initial guess key {guess_key} in {phase_name} is not recognized.'
                    )

        # We need some special logic for these following variables because GASP computes
        # initial guesses using some knowledge of the mission duration and other variables
        # that are only available after calling `create_vehicle`. Thus these initial guess
        # values are not included in the `phase_info` object.
        base_phase = phase_name.removeprefix('reserve_')

        if 'mass' not in guesses:
            # Determine a mass guess depending on the phase name
            if base_phase in ['groundroll', 'rotation', 'ascent', 'accel', 'climb1']:
                mass_guess = rotation_mass
            elif base_phase == 'climb2':
                mass_guess = 0.99 * rotation_mass
            elif 'desc' in base_phase:
                mass_guess = 0.9 * aviary_group.cruise_mass_final

            # Set the mass guess as the initial value for the mass state variable
            target_prob.set_val(
                parent_prefix + f'traj.{phase_name}.states:mass', mass_guess, units='lbm'
            )

        if 'time' not in guesses:
            # Determine initial time and duration guesses depending on the phase name
            if 'desc1' == base_phase:
                t_initial = flight_duration * 0.9
                t_duration = flight_duration * 0.04
            elif 'desc2' in base_phase:
                t_initial = flight_duration * 0.94
                t_duration = 5000

            # Set the time guesses as the initial values for the time-related
            # trajectory variables
            target_prob.set_val(
                parent_prefix + f'traj.{phase_name}.t_initial', t_initial, units='s'
            )
            target_prob.set_val(
                parent_prefix + f'traj.{phase_name}.t_duration', t_duration, units='s'
            )

        if 'distance' not in guesses:
            # Determine initial distance guesses depending on the phase name
            if 'desc1' == base_phase:
                ys = [aviary_group.target_range * 0.97, aviary_group.target_range * 0.99]
            elif 'desc2' in base_phase:
                ys = [aviary_group.target_range * 0.99, aviary_group.target_range]
            # Set the distance guesses as the initial values for the distance state
            # variable
            target_prob.set_val(
                parent_prefix + f'traj.{phase_name}.states:distance',
                phase.interp(Dynamic.Mission.DISTANCE, ys=ys),
            )<|MERGE_RESOLUTION|>--- conflicted
+++ resolved
@@ -508,19 +508,7 @@
         aviary_group.promotes('landing', inputs=param_list)
         aviary_group.connect('taxi.mass', 'vrot.mass')
 
-<<<<<<< HEAD
-        for source, target in connect_map.items():
-            aviary_group.connect(
-                source,
-                target,
-                src_indices=[-1],
-                flat_src_indices=True,
-            )
-
         if 'ascent' in aviary_group.mission_info:
-=======
-        if 'ascent' in aviary_group.phase_info:
->>>>>>> 6114c3cd
             self._add_groundroll_eq_constraint(aviary_group)
 
     def check_trajectory(self, aviary_group):
