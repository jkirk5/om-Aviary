"""
This test validates passing a drag polar into the solved aero in the mission.
Computed lift and drag should be the same as reading the same polar in from
a file.
"""
import unittest
import numpy as np
import openmdao.api as om
import pkg_resources
from openmdao.utils.assert_utils import assert_near_equal

from aviary.interface.methods_for_level2 import AviaryProblem

from aviary.subsystems.subsystem_builder_base import SubsystemBuilderBase
from aviary.utils.csv_data_file import read_data_file
from aviary.utils.named_values import NamedValues
<<<<<<< HEAD
from aviary.interface.default_phase_info.simple import phase_info
=======
from aviary.interface.default_phase_info.height_energy import phase_info
>>>>>>> 2113a7d9
from aviary.variable_info.variables import Aircraft

from copy import deepcopy


# The drag-polar-generating component reads this in, instead of computing the polars.
polar_file = "subsystems/aerodynamics/gasp_based/data/large_single_aisle_1_aero_free_reduced_alpha.txt"

phase_info = deepcopy(phase_info)

phase_info['pre_mission']['include_takeoff'] = False
phase_info['post_mission']['include_landing'] = False
phase_info['cruise']['subsystem_options']['core_aerodynamics']['method'] = 'solved_alpha'
phase_info['cruise']['subsystem_options']['core_aerodynamics']['aero_data'] = polar_file
phase_info.pop('climb')
phase_info.pop('descent')

data = read_data_file(polar_file)
ALTITUDE = data.get_val('Altitude', 'ft')
MACH = data.get_val('Mach', 'unitless')
ALPHA = data.get_val('Angle_of_Attack', 'deg')

shape = (np.unique(ALTITUDE).size, np.unique(MACH).size, np.unique(ALPHA).size)
CL = data.get_val('CL').reshape(shape)
CD = data.get_val('CD').reshape(shape)


class TestSolvedAero(unittest.TestCase):

    def test_solved_aero_pass_polar(self):
        # Test that passing training data provides the same results
        local_phase_info = deepcopy(phase_info)
<<<<<<< HEAD
        prob = AviaryProblem(
            local_phase_info, mission_method="simple", mass_method="FLOPS")
=======

        prob = AviaryProblem()
>>>>>>> 2113a7d9

        csv_path = pkg_resources.resource_filename(
            "aviary", "subsystems/aerodynamics/flops_based/test/data/high_wing_single_aisle.csv")

        prob.load_inputs(csv_path, local_phase_info)
        prob.add_pre_mission_systems()
        prob.add_phases()
        prob.add_post_mission_systems()

        prob.link_phases()

        prob.setup()

        prob.set_initial_guesses()

        print('about to run')
        prob.run_model()
        print('done')

        CL_base = prob.get_val("traj.cruise.rhs_all.core_aerodynamics.tabular_aero.CL")
        CD_base = prob.get_val("traj.cruise.rhs_all.core_aerodynamics.tabular_aero.CD")

        # Lift and Drag polars passed from external component in static.

        ph_in = deepcopy(phase_info)

        polar_builder = FakeDragPolarBuilder(name="aero", altitude=ALTITUDE, mach=MACH,
                                             alpha=ALPHA)
        aero_data = NamedValues()
        aero_data.set_val('altitude', ALTITUDE, 'ft')
        aero_data.set_val('mach', MACH, 'unitless')
        aero_data.set_val('angle_of_attack', ALPHA, 'deg')

        subsystem_options = {'method': 'solved_alpha',
                             'aero_data': aero_data,
                             'training_data': True}
        ph_in['pre_mission']['external_subsystems'] = [polar_builder]

        ph_in['cruise']['subsystem_options'] = {'core_aerodynamics': subsystem_options}

<<<<<<< HEAD
        prob = AviaryProblem(ph_in, mission_method="simple", mass_method="FLOPS")
=======
        prob = AviaryProblem()
>>>>>>> 2113a7d9

        prob.load_inputs(csv_path, ph_in)

        prob.aviary_inputs.set_val(Aircraft.Design.LIFT_POLAR,
                                   np.zeros_like(CL), units='unitless')
        prob.aviary_inputs.set_val(Aircraft.Design.DRAG_POLAR,
                                   np.zeros_like(CD), units='unitless')

        prob.add_pre_mission_systems()
        prob.add_phases()
        prob.add_post_mission_systems()

        prob.link_phases()

        prob.setup()

        prob.set_initial_guesses()

        prob.run_model()

        CL_pass = prob.get_val("traj.cruise.rhs_all.core_aerodynamics.tabular_aero.CL")
        CD_pass = prob.get_val("traj.cruise.rhs_all.core_aerodynamics.tabular_aero.CD")

        assert_near_equal(CL_pass, CL_base, 1e-6)
        assert_near_equal(CD_pass, CD_base, 1e-6)


class FakeCalcDragPolar(om.ExplicitComponent):
    """
    This component is a stand-in for an externally computed lift/drag table
    calculation. It does nothing but read in the pre-computed table.
    """

    def initialize(self):
        """
        Declare options.
        """
        self.options.declare("altitude", default=None, allow_none=True,
                             desc="List of altitudes in ascending order.")
        self.options.declare("mach", default=None, allow_none=True,
                             desc="List of mach numbers in ascending order.")
        self.options.declare("alpha", default=None, allow_none=True,
                             desc="List of angles of attack in ascending order.")

    def setup(self):
        altitude = self.options['altitude']
        mach = self.options['mach']
        alpha = self.options['alpha']

        self.add_input(Aircraft.Wing.AREA, 1.0, units='ft**2')
        self.add_input(Aircraft.Wing.SPAN, 1.0, units='ft')

        shape = (len(altitude), len(mach), len(alpha))

        self.add_output('drag_table', shape=shape, units='unitless')
        self.add_output('lift_table', shape=shape, units='unitless')

    def compute(self, inputs, outputs):
        """
        This component doesn't do anything, except set the drag and lift
        polars from the file we read in.

        Any real analysis would compute these tables.
        """
        outputs['drag_table'] = CD
        outputs['lift_table'] = CL


class FakeDragPolarBuilder(SubsystemBuilderBase):
    """
    Prototype of a subsystem that overrides an aviary internally computed var.

    Parameters
    ----------
    altitude : list or None
        List of altitudes in ascending order. (Optional)
    mach : list or None
        List of mach numbers in ascending order. (Optional)
    alpha : list or None
        List of angles of attack in ascending order. (Optional)
    """

    def __init__(self, name='aero', altitude=None, mach=None,
                 alpha=None):
        super().__init__(name)
        self.altitude = np.unique(altitude)
        self.mach = np.unique(mach)
        self.alpha = np.unique(alpha)

    def build_pre_mission(self, aviary_inputs):
        """
        Build an OpenMDAO system for the pre-mission computations of the subsystem.

        Returns
        -------
        pre_mission_sys : openmdao.core.Group
            An OpenMDAO group containing all computations that need to happen in
            the pre-mission (formerly statics) part of the Aviary problem. This
            includes sizing, design, and other non-mission parameters.
        """

        group = om.Group()

        calc_drag_polar = FakeCalcDragPolar(altitude=self.altitude, mach=self.mach,
                                            alpha=self.alpha)

        group.add_subsystem("aero", calc_drag_polar,
                            promotes_inputs=["aircraft:*"],
                            promotes_outputs=[('drag_table', Aircraft.Design.DRAG_POLAR),
                                              ('lift_table', Aircraft.Design.LIFT_POLAR)])
        return group


if __name__ == "__main__":
    unittest.main()<|MERGE_RESOLUTION|>--- conflicted
+++ resolved
@@ -6,7 +6,6 @@
 import unittest
 import numpy as np
 import openmdao.api as om
-import pkg_resources
 from openmdao.utils.assert_utils import assert_near_equal
 
 from aviary.interface.methods_for_level2 import AviaryProblem
@@ -14,11 +13,7 @@
 from aviary.subsystems.subsystem_builder_base import SubsystemBuilderBase
 from aviary.utils.csv_data_file import read_data_file
 from aviary.utils.named_values import NamedValues
-<<<<<<< HEAD
 from aviary.interface.default_phase_info.simple import phase_info
-=======
-from aviary.interface.default_phase_info.height_energy import phase_info
->>>>>>> 2113a7d9
 from aviary.variable_info.variables import Aircraft
 
 from copy import deepcopy
@@ -51,18 +46,11 @@
     def test_solved_aero_pass_polar(self):
         # Test that passing training data provides the same results
         local_phase_info = deepcopy(phase_info)
-<<<<<<< HEAD
-        prob = AviaryProblem(
-            local_phase_info, mission_method="simple", mass_method="FLOPS")
-=======
 
         prob = AviaryProblem()
->>>>>>> 2113a7d9
-
-        csv_path = pkg_resources.resource_filename(
-            "aviary", "subsystems/aerodynamics/flops_based/test/data/high_wing_single_aisle.csv")
-
-        prob.load_inputs(csv_path, local_phase_info)
+
+        prob.load_inputs(
+            "subsystems/aerodynamics/flops_based/test/data/high_wing_single_aisle.csv", local_phase_info)
         prob.add_pre_mission_systems()
         prob.add_phases()
         prob.add_post_mission_systems()
@@ -98,11 +86,7 @@
 
         ph_in['cruise']['subsystem_options'] = {'core_aerodynamics': subsystem_options}
 
-<<<<<<< HEAD
-        prob = AviaryProblem(ph_in, mission_method="simple", mass_method="FLOPS")
-=======
         prob = AviaryProblem()
->>>>>>> 2113a7d9
 
         prob.load_inputs(csv_path, ph_in)
 
