import numpy as np
import warnings

import openmdao.api as om
from openmdao.utils import cs_safe as cs

from aviary.constants import GRAV_ENGLISH_LBM
from aviary.subsystems.aerodynamics.gasp_based.common import (AeroForces,
                                                              CLFromLift,
                                                              TanhRampComp)
from aviary.utils.aviary_values import AviaryValues
from aviary.variable_info.functions import add_aviary_input
from aviary.variable_info.variables import Aircraft, Dynamic, Mission
from aviary.utils.aviary_values import AviaryValues

#
# data from INTERFERENCE - polynomial coefficients
#
ckl = np.array([0.13077, 1.9791, 3.3325, -10.095, 4.7229])
ckv = np.array([0.0194, -0.14817, 1.3515])
ckdt = np.array([0.73543, 0.028571])

#
# data from EAERO
#
sig1 = np.array(
    [
        [0.0, 0.0, 0.0, 0.0, 0.0, 0.0, 0.0],
        [0.2, 0.1833, 0.1621, 0.1429, 0.1256, 0.1101, 0.0966],
        [0.4, 0.3600, 0.3186, 0.2801, 0.2454, 0.2147, 0.1879],
        [0.6, 0.5319, 0.4654, 0.4053, 0.3526, 0.3070, 0.2681],
        [0.8, 0.6896, 0.5900, 0.5063, 0.4368, 0.3791, 0.3309],
        [1.0, 0.7857, 0.6575, 0.5613, 0.4850, 0.4228, 0.3712],
    ]
)
sig2 = np.array(
    [
        [0.0, 1.0, 1.0, 1.0, 1.0, 1.0, 1.0],
        [0.04, 0.7971, 0.9314, 0.9722, 0.9874, 0.9939, 0.9969],
        [0.16, 0.7040, 0.8681, 0.9373, 0.9688, 0.9839, 0.9914],
        [0.36, 0.7476, 0.8767, 0.9363, 0.9659, 0.9812, 0.9893],
        [0.64, 0.8709, 0.9338, 0.9625, 0.9778, 0.9865, 0.9917],
        [1.0, 0.9852, 0.9852, 0.9880, 0.9910, 0.9935, 0.9954],
    ]
)
xbbar = np.linspace(0, 1.0, sig1.shape[0])
xhbar = np.linspace(0, 0.3, sig1.shape[1])

#
# data from DRAG
#
# flap deflection angles, deg
adelfd = np.array(
    [
        0.0,
        5.0,
        10.0,
        15.0,
        20.0,
        25.0,
        30.0,
        35.0,
        38.0,
        40.0,
        42.0,
        44.0,
        50.0,
        55.0,
        60.0,
    ]
)
# flap angle correction of oswald efficiency factor
adel6 = np.array(
    [
        1.0,
        0.995,
        0.99,
        0.98,
        0.97,
        0.955,
        0.935,
        0.90,
        0.875,
        0.855,
        0.83,
        0.80,
        0.70,
        0.54,
        0.30,
    ]
)
# induced drag correction factors
asigma = np.array(
    [
        0.0,
        0.16,
        0.285,
        0.375,
        0.435,
        0.48,
        0.52,
        0.55,
        0.575,
        0.58,
        0.59,
        0.60,
        0.62,
        0.635,
        0.65,
    ]
)


def deg2rad(d):
    """Complex step safe deg2rad"""
    return d * np.pi / 180.0


def rad2deg(r):
    """Complex step safe rad2deg"""
    return r * 180.0 / np.pi


def cla(ar, sweep, mach):
    """Lift-curve slope of 3D wings from Seckel equation

    Parameters
    ----------
    ar : float
        Aspect ratio
    sweep : float
        Quarter-chord sweep angle, in radians
    mach : float
        Mach number.
    """
    return (
        np.pi
        * ar
        / (
            1
            + np.sqrt(
                1
                + (
                    ((ar / (2 * np.cos(sweep))) ** 2)
                    * (1 - (mach * np.cos(sweep)) ** 2)
                )
            )
        )
    )


def sigmoid(x, x0, alpha=0.1):
    """Sigmoid used to smoothly transition between piecewise functions"""
    if alpha == 0:
        raise ValueError("alpha must be non-zero")
    return 1 / (1 + np.exp(-(x - x0) / alpha))


class WingTailRatios(om.ExplicitComponent):
    """Pre-mission calculation of ratios between tail and wing parameters"""

    def setup(self):

        add_aviary_input(self, Aircraft.Wing.AREA, val=1370.3)

        add_aviary_input(self, Aircraft.Wing.SPAN, val=0.0)

        add_aviary_input(self, Aircraft.Wing.AVERAGE_CHORD, val=0.0)

        add_aviary_input(self, Aircraft.Wing.TAPER_RATIO, val=0.33)

        add_aviary_input(self, Aircraft.Wing.THICKNESS_TO_CHORD_ROOT, val=0.15)

        add_aviary_input(self, Aircraft.Wing.MOUNTING_TYPE, val=0.0)

        add_aviary_input(self, Aircraft.HorizontalTail.VERTICAL_TAIL_FRACTION, val=0.0)

        add_aviary_input(self, Aircraft.HorizontalTail.SPAN, val=0.0)

        add_aviary_input(self, Aircraft.VerticalTail.SPAN, val=0.0)

        add_aviary_input(self, Aircraft.HorizontalTail.AREA, val=0.0)

        add_aviary_input(self, Aircraft.HorizontalTail.AVERAGE_CHORD, val=0.0)

        add_aviary_input(self, Aircraft.Fuselage.AVG_DIAMETER, val=0.0)

        self.add_output(
            "hbar", val=0.0, units="unitless",
            desc="HBAR: Ratio of HGAP(?) to wing span")
        self.add_output(
            "bbar", units="unitless", desc="BBAR: Ratio of H tail area to wing area")
        self.add_output(
            "sbar", units="unitless", desc="SBAR: Ratio of H tail area to wing area")
        self.add_output(
            "cbar", units="unitless", desc="SBAR: Ratio of H tail chord to wing chord")

    def setup_partials(self):
        self.declare_partials(
            "hbar",
            [
                Aircraft.HorizontalTail.VERTICAL_TAIL_FRACTION,
                Aircraft.VerticalTail.SPAN,
                Aircraft.Fuselage.AVG_DIAMETER,
                Aircraft.Wing.MOUNTING_TYPE,
                Aircraft.Wing.THICKNESS_TO_CHORD_ROOT,
                Aircraft.Wing.AREA,
                Aircraft.Wing.SPAN,
                Aircraft.Wing.TAPER_RATIO,
            ],
            method="cs",
        )
        self.declare_partials(
            "bbar", [Aircraft.HorizontalTail.SPAN, Aircraft.Wing.SPAN], method="cs"
        )
        self.declare_partials(
            "sbar", [Aircraft.HorizontalTail.AREA, Aircraft.Wing.AREA], method="cs"
        )
        self.declare_partials(
            "cbar",
            [Aircraft.HorizontalTail.AVERAGE_CHORD, Aircraft.Wing.AVERAGE_CHORD],
            method="cs",
        )

    def compute(self, inputs, outputs):
        (
            wing_area,
            wingspan,
            avg_chord,
            taper_ratio,
            tc_ratio_root,
            wing_loc,
            htail_loc,
            span_htail,
            span_vtail,
            htail_area,
            htail_chord,
            cabin_width,
        ) = inputs.values()

        trtw = tc_ratio_root * 2 * wing_area / wingspan / (1 + taper_ratio)
        hgap = cs.abs(
            htail_loc * span_vtail - 0.5 * (cabin_width - trtw) * (2 * wing_loc - 1)
        )
        outputs["hbar"] = hgap / wingspan
        outputs["bbar"] = span_htail / wingspan
        outputs["sbar"] = htail_area / wing_area
        outputs["cbar"] = htail_chord / avg_chord


class Xlifts(om.ExplicitComponent):
    """Compute lift ratio and lift-curve slope for given stability margin"""

    def initialize(self):
        self.options.declare("num_nodes", default=1, types=int)

    def setup(self):
        nn = self.options["num_nodes"]

        # mission inputs
        self.add_input(
            Dynamic.Atmosphere.MACH,
            val=0.0,
            units="unitless",
            shape=nn,
            desc="Mach number",
        )

        # stability inputs

        add_aviary_input(self, Aircraft.Design.STATIC_MARGIN, val=0.03)

        add_aviary_input(self, Aircraft.Design.CG_DELTA, val=0.25)

        # geometry inputs

        add_aviary_input(self, Aircraft.Wing.ASPECT_RATIO, val=10.13)

        add_aviary_input(self, Aircraft.Wing.SWEEP, val=25.0)

        add_aviary_input(self, Aircraft.HorizontalTail.VERTICAL_TAIL_FRACTION, val=0.0)

        add_aviary_input(self, Aircraft.HorizontalTail.SWEEP, val=25.0)

        add_aviary_input(self, Aircraft.HorizontalTail.MOMENT_RATIO, val=0.0)

        # geometry from wing-tail ratios
        self.add_input(
            "sbar", units="unitless", desc="SBAR: Ratio of H tail area to wing area")
        self.add_input(
            "cbar", units="unitless", desc="CBAR: Ratio of H tail chord to wing chord")
        self.add_input(
            "hbar", units="unitless", desc="HBAR: Ratio of HGAP(?) to wing span")
        self.add_input(
            "bbar", units="unitless", desc="BBAR: Ratio of H tail area to wing area")

        self.add_output("lift_curve_slope", units="unitless",
                        shape=nn, desc="Lift-curve slope")
        self.add_output("lift_ratio", units="unitless", shape=nn, desc="Lift ratio")

    def setup_partials(self):
        ar = np.arange(self.options["num_nodes"])

        self.declare_partials("lift_ratio", "*", method="cs")
        self.declare_partials(
            "lift_ratio", Dynamic.Atmosphere.MACH, rows=ar, cols=ar, method="cs"
        )
        self.declare_partials("lift_curve_slope", "*", method="cs")
        self.declare_partials(
            "lift_curve_slope",
            [
                Aircraft.Wing.ASPECT_RATIO,
                Aircraft.Wing.SWEEP,
                Aircraft.HorizontalTail.VERTICAL_TAIL_FRACTION,
                Aircraft.HorizontalTail.SWEEP,
                Aircraft.HorizontalTail.MOMENT_RATIO,
                "sbar",
                "cbar",
                "hbar",
                "bbar",
            ],
            method="cs",
        )
        self.declare_partials(
            "lift_curve_slope", Dynamic.Atmosphere.MACH, rows=ar, cols=ar, method="cs"
        )

    def compute(self, inputs, outputs):
        (
            mach,
            static_margin,
            delta_cg,
            AR,
            sweep_c4,
            htail_loc,
            htail_sweep,
            h_tail_moment,
            sbar,
            cbar,
            hbar,
            bbar,
        ) = inputs.values()

        delta = (static_margin + delta_cg) * h_tail_moment

        # TODO handle xt < 0?
        xt = 1 / h_tail_moment

        art = AR * bbar**2 / sbar
        h = hbar * AR

        # stability contribution from each surface
        claw0 = cla(AR, deg2rad(sweep_c4), mach)
        clat0 = cla(art, deg2rad(htail_sweep), mach) * (0.9 + 0.1 * htail_loc)

        # Hayes reverse flow theorem to estimate downwash effects on wing and canard
        eps1 = 1 / (4 * np.pi * np.sqrt(xt**2 + h**2))
        eps2 = 1 / np.pi / AR
        eps3 = cs.abs(xt) / (np.pi * AR * np.sqrt(xt**2 + h**2 + AR**2 / 4))
        eps4 = 1 / np.pi / art
        eps5 = cs.abs(xt) / (
            np.pi * art * np.sqrt(xt**2 + h**2 + art**2 * cbar**2 / 4)
        )

        claw = (
            claw0
            * (1 - clat0 * (eps4 - eps5 - cbar * eps1))
            / (1 - clat0 * claw0 * (eps1 + eps2 + eps3) * (eps4 - eps5 - cbar * eps1))
        )

        clat = clat0 * (1 - claw * (eps1 + eps2 + eps3))

        abar = clat / claw
        c = 1 / (1 + 1 / abar / sbar)
        lift_ratio = (c - delta) / (1 + delta - c)

        outputs["lift_curve_slope"] = claw
        outputs["lift_ratio"] = lift_ratio


class AeroGeom(om.ExplicitComponent):
    """Compute drag parameters from cruise conditions and geometric parameters.

    This corresponds to the AERO subroutine in GASP. The primary outputs are parameters
    SA* which build up the total aircraft drag coefficient.
    """

    def initialize(self):
        self.options.declare("num_nodes", default=1, types=int)
        self.options.declare(
            'aviary_options', types=AviaryValues,
            desc='collection of Aircraft/Mission specific options'
        )

    def setup(self):
        nn = self.options["num_nodes"]
        num_engine_type = len(self.options['aviary_options'].get_val(
            Aircraft.Engine.NUM_ENGINES))

        self.add_input(
            Dynamic.Atmosphere.MACH,
            val=0.0,
            units="unitless",
            shape=nn,
            desc="Current Mach number",
        )
        self.add_input(
            Dynamic.Atmosphere.SPEED_OF_SOUND,
            val=1.0,
            units="ft/s",
            shape=nn,
            desc="Speed of sound at current altitude",
        )
        self.add_input(
            Dynamic.Mission.KINEMATIC_VISCOSITY,
            val=1.0,
            units="ft**2/s",
            shape=nn,
            desc="Kinematic viscosity at current altitude",
        )

        self.add_input("ufac", units="unitless", shape=nn, desc="UFAC")

        # form factors
        # user could input these directly or use functions to estimate from geometry

        add_aviary_input(self, Aircraft.Wing.FORM_FACTOR, val=1.25)

        add_aviary_input(self, Aircraft.Fuselage.FORM_FACTOR, val=1.25)

        add_aviary_input(self, Aircraft.Nacelle.FORM_FACTOR,
                         val=np.full(num_engine_type, 1.5))

        add_aviary_input(self, Aircraft.VerticalTail.FORM_FACTOR, val=1.25)

        add_aviary_input(self, Aircraft.HorizontalTail.FORM_FACTOR, val=1.25)

        add_aviary_input(self, Aircraft.Wing.FUSELAGE_INTERFERENCE_FACTOR, val=1.1)

        add_aviary_input(self, Aircraft.Strut.FUSELAGE_INTERFERENCE_FACTOR, val=0.0)

        # miscellaneous top-level inputs

        add_aviary_input(self, Aircraft.Design.DRAG_COEFFICIENT_INCREMENT, val=0.00175)

        add_aviary_input(self, Aircraft.Fuselage.FLAT_PLATE_AREA_INCREMENT, val=0.25)

        add_aviary_input(self, Aircraft.Wing.CENTER_DISTANCE, val=0.463)

        add_aviary_input(self, Aircraft.Wing.MIN_PRESSURE_LOCATION, val=0.3)

        add_aviary_input(self, Aircraft.Wing.MAX_THICKNESS_LOCATION, val=0.4)

        # geometric user inputs

        add_aviary_input(self, Aircraft.Wing.ASPECT_RATIO, val=10.13)

        add_aviary_input(self, Aircraft.Wing.SWEEP, val=25.0)

        add_aviary_input(self, Aircraft.Wing.MOUNTING_TYPE, val=0.0)

        add_aviary_input(self, Aircraft.Wing.TAPER_RATIO, val=0.33)

        add_aviary_input(self, Aircraft.Strut.AREA_RATIO, val=0.0)

        add_aviary_input(self, Aircraft.Wing.THICKNESS_TO_CHORD_ROOT, val=0.15)

        add_aviary_input(self, Aircraft.Wing.THICKNESS_TO_CHORD_TIP, val=0.12)

        # geometric data from sizing

        add_aviary_input(self, Aircraft.Wing.SPAN, val=0.0)

        add_aviary_input(self, Aircraft.Wing.AVERAGE_CHORD, val=0.0)

        add_aviary_input(self, Aircraft.HorizontalTail.AVERAGE_CHORD, val=0.0)

        add_aviary_input(self, Aircraft.VerticalTail.AVERAGE_CHORD, val=0.0)

        add_aviary_input(self, Aircraft.Fuselage.LENGTH, val=0.0)

        add_aviary_input(self, Aircraft.Nacelle.AVG_LENGTH,
                         val=np.zeros(num_engine_type))

        add_aviary_input(self, Aircraft.HorizontalTail.AREA, val=0.0)

        add_aviary_input(self, Aircraft.Fuselage.WETTED_AREA, val=0.0)

        add_aviary_input(self, Aircraft.Nacelle.SURFACE_AREA,
                         val=np.zeros(num_engine_type))

        add_aviary_input(self, Aircraft.Wing.AREA, val=1370.3)

        add_aviary_input(self, Aircraft.Fuselage.AVG_DIAMETER, val=0.0)

        add_aviary_input(self, Aircraft.VerticalTail.AREA, val=0.0)

        add_aviary_input(self, Aircraft.Wing.THICKNESS_TO_CHORD_UNWEIGHTED, val=0.0)

        add_aviary_input(self, Aircraft.Strut.CHORD, val=0.0)

        # outputs
        for i in range(7):
            name = f"SA{i+1}"
            self.add_output(name, units="unitless", shape=nn, desc=f"{name}: Drag param")

        self.add_output(
            "cf", units="unitless", shape=nn,
            desc="CFIN: Skin friction coefficient at Re=1e7"
        )

    def setup_partials(self):
        # self.declare_coloring(method="cs", show_summary=False)
        self.declare_partials("*", "*", dependent=False)
        ar = np.arange(self.options["num_nodes"])

        self.declare_partials(
            "SA1",
            [
                Aircraft.Wing.MIN_PRESSURE_LOCATION,
                Aircraft.Wing.MAX_THICKNESS_LOCATION,
                Aircraft.Wing.ASPECT_RATIO,
                Aircraft.Wing.SWEEP,
                Aircraft.Wing.TAPER_RATIO,
                Aircraft.Wing.THICKNESS_TO_CHORD_UNWEIGHTED,
            ],
            method="cs",
        )
        self.declare_partials(
            "SA2",
            [
                Aircraft.Wing.MIN_PRESSURE_LOCATION,
                Aircraft.Wing.MAX_THICKNESS_LOCATION,
                Aircraft.Wing.ASPECT_RATIO,
                Aircraft.Wing.SWEEP,
                Aircraft.Wing.TAPER_RATIO,
            ],
            method="cs",
        )
        self.declare_partials(
            "SA3",
            [
                Aircraft.Wing.ASPECT_RATIO,
                Aircraft.Wing.SWEEP,
                Aircraft.Wing.TAPER_RATIO,
                Aircraft.Wing.THICKNESS_TO_CHORD_UNWEIGHTED,
            ],
            method="cs",
        )
        self.declare_partials(
            "SA4", [Aircraft.Wing.THICKNESS_TO_CHORD_UNWEIGHTED], method="cs"
        )
        self.declare_partials(
            "cf", [Dynamic.Atmosphere.MACH], rows=ar, cols=ar, method="cs"
        )

        # diag partials for SA5-SA7
        self.declare_partials(
<<<<<<< HEAD
            "SA5",
            [Dynamic.Atmosphere.MACH, Dynamic.Atmosphere.SPEED_OF_SOUND, "nu"],
            rows=ar,
            cols=ar,
            method="cs",
        )
        self.declare_partials(
            "SA6",
            [Dynamic.Atmosphere.MACH, Dynamic.Atmosphere.SPEED_OF_SOUND, "nu"],
            rows=ar,
            cols=ar,
            method="cs",
        )
        self.declare_partials(
            "SA7",
            [Dynamic.Atmosphere.MACH, Dynamic.Atmosphere.SPEED_OF_SOUND, "nu", "ufac"],
            rows=ar,
            cols=ar,
            method="cs",
=======
            "SA5", [Dynamic.Mission.MACH, Dynamic.Mission.SPEED_OF_SOUND,
                    Dynamic.Mission.KINEMATIC_VISCOSITY], rows=ar, cols=ar, method="cs"
        )
        self.declare_partials(
            "SA6", [Dynamic.Mission.MACH, Dynamic.Mission.SPEED_OF_SOUND,
                    Dynamic.Mission.KINEMATIC_VISCOSITY], rows=ar, cols=ar, method="cs"
        )
        self.declare_partials(
            "SA7", [Dynamic.Mission.MACH, Dynamic.Mission.SPEED_OF_SOUND,
                    Dynamic.Mission.KINEMATIC_VISCOSITY, "ufac"], rows=ar, cols=ar, method="cs"
>>>>>>> fdc0a279
        )

        # dense partials for SA5-SA7
        most_params = [
            Aircraft.Wing.FORM_FACTOR,
            Aircraft.Fuselage.FORM_FACTOR,
            Aircraft.Nacelle.FORM_FACTOR,
            Aircraft.VerticalTail.FORM_FACTOR,
            Aircraft.HorizontalTail.FORM_FACTOR,
            Aircraft.Wing.FUSELAGE_INTERFERENCE_FACTOR,
            Aircraft.Strut.FUSELAGE_INTERFERENCE_FACTOR,
            Aircraft.Design.DRAG_COEFFICIENT_INCREMENT,
            Aircraft.Fuselage.FLAT_PLATE_AREA_INCREMENT,
            Aircraft.Wing.CENTER_DISTANCE,
            Aircraft.Wing.MOUNTING_TYPE,
            Aircraft.Wing.TAPER_RATIO,
            Aircraft.Strut.AREA_RATIO,
            Aircraft.Wing.THICKNESS_TO_CHORD_ROOT,
            Aircraft.Wing.THICKNESS_TO_CHORD_TIP,
            Aircraft.Wing.SPAN,
            Aircraft.Wing.AVERAGE_CHORD,
            Aircraft.HorizontalTail.AVERAGE_CHORD,
            Aircraft.VerticalTail.AVERAGE_CHORD,
            Aircraft.Fuselage.LENGTH,
            Aircraft.Nacelle.AVG_LENGTH,
            Aircraft.HorizontalTail.AREA,
            Aircraft.Fuselage.WETTED_AREA,
            Aircraft.Nacelle.SURFACE_AREA,
            Aircraft.Wing.AREA,
            Aircraft.Fuselage.AVG_DIAMETER,
            Aircraft.VerticalTail.AREA,
        ]
        self.declare_partials("SA5", most_params, method="cs")
        self.declare_partials(
            "SA6", [Aircraft.Wing.FORM_FACTOR, Aircraft.Wing.AVERAGE_CHORD], method="cs"
        )
        self.declare_partials(
            "SA7",
            most_params + [Aircraft.Wing.ASPECT_RATIO, Aircraft.Wing.SWEEP],
            method="cs",
        )

    def compute(self, inputs, outputs):
        (
            mach,
            sos,
            nu,
            ufac,
            ff_wing,
            ff_fus,
            ff_nac,
            ff_vtail,
            ff_htail,
            wing_fus_intf,
            strut_fus_intf,
            cd0_inc,
            fe_fus_inc,
            wing_center_dist,
            wing_min_pressure_loc,
            wing_max_thickness_loc,
            AR,
            sweep_c4,
            wing_loc,
            taper_ratio,
            strut_wing_area_ratio,
            tc_ratio_root,
            tc_ratio_tip,
            wingspan,
            avg_chord,
            htail_chord,
            vtail_chord,
            fus_len,
            nac_len,
            htail_area,
            fus_SA,
            nacelle_area,
            wing_area,
            cabin_width,
            vtail_area,
            tc_ratio,
            strut_chord,
        ) = inputs.values()
        # skin friction coeff at Re = 10**7
        cf = 0.455 / 7**2.58 / (1 + 0.144 * mach**2) ** 0.65

        t = cs.abs(np.tan(deg2rad(sweep_c4)))
        yale05 = (1 - taper_ratio) / (1 + taper_ratio)
        # sweep angle to min pressure point
        dlmps = rad2deg(
            cs.arctan2(AR * t - 4 * (wing_min_pressure_loc - 0.25) * yale05, AR)
        )
        # sweep angle to max thickness point
        dlmtcx = rad2deg(
            cs.arctan2(AR * t - 4 * (wing_max_thickness_loc - 0.25) * yale05, AR)
        )
        # sweep angle of the leading edge
        rlmle = cs.arctan2(AR * t + yale05, AR)
        fk = 1 / (1 + yale05 / AR * 4 * taper_ratio**2)

        # Reynolds number per foot
        # here we make a smooth transition between a minimum reli (approximately
        # corresponding to Mach 0.1 at SLS) to help with takeoff. GASP doesn't call AERO
        # before takeoff, so the RELI used corresponds to the cruise point, and this
        # isn't a problem.
        reli_y1 = 700000 * np.ones(self.options["num_nodes"])
        reli_y2 = sos * mach / nu
        sig = sigmoid(mach, 0.1, alpha=0.005)
        reli = (1 - sig) * reli_y1 + sig * reli_y2

        # Re correction factors: fuselage, wing, nacelle, vtail, htail, strut, tip tank
        # protect against Mach 0, any other small Mach should be ok
        dtype = complex if self.under_complex_step else float
        ffre, fwre, fnre, fvtre, fhtre, fstrtre = np.ones(
            (6, self.options["num_nodes"]), dtype=dtype
        )
        if self.under_complex_step:
            good_mask = reli.real > 1
        else:
            good_mask = reli > 1
        ffre[good_mask] = (np.log10(reli[good_mask] * fus_len) / 7) ** -2.6
        fwre[good_mask] = (np.log10(reli[good_mask] * avg_chord) / 7) ** -2.6
        fnre[good_mask] = (np.log10(reli[good_mask] * nac_len) / 7) ** -2.6
        fvtre[good_mask] = (np.log10(reli[good_mask] * vtail_chord) / 7) ** -2.6
        fhtre[good_mask] = (np.log10(reli[good_mask] * htail_chord) / 7) ** -2.6
        include_strut = self.options["aviary_options"].get_val(
            Aircraft.Wing.HAS_STRUT, units='unitless')
        if include_strut:
            fstrtre = (np.log10(reli[good_mask] * strut_chord) / 7) ** -2.6

        # fuselage form drag factor
        fffus = (
            1 + 1.5 * (cabin_width / fus_len) ** 1.5 + 7 * (cabin_width / fus_len) ** 3
        )

        # flat plate equivalent areas
        fef = ff_fus * fus_SA * cf * ffre * fffus + fe_fus_inc
        few = ff_wing * wing_area * cf * fwre
        # TODO replace 2 with num_engines
        fen = 2 * ff_nac * nacelle_area * cf * fnre
        fevt = ff_vtail * vtail_area * cf * fvtre
        feht = ff_htail * htail_area * cf * fhtre
        festrt = strut_fus_intf * strut_wing_area_ratio * wing_area * cf * fstrtre

        # begin INTERFERENCE - get flat plate equivalent for wing-fuselage interference
        croot = 2 * wing_area / (wingspan * (1 + taper_ratio))
        # wing profile drag coefficient
        cdw0 = few / wing_area
        zw_rf = 2 * wing_loc - 1
        x = tc_ratio_root * croot / cabin_width
        if cs.abs(zw_rf + x) >= 1:
            widthftop = 0.0
        else:
            widthftop = cabin_width * np.sqrt(1 - (zw_rf + x) ** 2)
        if cs.abs(zw_rf - x) >= 1:
            widthfbot = 0.0
        else:
            widthfbot = cabin_width * np.sqrt(1 - (zw_rf - x) ** 2)
        wbodywf = 0.5 * (widthftop + widthfbot)
        tcbodywf = tc_ratio_root - wbodywf / wingspan * (tc_ratio_root - tc_ratio_tip)
        cbodywf = croot * (1 - wbodywf / wingspan * (1 - taper_ratio))
        # factor due to vertical location
        kvwf = ckv[0] + zw_rf * (ckv[1] + zw_rf * ckv[2])
        # factor due to longitudinal location
        klwf = ckl[0] + wing_center_dist * (
            ckl[1]
            + wing_center_dist
            * (ckl[2] + wing_center_dist * (ckl[3] + wing_center_dist * ckl[4]))
        )
        # factor due to fuselage diameter / thickness
        kdtwf = ckdt[0] + ckdt[1] * cabin_width / (tcbodywf * cbodywf)
        # interference drag independent of shielded area
        feintwf = 1.5 * tcbodywf**3 * cbodywf**2 * kvwf * klwf * kdtwf
        areashieldwf = 0.5 * (croot + cbodywf) * wbodywf
        feshieldwf = cdw0 * areashieldwf
        feiwf = wing_fus_intf * (feintwf - feshieldwf)
        # end INTERFERENCE

        # total flat plate equivalent area
        fe = few + fef + fevt + feht + fen + feiwf + festrt + cd0_inc * wing_area

        wfob = cabin_width / wingspan
        siwb = (
            1
            - 0.0088 * wfob
            - 1.7364 * wfob**2
            - 2.303 * wfob**3
            + 6.0606 * wfob**4
        )

        # wing-free profile drag coefficient
        cdpo = (fe - few) / wing_area

        # Oswald efficiency
        see = 1.0 / (
            (1 / ufac / siwb)
            + 1.1938 * AR * (cdw0 / (np.cos(deg2rad(sweep_c4))) ** 2 + cdpo)
        )

        # compressibility drag parameters
        # sa1--4 are static, depending only on geometry
        sa1 = (1 + 0.0033 * (4 * dlmps - 3 * dlmtcx)) * (
            1 - 1.4 * tc_ratio - 0.06 * (1 - wing_min_pressure_loc)
        ) - 0.0368
        sa2 = (
            -0.33
            * (0.65 - wing_min_pressure_loc)
            * (1 + 0.0033 * (4 * dlmps - 3 * dlmtcx))
        )
        sa3 = (1.5 - 2 * fk**2 * np.sin(rlmle) ** 2) * tc_ratio ** (5 / 3.0)
        sa4 = 0.75 * tc_ratio

        # profile drag of everything but the wing
        sa5 = cdpo
        # wing profile drag
        sa6 = ff_wing * fwre
        # induced drag
        sa7 = 1.0 / (np.pi * see * AR)

        outputs["SA1"] = sa1
        outputs["SA2"] = sa2
        outputs["SA3"] = sa3
        outputs["SA4"] = sa4
        outputs["SA5"] = sa5
        outputs["SA6"] = sa6
        outputs["SA7"] = sa7
        outputs["cf"] = cf


class AeroSetup(om.Group):
    """Calculations for setting up aero"""

    def initialize(self):
        self.options.declare("num_nodes", default=1, types=int)
        self.options.declare(
            'aviary_options', types=AviaryValues,
            desc='collection of Aircraft/Mission specific options')
        self.options.declare(
            "input_atmos",
            default=False,
            types=bool,
            desc="Directly input speed of sound and kinematic viscosity instead of "
            "computing them with an atmospherics component. For testing.",
        )
        self.options.declare(
            'aviary_options', types=AviaryValues,
            desc='collection of Aircraft/Mission specific options'
        )

    def setup(self):
        nn = self.options["num_nodes"]
        aviary_options = self.options['aviary_options']

        self.add_subsystem("ratios", WingTailRatios(), promotes=["*"])
        self.add_subsystem("xlifts", Xlifts(num_nodes=nn), promotes=["*"])

        # implements EAERO
        interp = om.MetaModelStructuredComp(method="2D-slinear")
        interp.add_input("bbar", 0.0, units="unitless", training_data=xbbar)
        interp.add_input("hbar", 0.0, units="unitless", training_data=xhbar)
        interp.add_output("sigma", 0.0, units="unitless", training_data=sig1)
        interp.add_output("sigstr", 0.0, units="unitless", training_data=sig2)
        self.add_subsystem("interp", interp, promotes=["*"])

        self.add_subsystem(
            "ufac_calc",
            om.ExecComp(
                "ufac=(1 + lift_ratio)**2 / (sigstr*(lift_ratio/bbar)**2 + 2*sigma*lift_ratio/bbar + 1)",
                lift_ratio={'units': "unitless", "shape": nn},
                bbar={'units': "unitless"},
                sigma={'units': "unitless"},
                sigstr={'units': "unitless"},
                ufac={'units': "unitless", "shape": nn},
                has_diag_partials=True
            ),
            promotes=["*"],
        )

        if not self.options["input_atmos"]:
            # self.add_subsystem(
            #     "atmos",
            #     USatm1976Comp(num_nodes=nn),
            #     promotes_inputs=[("h", Dynamic.Mission.ALTITUDE)],
            #     promotes_outputs=["rho", Dynamic.Atmosphere.SPEED_OF_SOUND, "viscosity"],
            # )
            self.add_subsystem(
                "kin_visc",
                om.ExecComp(
                    "nu = viscosity / rho",
                    viscosity={"units": "lbf*s/ft**2", "shape": nn},
                    rho={"units": "slug/ft**3", "shape": nn},
                    nu={"units": "ft**2/s", "shape": nn},
                    has_diag_partials=True,
                ),
<<<<<<< HEAD
                promotes=["*", ('rho', Dynamic.Atmosphere.DENSITY)],
=======
                promotes=["*", ('rho', Dynamic.Mission.DENSITY),
                          ('nu', Dynamic.Mission.KINEMATIC_VISCOSITY)],
>>>>>>> fdc0a279
            )

        self.add_subsystem("geom", AeroGeom(
            num_nodes=nn, aviary_options=aviary_options), promotes=["*"])


class DragCoef(om.ExplicitComponent):
    """GASP lift coefficient calculation for low-speed near-ground flight.

    Drag for low-speed flight is affected by ground effects, landing gear, and flap
    deflection. Flaps are treated separately as an increment so their effects may be
    gradually added/removed over time.
    """

    def initialize(self):
        self.options.declare("num_nodes", default=1, types=int)

    def setup(self):
        nn = self.options["num_nodes"]

        # mission inputs
        self.add_input(
            Dynamic.Mission.ALTITUDE,
            val=0.0,
            units="ft",
            shape=nn,
            desc="Altitude",
        )
        self.add_input(
            "CL", val=1.0, units="unitless", shape=nn, desc="Lift coefficient")

        # user inputs

        add_aviary_input(self, Mission.Design.GROSS_MASS, val=175400.0)

        self.add_input("flap_defl", val=10.0, units="deg", desc="Full flap deflection")

        add_aviary_input(self, Aircraft.Wing.HEIGHT, val=8.0)

        self.add_input(
            "airport_alt", val=0.0, units="ft", desc="HPORT: Airport altitude"
        )

        add_aviary_input(self, Aircraft.Wing.FLAP_CHORD_RATIO, val=0.3)

        # from flaps
        self.add_input(
            "dCL_flaps_model", val=0.0, units="unitless",
            desc="Delta CL from flaps model")
        self.add_input(
            "dCD_flaps_model", val=0.0, units="unitless",
            desc="Delta CD from flaps model")
        self.add_input(
            "dCL_flaps_coef",
            val=1.0, units="unitless",
            desc="SIGMTO | SIGMLD: Coefficient applied to delta CL from flaps model",
        )
        self.add_input(
            "CDI_factor",
            val=1.0, units="unitless",
            desc="VDEL6T | VDEL6L: Factor applied to induced drag with flaps",
        )

        # from sizing

        add_aviary_input(self, Aircraft.Wing.AVERAGE_CHORD, val=0.0)

        add_aviary_input(self, Aircraft.Wing.SPAN, val=0.0)

        add_aviary_input(self, Aircraft.Wing.AREA, val=1370.3)

        # from aero setup
        self.add_input(
            "cf", units="unitless", shape=nn,
            desc="CFIN: Skin friction coefficient at Re=1e7")
        self.add_input("SA5", units="unitless", shape=nn, desc="SA5: Drag param")
        self.add_input("SA6", units="unitless", shape=nn, desc="SA6: Drag param")
        self.add_input("SA7", units="unitless", shape=nn, desc="SA7: Drag param")

        self.add_output("CD_base", units="unitless", shape=nn, desc="Drag coefficient")
        self.add_output(
            "dCD_flaps_full", units="unitless", shape=nn,
            desc="CD increment with full flap deflection")
        self.add_output(
            "dCD_gear_full", units="unitless",
            shape=nn, desc="CD increment with landing gear down")

    def setup_partials(self):
        # self.declare_coloring(method="cs", show_summary=False)
        self.declare_partials("*", "*", dependent=False)
        ar = np.arange(self.options["num_nodes"])

        self.declare_partials("CD_base", ["*"], method="cs")
        self.declare_partials(
            "CD_base",
            [Dynamic.Mission.ALTITUDE, "CL", "cf", "SA5", "SA6", "SA7"],
            rows=ar,
            cols=ar,
            method="cs",
        )
        # self.declare_partials(
        #     "CD_base", [Mission.Design.GROSS_MASS, "dCD_flaps_model", "wing_area"], val=0
        # )

        self.declare_partials("dCD_flaps_full", ["dCD_flaps_model"], val=1)

        self.declare_partials(
            "dCD_gear_full",
            [Mission.Design.GROSS_MASS, Aircraft.Wing.AREA, "flap_defl"],
            method="cs",
        )

    def compute(self, inputs, outputs):
        (
            alt,
            CL,
            gross_mass_initial,
            flap_defl,
            wing_height,
            airport_alt,
            flap_chord_ratio,
            dCL_flaps_model,
            dCD_flaps_model,
            dCL_flaps_coef,
            CDI_factor,
            avg_chord,
            wingspan,
            wing_area,
            cf,
            SA5,
            SA6,
            SA7,
        ) = inputs.values()
        gross_wt_initial = gross_mass_initial * GRAV_ENGLISH_LBM

        # profile drag
        cd0 = SA5 + SA6 * cf

        # induced drag
        cdi = SA7 * (CL - dCL_flaps_coef * dCL_flaps_model) ** 2 / CDI_factor

        # ground effects - direct increment to CD
        hac = wing_height + alt - airport_alt
        heff = 2 * hac - np.sin(deg2rad(flap_defl)) * flap_chord_ratio * avg_chord
        sig = np.exp(-2.48 * (heff / wingspan) ** 0.768)
        betag = np.sqrt(1 + (heff / wingspan) ** 2) - heff / wingspan
        c1 = betag * CL / (12.5664 * hac)
        dcd_ground = -(sig - c1) * cdi / (1.0 - c1) - c1 * SA6 * cf

        # landing gear
        grfe = 0.0033 * gross_wt_initial**0.785
        dcd_gear = (grfe / wing_area) * (1 - 0.454545 * flap_defl / 50)

        outputs["CD_base"] = cd0 + cdi + dcd_ground
        outputs["dCD_flaps_full"] = dCD_flaps_model
        outputs["dCD_gear_full"] = dcd_gear


class DragCoefClean(om.ExplicitComponent):
    """Clean drag coefficient for high-speed flight"""

    def initialize(self):
        self.options.declare("num_nodes", default=1, types=int)

    def setup(self):
        nn = self.options["num_nodes"]

        # mission inputs
        self.add_input(
            Dynamic.Atmosphere.MACH,
            val=0.0,
            units="unitless",
            shape=nn,
            desc="Mach number",
        )
        self.add_input(
            "CL", val=1.0, units="unitless", shape=nn, desc="Lift coefficient")

        # user inputs

        add_aviary_input(self, Aircraft.Design.SUPERCRITICAL_DIVERGENCE_SHIFT, val=0.033)

        # from aero setup
        self.add_input(
            "cf", units="unitless", shape=nn,
            desc="CFIN: Skin friction coefficient at Re=1e7")
        self.add_input("SA1", units="unitless", shape=nn, desc="SA1: Drag param")
        self.add_input("SA2", units="unitless", shape=nn, desc="SA2: Drag param")
        self.add_input("SA5", units="unitless", shape=nn, desc="SA5: Drag param")
        self.add_input("SA6", units="unitless", shape=nn, desc="SA6: Drag param")
        self.add_input("SA7", units="unitless", shape=nn, desc="SA7: Drag param")

        self.add_output("CD", units="unitless", shape=nn, desc="Drag coefficient")

    def setup_partials(self):
        ar = np.arange(self.options["num_nodes"])

        self.declare_partials(
            "CD",
            [Dynamic.Atmosphere.MACH, "CL", "cf", "SA1", "SA2", "SA5", "SA6", "SA7"],
            rows=ar,
            cols=ar,
            method="cs",
        )
        self.declare_partials(
            "CD", [Aircraft.Design.SUPERCRITICAL_DIVERGENCE_SHIFT], method="cs"
        )

    def compute(self, inputs, outputs):
        mach, CL, div_drag_supercrit, cf, SA1, SA2, SA5, SA6, SA7 = inputs.values()

        mach_div = SA1 + SA2 * CL + div_drag_supercrit

        sig = sigmoid(mach, mach_div, alpha=0.005)
        delcdm = sig * (10 * (mach - mach_div) ** 3)

        # delcdm = np.zeros_like(mach)
        # mask = np.bitwise_and(mach >= mach_div, mach > 0.6)
        # delcdm[mask] = 10 * (mach[mask] - mach_div[mask]) ** 3

        # profile drag
        cd0 = SA5 + SA6 * cf
        # induced drag
        cdi = SA7 * CL**2

        outputs["CD"] = cd0 + cdi + delcdm


class LiftCoeff(om.ExplicitComponent):
    """GASP lift coefficient calculation for low-speed near-ground flight"""

    def initialize(self):
        self.options.declare("num_nodes", default=1, types=int)

    def setup(self):
        nn = self.options["num_nodes"]

        # mission inputs
        self.add_input("alpha", val=0.0, units="deg", shape=nn, desc="Angle of attack")
        self.add_input(
            Dynamic.Mission.ALTITUDE,
            val=0.0,
            units="ft",
            shape=nn,
            desc="Altitude",
        )
        self.add_input("lift_curve_slope", units="unitless",
                       shape=nn, desc="Lift-curve slope")
        self.add_input("lift_ratio", units="unitless", shape=nn, desc="Lift ratio")

        # user inputs

        add_aviary_input(self, Aircraft.Wing.ZERO_LIFT_ANGLE, val=-1.2)

        add_aviary_input(self, Aircraft.Wing.SWEEP, val=25.0)

        add_aviary_input(self, Aircraft.Wing.ASPECT_RATIO, val=10.13)

        add_aviary_input(self, Aircraft.Wing.HEIGHT, val=8.0)

        self.add_input(
            "airport_alt", val=0.0, units="ft", desc="HPORT: Airport altitude"
        )

        self.add_input("flap_defl", val=10.0, units="deg", desc="Full flap deflection")

        add_aviary_input(self, Aircraft.Wing.FLAP_CHORD_RATIO, val=0.3)

        add_aviary_input(self, Aircraft.Wing.TAPER_RATIO, val=0.33)

        # from flaps
        self.add_input(
            "CL_max_flaps", units="unitless",
            desc="CLMWTO | CLMWLD: Max lift coefficient from flaps model",
        )
        self.add_input(
            "dCL_flaps_model", val=0.0, units="unitless",
            desc="Delta CL from flaps model")

        # from sizing

        add_aviary_input(self, Aircraft.Wing.AVERAGE_CHORD, val=0.0)

        add_aviary_input(self, Aircraft.Wing.SPAN, val=0.0)

        self.add_output(
            "CL_base", units="unitless", shape=nn, desc="Base lift coefficient")
        self.add_output(
            "dCL_flaps_full", units="unitless", shape=nn,
            desc="CL increment with full flap deflection"
        )
        self.add_output(
            "alpha_stall", units="deg", shape=nn, desc="Stall angle of attack"
        )
        self.add_output(
            "CL_max", units="unitless", shape=nn, desc="Max lift coefficient")

    def setup_partials(self):
        # self.declare_coloring(method="cs", show_summary=False)
        self.declare_partials("*", "*", dependent=False)
        ar = np.arange(self.options["num_nodes"])

        dynvars = [
            "alpha",
            Dynamic.Mission.ALTITUDE,
            "lift_curve_slope",
            "lift_ratio",
        ]

        self.declare_partials("CL_base", ["*"], method="cs")
        self.declare_partials("CL_base", dynvars, rows=ar, cols=ar, method="cs")

        self.declare_partials("dCL_flaps_full", ["dCL_flaps_model"], method="cs")
        self.declare_partials(
            "dCL_flaps_full", ["lift_ratio"], rows=ar, cols=ar, method="cs")

        self.declare_partials("alpha_stall", ["*"], method="cs")
        self.declare_partials("alpha_stall", dynvars, rows=ar, cols=ar, method="cs")

        self.declare_partials("CL_max", ["CL_max_flaps"], method="cs")
        self.declare_partials("CL_max", ["lift_ratio"], rows=ar, cols=ar, method="cs")

    def compute(self, inputs, outputs):
        (
            alpha,
            alt,
            lift_curve_slope,
            lift_ratio,
            alpha0,
            sweep_c4,
            AR,
            wing_height,
            airport_alt,
            flap_defl,
            flap_chord_ratio,
            taper_ratio,
            CL_max_flaps,
            dCL_flaps_model,
            avg_chord,
            wingspan,
        ) = inputs.values()

        # ground effects - factor on lift-curve slope
        hac = wing_height + alt - airport_alt
        heff = 2 * hac - np.sin(deg2rad(flap_defl)) * flap_chord_ratio * avg_chord
        sig = np.exp(-2.48 * (heff / wingspan) ** 0.768)
        betag = (1 + (heff / wingspan) ** 2) ** 0.5 - heff / wingspan
        rlmc2 = cs.arctan2(
            AR * np.tan(deg2rad(sweep_c4)) - ((1 - taper_ratio) / (1 + taper_ratio)), AR
        )
        c3 = 2 * np.cos(rlmc2) + np.sqrt(AR**2 + (2 * np.cos(rlmc2)) ** 2)
        c4 = betag / (12.5664 * hac / avg_chord)
        cloge = lift_curve_slope * deg2rad(alpha - alpha0) + dCL_flaps_model
        kclge = (
            1
            + sig
            - sig * AR * np.cos(rlmc2) / c3
            - c4 * (cloge - lift_curve_slope / (16 * hac / avg_chord))
        )
        kclge = np.clip(kclge, 1.0, None)

        outputs["CL_base"] = kclge * lift_curve_slope * \
            deg2rad(alpha - alpha0) * (1 + lift_ratio)
        outputs["dCL_flaps_full"] = dCL_flaps_model * (1 + lift_ratio)

        outputs["alpha_stall"] = (
            rad2deg((CL_max_flaps - dCL_flaps_model) /
                    (kclge * lift_curve_slope)) + alpha0
        )
        outputs["CL_max"] = CL_max_flaps * (1 + lift_ratio)


class LiftCoeffClean(om.ExplicitComponent):
    """Clean wing lift coefficient for high-speed flight"""

    def initialize(self):
        self.options.declare("num_nodes", default=1, types=int)
        self.options.declare(
            "output_alpha",
            default=False,
            types=bool,
            desc="If True, output alpha for a given input CL",
        )

    def setup(self):
        nn = self.options["num_nodes"]

        if self.options["output_alpha"]:
            self.add_output(
                "alpha", val=0.0, units="deg", shape=nn, desc="Angle of attack"
            )
            self.add_input(
                "CL", val=1.0, units="unitless", shape=nn, desc="Lift coefficient")
        else:
            self.add_input(
                "alpha", val=0.0, units="deg", shape=nn, desc="Angle of attack"
            )
            self.add_output(
                "CL", val=1.0, units="unitless", shape=nn, desc="Lift coefficient")

        self.add_input("lift_curve_slope", units="unitless",
                       shape=nn, desc="Lift-curve slope")
        self.add_input("lift_ratio", units="unitless", shape=nn, desc="Lift ratio")

        add_aviary_input(self, Aircraft.Wing.ZERO_LIFT_ANGLE, val=-1.2)

        add_aviary_input(self, Mission.Design.LIFT_COEFFICIENT_MAX_FLAPS_UP, val=0.0)

        self.add_output("alpha_stall", shape=nn, desc="Stall angle of attack")
        self.add_output(
            "CL_max", units="unitless", shape=nn, desc="Max lift coefficient")

    def setup_partials(self):
        # self.declare_coloring(method="cs", show_summary=False)
        self.declare_partials("*", "*", dependent=False)
        ar = np.arange(self.options["num_nodes"])

        if self.options["output_alpha"]:
            self.declare_partials(
                "alpha", ["CL", "lift_ratio", "lift_curve_slope"], rows=ar, cols=ar, method="cs"
            )
            self.declare_partials("alpha", [Aircraft.Wing.ZERO_LIFT_ANGLE], method="cs")
        else:
            self.declare_partials(
                "CL", ["lift_curve_slope", "alpha", "lift_ratio"], rows=ar, cols=ar, method="cs"
            )
            self.declare_partials("CL", [Aircraft.Wing.ZERO_LIFT_ANGLE], method="cs")

        self.declare_partials(
            "alpha_stall", ["lift_curve_slope"], rows=ar, cols=ar, method="cs")
        self.declare_partials(
            "alpha_stall",
            [
                Mission.Design.LIFT_COEFFICIENT_MAX_FLAPS_UP,
                Aircraft.Wing.ZERO_LIFT_ANGLE,
            ],
            method="cs",
        )

        self.declare_partials("CL_max", ["lift_ratio"], rows=ar, cols=ar, method="cs")
        self.declare_partials(
            "CL_max", [Mission.Design.LIFT_COEFFICIENT_MAX_FLAPS_UP], method="cs"
        )

    def compute(self, inputs, outputs):
        _, lift_curve_slope, lift_ratio, alpha0, CL_max_flaps = inputs.values()
        if self.options["output_alpha"]:
            CL = inputs["CL"]
            clw = CL / (1 + lift_ratio)
            outputs["alpha"] = rad2deg(clw / lift_curve_slope) + alpha0
        else:
            alpha = inputs["alpha"]
            outputs["CL"] = lift_curve_slope * deg2rad(alpha - alpha0) * (1 + lift_ratio)

        outputs["alpha_stall"] = rad2deg(CL_max_flaps / lift_curve_slope) + alpha0
        outputs["CL_max"] = CL_max_flaps * (1 + lift_ratio)


class CruiseAero(om.Group):
    """Top-level aerodynamics group for cruise (no flaps, no landing gear)"""

    def initialize(self):
        self.options.declare("num_nodes", default=1, types=int)
        self.options.declare(
            'aviary_options', types=AviaryValues,
            desc='collection of Aircraft/Mission specific options')

        self.options.declare(
            "output_alpha",
            default=False,
            types=bool,
            desc="If True, output alpha for a given input CL",
        )
        self.options.declare(
            "input_atmos",
            default=False,
            types=bool,
            desc="Directly input speed of sound and kinematic viscosity instead of "
            "computing them with an atmospherics component. For testing.",
        )
        self.options.declare(
            'aviary_options', types=AviaryValues,
            desc='collection of Aircraft/Mission specific options'
        )

    def setup(self):
        nn = self.options["num_nodes"]
        aviary_options = self.options["aviary_options"]
        self.add_subsystem(
            "aero_setup",
            AeroSetup(num_nodes=nn, aviary_options=aviary_options,
                      input_atmos=self.options["input_atmos"]),
            promotes=["*"],
        )
        if self.options["output_alpha"]:
            # lift_req -> CL
            self.add_subsystem("lift2cl", CLFromLift(num_nodes=nn), promotes=["*"])
        self.add_subsystem(
            "lift_coef",
            LiftCoeffClean(output_alpha=self.options["output_alpha"], num_nodes=nn),
            promotes=["*"],
        )
        self.add_subsystem("drag_coef", DragCoefClean(num_nodes=nn), promotes=["*"])
        self.add_subsystem("forces", AeroForces(num_nodes=nn), promotes=["*"])


class LowSpeedAero(om.Group):
    """Top-level aerodynamics group for near-ground flight"""

    def initialize(self):
        self.options.declare("num_nodes", default=1, types=int)
        self.options.declare(
            'aviary_options', types=AviaryValues,
            desc='collection of Aircraft/Mission specific options')
        self.options.declare(
            "retract_gear",
            default=True,
            types=bool,
            desc="True to start with gear landing gear down, False for reverse",
        )
        self.options.declare(
            "retract_flaps",
            default=True,
            types=bool,
            desc="True to start with flaps applied, False for reverse",
        )
        # TODO this option does not really exist for LowSpeed and should be renamed
        # (the value of having identical option set to cruise aero not worth the added
        #  confusion of having a mislabeled option here)
        self.options.declare(
            "output_alpha",
            default=False,
            types=bool,
            desc="If True, output alpha for a given input CL",
        )
        self.options.declare(
            "input_atmos",
            default=False,
            types=bool,
            desc="Directly input speed of sound and kinematic viscosity instead of "
            "computing them with an atmospherics component. For testing.",
        )
        self.options.declare(
            'aviary_options', types=AviaryValues,
            desc='collection of Aircraft/Mission specific options'
        )

    def setup(self):
        nn = self.options["num_nodes"]
        output_alpha = self.options["output_alpha"]
        aviary_options = self.options["aviary_options"]
        self.add_subsystem(
            "aero_setup",
            AeroSetup(num_nodes=nn, aviary_options=aviary_options,
                      input_atmos=self.options["input_atmos"]),
            promotes=["*"],
        )

        aero_ramps = TanhRampComp(time_units='s', num_nodes=nn)
        aero_ramps.add_ramp('flap_factor', output_units='unitless',
                            initial_val=1.0 if self.options['retract_flaps'] else 0.0,
                            final_val=0.0 if self.options['retract_flaps'] else 1.0)
        aero_ramps.add_ramp('gear_factor', output_units='unitless',
                            initial_val=1.0 if self.options['retract_gear'] else 0.0,
                            final_val=0.0 if self.options['retract_gear'] else 1.0)

        self.add_subsystem("aero_ramps",
                           aero_ramps,
                           promotes_inputs=[("time", "t_curr"),
                                            ("flap_factor:t_init", "t_init_flaps"),
                                            ("flap_factor:t_duration", "dt_flaps"),
                                            ("gear_factor:t_init", "t_init_gear"),
                                            ("gear_factor:t_duration", "dt_gear")],
                           promotes_outputs=['flap_factor',
                                             'gear_factor'])

        if output_alpha:
            # lift_req -> CL
            self.add_subsystem(
                "lift2cl",
                CLFromLift(num_nodes=nn),
                promotes_inputs=["*"],
                # little bit of a hack here - input CL bypasses CL increment ramp
                # so ensure this is what's passed to DragCoef
                promotes_outputs=[("CL", "CL_full_flaps")],
            )
            warnings.warn("Alpha is NOT an output from LowSpeedAero.")
        else:
            self.add_subsystem(
                "lift_coef",
                LiftCoeff(num_nodes=nn),
                promotes_inputs=["*"],
                promotes_outputs=["*"]
            )

            self.add_subsystem(
                "total_cl",
                om.ExecComp(
                    [
                        # "CL = CL_base + dCL_flaps",
                        "CL_full_flaps = CL_base + dCL_flaps_full",
                        "CL = CL_base + flap_factor * dCL_flaps_full",
                    ],
                    CL=dict(shape=nn, units='unitless'),
                    CL_full_flaps=dict(shape=nn, units='unitless'),
                    CL_base=dict(shape=nn, units='unitless'),
                    # dCL_flaps=dict(shape=nn, units='unitless'),
                    flap_factor=dict(shape=nn, units='unitless'),
                    dCL_flaps_full=dict(shape=nn, units='unitless'),
                    has_diag_partials=True
                ),
                promotes=["*"],
            )

        interp = om.MetaModelStructuredComp(method="slinear")
        interp.add_input("flap_defl", 10.0, units="deg", training_data=adelfd)
        interp.add_output("dCL_flaps_coef", 0.0, units="unitless", training_data=asigma)
        interp.add_output("CDI_factor", 1.0, units="unitless", training_data=adel6)
        self.add_subsystem("cdi_flap_interp", interp, promotes=["*"])

        self.add_subsystem(
            "drag_coef", DragCoef(num_nodes=nn), promotes=["*", ("CL", "CL_full_flaps")]
        )

        self.add_subsystem(
            "total_cd",
            om.ExecComp(
                "CD = CD_base + flap_factor * dCD_flaps_full + gear_factor"
                " * dCD_gear_full",
                # "CD = CD_base + dCD_flaps + dCD_gear",
                CD=dict(shape=nn, units='unitless'),
                CD_base=dict(shape=nn, units='unitless'),
                # dCD_flaps=dict(shape=nn, units='unitless'),
                # dCD_gear=dict(shape=nn, units='unitless'),
                flap_factor=dict(shape=nn, units='unitless'),
                gear_factor=dict(shape=nn, units='unitless'),
                dCD_gear_full=dict(shape=nn, units='unitless'),
                dCD_flaps_full=dict(shape=nn, units='unitless'),
                has_diag_partials=True
            ),
            promotes=["*"],
        )

        self.add_subsystem("forces", AeroForces(num_nodes=nn), promotes=["*"])

        self.set_input_defaults(Dynamic.Mission.ALTITUDE, np.zeros(nn))

        if self.options["retract_gear"]:
            # takeoff defaults
            self.set_input_defaults("dt_gear", 7)
        # gear not dynamically extended during landing

        if self.options["retract_flaps"]:
            # takeoff defaults
            self.set_input_defaults("flap_defl", 10)
            self.set_input_defaults("dt_flaps", 3)
        else:
            # landing defaults
            self.set_input_defaults("flap_defl", 40)
            # flaps not dynamically extended during landing<|MERGE_RESOLUTION|>--- conflicted
+++ resolved
@@ -5,9 +5,11 @@
 from openmdao.utils import cs_safe as cs
 
 from aviary.constants import GRAV_ENGLISH_LBM
-from aviary.subsystems.aerodynamics.gasp_based.common import (AeroForces,
-                                                              CLFromLift,
-                                                              TanhRampComp)
+from aviary.subsystems.aerodynamics.gasp_based.common import (
+    AeroForces,
+    CLFromLift,
+    TanhRampComp,
+)
 from aviary.utils.aviary_values import AviaryValues
 from aviary.variable_info.functions import add_aviary_input
 from aviary.variable_info.variables import Aircraft, Dynamic, Mission
@@ -186,14 +188,20 @@
         add_aviary_input(self, Aircraft.Fuselage.AVG_DIAMETER, val=0.0)
 
         self.add_output(
-            "hbar", val=0.0, units="unitless",
-            desc="HBAR: Ratio of HGAP(?) to wing span")
+            "hbar",
+            val=0.0,
+            units="unitless",
+            desc="HBAR: Ratio of HGAP(?) to wing span",
+        )
         self.add_output(
-            "bbar", units="unitless", desc="BBAR: Ratio of H tail area to wing area")
+            "bbar", units="unitless", desc="BBAR: Ratio of H tail area to wing area"
+        )
         self.add_output(
-            "sbar", units="unitless", desc="SBAR: Ratio of H tail area to wing area")
+            "sbar", units="unitless", desc="SBAR: Ratio of H tail area to wing area"
+        )
         self.add_output(
-            "cbar", units="unitless", desc="SBAR: Ratio of H tail chord to wing chord")
+            "cbar", units="unitless", desc="SBAR: Ratio of H tail chord to wing chord"
+        )
 
     def setup_partials(self):
         self.declare_partials(
@@ -286,16 +294,21 @@
 
         # geometry from wing-tail ratios
         self.add_input(
-            "sbar", units="unitless", desc="SBAR: Ratio of H tail area to wing area")
-        self.add_input(
-            "cbar", units="unitless", desc="CBAR: Ratio of H tail chord to wing chord")
-        self.add_input(
-            "hbar", units="unitless", desc="HBAR: Ratio of HGAP(?) to wing span")
-        self.add_input(
-            "bbar", units="unitless", desc="BBAR: Ratio of H tail area to wing area")
-
-        self.add_output("lift_curve_slope", units="unitless",
-                        shape=nn, desc="Lift-curve slope")
+            "sbar", units="unitless", desc="SBAR: Ratio of H tail area to wing area"
+        )
+        self.add_input(
+            "cbar", units="unitless", desc="CBAR: Ratio of H tail chord to wing chord"
+        )
+        self.add_input(
+            "hbar", units="unitless", desc="HBAR: Ratio of HGAP(?) to wing span"
+        )
+        self.add_input(
+            "bbar", units="unitless", desc="BBAR: Ratio of H tail area to wing area"
+        )
+
+        self.add_output(
+            "lift_curve_slope", units="unitless", shape=nn, desc="Lift-curve slope"
+        )
         self.add_output("lift_ratio", units="unitless", shape=nn, desc="Lift ratio")
 
     def setup_partials(self):
@@ -358,9 +371,7 @@
         eps2 = 1 / np.pi / AR
         eps3 = cs.abs(xt) / (np.pi * AR * np.sqrt(xt**2 + h**2 + AR**2 / 4))
         eps4 = 1 / np.pi / art
-        eps5 = cs.abs(xt) / (
-            np.pi * art * np.sqrt(xt**2 + h**2 + art**2 * cbar**2 / 4)
-        )
+        eps5 = cs.abs(xt) / (np.pi * art * np.sqrt(xt**2 + h**2 + art**2 * cbar**2 / 4))
 
         claw = (
             claw0
@@ -388,14 +399,16 @@
     def initialize(self):
         self.options.declare("num_nodes", default=1, types=int)
         self.options.declare(
-            'aviary_options', types=AviaryValues,
-            desc='collection of Aircraft/Mission specific options'
+            'aviary_options',
+            types=AviaryValues,
+            desc='collection of Aircraft/Mission specific options',
         )
 
     def setup(self):
         nn = self.options["num_nodes"]
-        num_engine_type = len(self.options['aviary_options'].get_val(
-            Aircraft.Engine.NUM_ENGINES))
+        num_engine_type = len(
+            self.options['aviary_options'].get_val(Aircraft.Engine.NUM_ENGINES)
+        )
 
         self.add_input(
             Dynamic.Atmosphere.MACH,
@@ -428,8 +441,9 @@
 
         add_aviary_input(self, Aircraft.Fuselage.FORM_FACTOR, val=1.25)
 
-        add_aviary_input(self, Aircraft.Nacelle.FORM_FACTOR,
-                         val=np.full(num_engine_type, 1.5))
+        add_aviary_input(
+            self, Aircraft.Nacelle.FORM_FACTOR, val=np.full(num_engine_type, 1.5)
+        )
 
         add_aviary_input(self, Aircraft.VerticalTail.FORM_FACTOR, val=1.25)
 
@@ -479,15 +493,17 @@
 
         add_aviary_input(self, Aircraft.Fuselage.LENGTH, val=0.0)
 
-        add_aviary_input(self, Aircraft.Nacelle.AVG_LENGTH,
-                         val=np.zeros(num_engine_type))
+        add_aviary_input(
+            self, Aircraft.Nacelle.AVG_LENGTH, val=np.zeros(num_engine_type)
+        )
 
         add_aviary_input(self, Aircraft.HorizontalTail.AREA, val=0.0)
 
         add_aviary_input(self, Aircraft.Fuselage.WETTED_AREA, val=0.0)
 
-        add_aviary_input(self, Aircraft.Nacelle.SURFACE_AREA,
-                         val=np.zeros(num_engine_type))
+        add_aviary_input(
+            self, Aircraft.Nacelle.SURFACE_AREA, val=np.zeros(num_engine_type)
+        )
 
         add_aviary_input(self, Aircraft.Wing.AREA, val=1370.3)
 
@@ -502,11 +518,15 @@
         # outputs
         for i in range(7):
             name = f"SA{i+1}"
-            self.add_output(name, units="unitless", shape=nn, desc=f"{name}: Drag param")
+            self.add_output(
+                name, units="unitless", shape=nn, desc=f"{name}: Drag param"
+            )
 
         self.add_output(
-            "cf", units="unitless", shape=nn,
-            desc="CFIN: Skin friction coefficient at Re=1e7"
+            "cf",
+            units="unitless",
+            shape=nn,
+            desc="CFIN: Skin friction coefficient at Re=1e7",
         )
 
     def setup_partials(self):
@@ -556,38 +576,38 @@
 
         # diag partials for SA5-SA7
         self.declare_partials(
-<<<<<<< HEAD
             "SA5",
-            [Dynamic.Atmosphere.MACH, Dynamic.Atmosphere.SPEED_OF_SOUND, "nu"],
+            [
+                Dynamic.Atmosphere.MACH,
+                Dynamic.Atmosphere.SPEED_OF_SOUND,
+                Dynamic.Atmosphere.KINEMATIC_VISCOSITY,
+            ],
             rows=ar,
             cols=ar,
             method="cs",
         )
         self.declare_partials(
             "SA6",
-            [Dynamic.Atmosphere.MACH, Dynamic.Atmosphere.SPEED_OF_SOUND, "nu"],
+            [
+                Dynamic.Atmosphere.MACH,
+                Dynamic.Atmosphere.SPEED_OF_SOUND,
+                Dynamic.Atmosphere.KINEMATIC_VISCOSITY,
+            ],
             rows=ar,
             cols=ar,
             method="cs",
         )
         self.declare_partials(
             "SA7",
-            [Dynamic.Atmosphere.MACH, Dynamic.Atmosphere.SPEED_OF_SOUND, "nu", "ufac"],
+            [
+                Dynamic.Atmosphere.MACH,
+                Dynamic.Atmosphere.SPEED_OF_SOUND,
+                Dynamic.Atmosphere.KINEMATIC_VISCOSITY,
+                "ufac",
+            ],
             rows=ar,
             cols=ar,
             method="cs",
-=======
-            "SA5", [Dynamic.Mission.MACH, Dynamic.Mission.SPEED_OF_SOUND,
-                    Dynamic.Mission.KINEMATIC_VISCOSITY], rows=ar, cols=ar, method="cs"
-        )
-        self.declare_partials(
-            "SA6", [Dynamic.Mission.MACH, Dynamic.Mission.SPEED_OF_SOUND,
-                    Dynamic.Mission.KINEMATIC_VISCOSITY], rows=ar, cols=ar, method="cs"
-        )
-        self.declare_partials(
-            "SA7", [Dynamic.Mission.MACH, Dynamic.Mission.SPEED_OF_SOUND,
-                    Dynamic.Mission.KINEMATIC_VISCOSITY, "ufac"], rows=ar, cols=ar, method="cs"
->>>>>>> fdc0a279
         )
 
         # dense partials for SA5-SA7
@@ -713,7 +733,8 @@
         fvtre[good_mask] = (np.log10(reli[good_mask] * vtail_chord) / 7) ** -2.6
         fhtre[good_mask] = (np.log10(reli[good_mask] * htail_chord) / 7) ** -2.6
         include_strut = self.options["aviary_options"].get_val(
-            Aircraft.Wing.HAS_STRUT, units='unitless')
+            Aircraft.Wing.HAS_STRUT, units='unitless'
+        )
         if include_strut:
             fstrtre = (np.log10(reli[good_mask] * strut_chord) / 7) ** -2.6
 
@@ -769,13 +790,7 @@
         fe = few + fef + fevt + feht + fen + feiwf + festrt + cd0_inc * wing_area
 
         wfob = cabin_width / wingspan
-        siwb = (
-            1
-            - 0.0088 * wfob
-            - 1.7364 * wfob**2
-            - 2.303 * wfob**3
-            + 6.0606 * wfob**4
-        )
+        siwb = 1 - 0.0088 * wfob - 1.7364 * wfob**2 - 2.303 * wfob**3 + 6.0606 * wfob**4
 
         # wing-free profile drag coefficient
         cdpo = (fe - few) / wing_area
@@ -822,8 +837,10 @@
     def initialize(self):
         self.options.declare("num_nodes", default=1, types=int)
         self.options.declare(
-            'aviary_options', types=AviaryValues,
-            desc='collection of Aircraft/Mission specific options')
+            'aviary_options',
+            types=AviaryValues,
+            desc='collection of Aircraft/Mission specific options',
+        )
         self.options.declare(
             "input_atmos",
             default=False,
@@ -832,8 +849,9 @@
             "computing them with an atmospherics component. For testing.",
         )
         self.options.declare(
-            'aviary_options', types=AviaryValues,
-            desc='collection of Aircraft/Mission specific options'
+            'aviary_options',
+            types=AviaryValues,
+            desc='collection of Aircraft/Mission specific options',
         )
 
     def setup(self):
@@ -860,7 +878,7 @@
                 sigma={'units': "unitless"},
                 sigstr={'units': "unitless"},
                 ufac={'units': "unitless", "shape": nn},
-                has_diag_partials=True
+                has_diag_partials=True,
             ),
             promotes=["*"],
         )
@@ -881,16 +899,18 @@
                     nu={"units": "ft**2/s", "shape": nn},
                     has_diag_partials=True,
                 ),
-<<<<<<< HEAD
-                promotes=["*", ('rho', Dynamic.Atmosphere.DENSITY)],
-=======
-                promotes=["*", ('rho', Dynamic.Mission.DENSITY),
-                          ('nu', Dynamic.Mission.KINEMATIC_VISCOSITY)],
->>>>>>> fdc0a279
+                promotes=[
+                    "*",
+                    ('rho', Dynamic.Atmosphere.DENSITY),
+                    ('nu', Dynamic.Atmosphere.KINEMATIC_VISCOSITY),
+                ],
             )
 
-        self.add_subsystem("geom", AeroGeom(
-            num_nodes=nn, aviary_options=aviary_options), promotes=["*"])
+        self.add_subsystem(
+            "geom",
+            AeroGeom(num_nodes=nn, aviary_options=aviary_options),
+            promotes=["*"],
+        )
 
 
 class DragCoef(om.ExplicitComponent):
@@ -916,7 +936,8 @@
             desc="Altitude",
         )
         self.add_input(
-            "CL", val=1.0, units="unitless", shape=nn, desc="Lift coefficient")
+            "CL", val=1.0, units="unitless", shape=nn, desc="Lift coefficient"
+        )
 
         # user inputs
 
@@ -934,19 +955,27 @@
 
         # from flaps
         self.add_input(
-            "dCL_flaps_model", val=0.0, units="unitless",
-            desc="Delta CL from flaps model")
-        self.add_input(
-            "dCD_flaps_model", val=0.0, units="unitless",
-            desc="Delta CD from flaps model")
+            "dCL_flaps_model",
+            val=0.0,
+            units="unitless",
+            desc="Delta CL from flaps model",
+        )
+        self.add_input(
+            "dCD_flaps_model",
+            val=0.0,
+            units="unitless",
+            desc="Delta CD from flaps model",
+        )
         self.add_input(
             "dCL_flaps_coef",
-            val=1.0, units="unitless",
+            val=1.0,
+            units="unitless",
             desc="SIGMTO | SIGMLD: Coefficient applied to delta CL from flaps model",
         )
         self.add_input(
             "CDI_factor",
-            val=1.0, units="unitless",
+            val=1.0,
+            units="unitless",
             desc="VDEL6T | VDEL6L: Factor applied to induced drag with flaps",
         )
 
@@ -960,19 +989,28 @@
 
         # from aero setup
         self.add_input(
-            "cf", units="unitless", shape=nn,
-            desc="CFIN: Skin friction coefficient at Re=1e7")
+            "cf",
+            units="unitless",
+            shape=nn,
+            desc="CFIN: Skin friction coefficient at Re=1e7",
+        )
         self.add_input("SA5", units="unitless", shape=nn, desc="SA5: Drag param")
         self.add_input("SA6", units="unitless", shape=nn, desc="SA6: Drag param")
         self.add_input("SA7", units="unitless", shape=nn, desc="SA7: Drag param")
 
         self.add_output("CD_base", units="unitless", shape=nn, desc="Drag coefficient")
         self.add_output(
-            "dCD_flaps_full", units="unitless", shape=nn,
-            desc="CD increment with full flap deflection")
+            "dCD_flaps_full",
+            units="unitless",
+            shape=nn,
+            desc="CD increment with full flap deflection",
+        )
         self.add_output(
-            "dCD_gear_full", units="unitless",
-            shape=nn, desc="CD increment with landing gear down")
+            "dCD_gear_full",
+            units="unitless",
+            shape=nn,
+            desc="CD increment with landing gear down",
+        )
 
     def setup_partials(self):
         # self.declare_coloring(method="cs", show_summary=False)
@@ -1063,16 +1101,22 @@
             desc="Mach number",
         )
         self.add_input(
-            "CL", val=1.0, units="unitless", shape=nn, desc="Lift coefficient")
+            "CL", val=1.0, units="unitless", shape=nn, desc="Lift coefficient"
+        )
 
         # user inputs
 
-        add_aviary_input(self, Aircraft.Design.SUPERCRITICAL_DIVERGENCE_SHIFT, val=0.033)
+        add_aviary_input(
+            self, Aircraft.Design.SUPERCRITICAL_DIVERGENCE_SHIFT, val=0.033
+        )
 
         # from aero setup
         self.add_input(
-            "cf", units="unitless", shape=nn,
-            desc="CFIN: Skin friction coefficient at Re=1e7")
+            "cf",
+            units="unitless",
+            shape=nn,
+            desc="CFIN: Skin friction coefficient at Re=1e7",
+        )
         self.add_input("SA1", units="unitless", shape=nn, desc="SA1: Drag param")
         self.add_input("SA2", units="unitless", shape=nn, desc="SA2: Drag param")
         self.add_input("SA5", units="unitless", shape=nn, desc="SA5: Drag param")
@@ -1133,8 +1177,9 @@
             shape=nn,
             desc="Altitude",
         )
-        self.add_input("lift_curve_slope", units="unitless",
-                       shape=nn, desc="Lift-curve slope")
+        self.add_input(
+            "lift_curve_slope", units="unitless", shape=nn, desc="Lift-curve slope"
+        )
         self.add_input("lift_ratio", units="unitless", shape=nn, desc="Lift ratio")
 
         # user inputs
@@ -1159,12 +1204,16 @@
 
         # from flaps
         self.add_input(
-            "CL_max_flaps", units="unitless",
+            "CL_max_flaps",
+            units="unitless",
             desc="CLMWTO | CLMWLD: Max lift coefficient from flaps model",
         )
         self.add_input(
-            "dCL_flaps_model", val=0.0, units="unitless",
-            desc="Delta CL from flaps model")
+            "dCL_flaps_model",
+            val=0.0,
+            units="unitless",
+            desc="Delta CL from flaps model",
+        )
 
         # from sizing
 
@@ -1173,16 +1222,20 @@
         add_aviary_input(self, Aircraft.Wing.SPAN, val=0.0)
 
         self.add_output(
-            "CL_base", units="unitless", shape=nn, desc="Base lift coefficient")
+            "CL_base", units="unitless", shape=nn, desc="Base lift coefficient"
+        )
         self.add_output(
-            "dCL_flaps_full", units="unitless", shape=nn,
-            desc="CL increment with full flap deflection"
+            "dCL_flaps_full",
+            units="unitless",
+            shape=nn,
+            desc="CL increment with full flap deflection",
         )
         self.add_output(
             "alpha_stall", units="deg", shape=nn, desc="Stall angle of attack"
         )
         self.add_output(
-            "CL_max", units="unitless", shape=nn, desc="Max lift coefficient")
+            "CL_max", units="unitless", shape=nn, desc="Max lift coefficient"
+        )
 
     def setup_partials(self):
         # self.declare_coloring(method="cs", show_summary=False)
@@ -1201,7 +1254,8 @@
 
         self.declare_partials("dCL_flaps_full", ["dCL_flaps_model"], method="cs")
         self.declare_partials(
-            "dCL_flaps_full", ["lift_ratio"], rows=ar, cols=ar, method="cs")
+            "dCL_flaps_full", ["lift_ratio"], rows=ar, cols=ar, method="cs"
+        )
 
         self.declare_partials("alpha_stall", ["*"], method="cs")
         self.declare_partials("alpha_stall", dynvars, rows=ar, cols=ar, method="cs")
@@ -1248,13 +1302,14 @@
         )
         kclge = np.clip(kclge, 1.0, None)
 
-        outputs["CL_base"] = kclge * lift_curve_slope * \
-            deg2rad(alpha - alpha0) * (1 + lift_ratio)
+        outputs["CL_base"] = (
+            kclge * lift_curve_slope * deg2rad(alpha - alpha0) * (1 + lift_ratio)
+        )
         outputs["dCL_flaps_full"] = dCL_flaps_model * (1 + lift_ratio)
 
         outputs["alpha_stall"] = (
-            rad2deg((CL_max_flaps - dCL_flaps_model) /
-                    (kclge * lift_curve_slope)) + alpha0
+            rad2deg((CL_max_flaps - dCL_flaps_model) / (kclge * lift_curve_slope))
+            + alpha0
         )
         outputs["CL_max"] = CL_max_flaps * (1 + lift_ratio)
 
@@ -1279,16 +1334,19 @@
                 "alpha", val=0.0, units="deg", shape=nn, desc="Angle of attack"
             )
             self.add_input(
-                "CL", val=1.0, units="unitless", shape=nn, desc="Lift coefficient")
+                "CL", val=1.0, units="unitless", shape=nn, desc="Lift coefficient"
+            )
         else:
             self.add_input(
                 "alpha", val=0.0, units="deg", shape=nn, desc="Angle of attack"
             )
             self.add_output(
-                "CL", val=1.0, units="unitless", shape=nn, desc="Lift coefficient")
-
-        self.add_input("lift_curve_slope", units="unitless",
-                       shape=nn, desc="Lift-curve slope")
+                "CL", val=1.0, units="unitless", shape=nn, desc="Lift coefficient"
+            )
+
+        self.add_input(
+            "lift_curve_slope", units="unitless", shape=nn, desc="Lift-curve slope"
+        )
         self.add_input("lift_ratio", units="unitless", shape=nn, desc="Lift ratio")
 
         add_aviary_input(self, Aircraft.Wing.ZERO_LIFT_ANGLE, val=-1.2)
@@ -1297,7 +1355,8 @@
 
         self.add_output("alpha_stall", shape=nn, desc="Stall angle of attack")
         self.add_output(
-            "CL_max", units="unitless", shape=nn, desc="Max lift coefficient")
+            "CL_max", units="unitless", shape=nn, desc="Max lift coefficient"
+        )
 
     def setup_partials(self):
         # self.declare_coloring(method="cs", show_summary=False)
@@ -1306,17 +1365,26 @@
 
         if self.options["output_alpha"]:
             self.declare_partials(
-                "alpha", ["CL", "lift_ratio", "lift_curve_slope"], rows=ar, cols=ar, method="cs"
+                "alpha",
+                ["CL", "lift_ratio", "lift_curve_slope"],
+                rows=ar,
+                cols=ar,
+                method="cs",
             )
             self.declare_partials("alpha", [Aircraft.Wing.ZERO_LIFT_ANGLE], method="cs")
         else:
             self.declare_partials(
-                "CL", ["lift_curve_slope", "alpha", "lift_ratio"], rows=ar, cols=ar, method="cs"
+                "CL",
+                ["lift_curve_slope", "alpha", "lift_ratio"],
+                rows=ar,
+                cols=ar,
+                method="cs",
             )
             self.declare_partials("CL", [Aircraft.Wing.ZERO_LIFT_ANGLE], method="cs")
 
         self.declare_partials(
-            "alpha_stall", ["lift_curve_slope"], rows=ar, cols=ar, method="cs")
+            "alpha_stall", ["lift_curve_slope"], rows=ar, cols=ar, method="cs"
+        )
         self.declare_partials(
             "alpha_stall",
             [
@@ -1339,7 +1407,9 @@
             outputs["alpha"] = rad2deg(clw / lift_curve_slope) + alpha0
         else:
             alpha = inputs["alpha"]
-            outputs["CL"] = lift_curve_slope * deg2rad(alpha - alpha0) * (1 + lift_ratio)
+            outputs["CL"] = (
+                lift_curve_slope * deg2rad(alpha - alpha0) * (1 + lift_ratio)
+            )
 
         outputs["alpha_stall"] = rad2deg(CL_max_flaps / lift_curve_slope) + alpha0
         outputs["CL_max"] = CL_max_flaps * (1 + lift_ratio)
@@ -1351,8 +1421,10 @@
     def initialize(self):
         self.options.declare("num_nodes", default=1, types=int)
         self.options.declare(
-            'aviary_options', types=AviaryValues,
-            desc='collection of Aircraft/Mission specific options')
+            'aviary_options',
+            types=AviaryValues,
+            desc='collection of Aircraft/Mission specific options',
+        )
 
         self.options.declare(
             "output_alpha",
@@ -1368,8 +1440,9 @@
             "computing them with an atmospherics component. For testing.",
         )
         self.options.declare(
-            'aviary_options', types=AviaryValues,
-            desc='collection of Aircraft/Mission specific options'
+            'aviary_options',
+            types=AviaryValues,
+            desc='collection of Aircraft/Mission specific options',
         )
 
     def setup(self):
@@ -1377,8 +1450,11 @@
         aviary_options = self.options["aviary_options"]
         self.add_subsystem(
             "aero_setup",
-            AeroSetup(num_nodes=nn, aviary_options=aviary_options,
-                      input_atmos=self.options["input_atmos"]),
+            AeroSetup(
+                num_nodes=nn,
+                aviary_options=aviary_options,
+                input_atmos=self.options["input_atmos"],
+            ),
             promotes=["*"],
         )
         if self.options["output_alpha"]:
@@ -1399,8 +1475,10 @@
     def initialize(self):
         self.options.declare("num_nodes", default=1, types=int)
         self.options.declare(
-            'aviary_options', types=AviaryValues,
-            desc='collection of Aircraft/Mission specific options')
+            'aviary_options',
+            types=AviaryValues,
+            desc='collection of Aircraft/Mission specific options',
+        )
         self.options.declare(
             "retract_gear",
             default=True,
@@ -1430,8 +1508,9 @@
             "computing them with an atmospherics component. For testing.",
         )
         self.options.declare(
-            'aviary_options', types=AviaryValues,
-            desc='collection of Aircraft/Mission specific options'
+            'aviary_options',
+            types=AviaryValues,
+            desc='collection of Aircraft/Mission specific options',
         )
 
     def setup(self):
@@ -1440,28 +1519,40 @@
         aviary_options = self.options["aviary_options"]
         self.add_subsystem(
             "aero_setup",
-            AeroSetup(num_nodes=nn, aviary_options=aviary_options,
-                      input_atmos=self.options["input_atmos"]),
+            AeroSetup(
+                num_nodes=nn,
+                aviary_options=aviary_options,
+                input_atmos=self.options["input_atmos"],
+            ),
             promotes=["*"],
         )
 
         aero_ramps = TanhRampComp(time_units='s', num_nodes=nn)
-        aero_ramps.add_ramp('flap_factor', output_units='unitless',
-                            initial_val=1.0 if self.options['retract_flaps'] else 0.0,
-                            final_val=0.0 if self.options['retract_flaps'] else 1.0)
-        aero_ramps.add_ramp('gear_factor', output_units='unitless',
-                            initial_val=1.0 if self.options['retract_gear'] else 0.0,
-                            final_val=0.0 if self.options['retract_gear'] else 1.0)
-
-        self.add_subsystem("aero_ramps",
-                           aero_ramps,
-                           promotes_inputs=[("time", "t_curr"),
-                                            ("flap_factor:t_init", "t_init_flaps"),
-                                            ("flap_factor:t_duration", "dt_flaps"),
-                                            ("gear_factor:t_init", "t_init_gear"),
-                                            ("gear_factor:t_duration", "dt_gear")],
-                           promotes_outputs=['flap_factor',
-                                             'gear_factor'])
+        aero_ramps.add_ramp(
+            'flap_factor',
+            output_units='unitless',
+            initial_val=1.0 if self.options['retract_flaps'] else 0.0,
+            final_val=0.0 if self.options['retract_flaps'] else 1.0,
+        )
+        aero_ramps.add_ramp(
+            'gear_factor',
+            output_units='unitless',
+            initial_val=1.0 if self.options['retract_gear'] else 0.0,
+            final_val=0.0 if self.options['retract_gear'] else 1.0,
+        )
+
+        self.add_subsystem(
+            "aero_ramps",
+            aero_ramps,
+            promotes_inputs=[
+                ("time", "t_curr"),
+                ("flap_factor:t_init", "t_init_flaps"),
+                ("flap_factor:t_duration", "dt_flaps"),
+                ("gear_factor:t_init", "t_init_gear"),
+                ("gear_factor:t_duration", "dt_gear"),
+            ],
+            promotes_outputs=['flap_factor', 'gear_factor'],
+        )
 
         if output_alpha:
             # lift_req -> CL
@@ -1479,7 +1570,7 @@
                 "lift_coef",
                 LiftCoeff(num_nodes=nn),
                 promotes_inputs=["*"],
-                promotes_outputs=["*"]
+                promotes_outputs=["*"],
             )
 
             self.add_subsystem(
@@ -1496,7 +1587,7 @@
                     # dCL_flaps=dict(shape=nn, units='unitless'),
                     flap_factor=dict(shape=nn, units='unitless'),
                     dCL_flaps_full=dict(shape=nn, units='unitless'),
-                    has_diag_partials=True
+                    has_diag_partials=True,
                 ),
                 promotes=["*"],
             )
@@ -1525,7 +1616,7 @@
                 gear_factor=dict(shape=nn, units='unitless'),
                 dCD_gear_full=dict(shape=nn, units='unitless'),
                 dCD_flaps_full=dict(shape=nn, units='unitless'),
-                has_diag_partials=True
+                has_diag_partials=True,
             ),
             promotes=["*"],
         )
