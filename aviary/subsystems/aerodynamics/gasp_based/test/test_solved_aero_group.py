--- conflicted
+++ resolved
@@ -96,13 +96,9 @@
             ph_in,
         )
 
-<<<<<<< HEAD
+        prob.model.aero_method = LegacyCode.GASP
+
         prob.load_external_subsystems([polar_builder])
-        # Preprocess inputs
-        prob.check_and_preprocess_inputs()
-=======
-        prob.model.aero_method = LegacyCode.GASP
->>>>>>> c1ca680d
 
         prob.aviary_inputs.set_val(Aircraft.Design.LIFT_POLAR, np.zeros_like(CL), units='unitless')
         prob.aviary_inputs.set_val(Aircraft.Design.DRAG_POLAR, np.zeros_like(CD), units='unitless')
@@ -229,12 +225,7 @@
 
         prob.load_inputs(csv_path, ph_in)
         prob.model.aero_method = LegacyCode.GASP
-<<<<<<< HEAD
         prob.load_external_subsystems([polar_builder])
-        # Preprocess inputs
-        prob.check_and_preprocess_inputs()
-=======
->>>>>>> c1ca680d
 
         prob.aviary_inputs.set_val(Aircraft.Design.LIFT_POLAR, np.zeros_like(CL), units='unitless')
         prob.aviary_inputs.set_val(Aircraft.Design.DRAG_POLAR, np.zeros_like(CD), units='unitless')
