--- conflicted
+++ resolved
@@ -74,7 +74,6 @@
         return battery_group
 
     def get_states(self):
-<<<<<<< HEAD
         # need to add subsystem name to target name ('battery.') for state due
         # to issue where non aircraft or mission variables are not fully promoted
         # TODO fix this by not promoting only 'aircraft:*' and 'mission:*'
@@ -92,22 +91,11 @@
                     self.name}.{
                     Dynamic.Vehicle.CUMULATIVE_ELECTRIC_ENERGY_USED}',
             }}
-=======
-        state_dict = {Dynamic.Mission.CUMULATIVE_ELECTRIC_ENERGY_USED: {'fix_initial': True,
-                                                                        'fix_final': False,
-                                                                        'lower': 0.0,
-                                                                        'ref': 1e4,
-                                                                        'defect_ref': 1e6,
-                                                                        'units': 'kJ',
-                                                                        'rate_source': Dynamic.Mission.ELECTRIC_POWER_IN_TOTAL,
-                                                                        'input_initial': 0.0}}
->>>>>>> a77ea914
 
         return state_dict
 
     def get_constraints(self):
         constraint_dict = {
-<<<<<<< HEAD
             # Can add constraints here; state of charge is a common one in many
             # battery applications
             f'{self.name}.{Dynamic.Vehicle.BATTERY_STATE_OF_CHARGE}': {
@@ -116,26 +104,4 @@
                 'lower': 0.2,
             },
         }
-        return constraint_dict
-
-    def get_parameters(self, aviary_inputs=None, phase_info=None):
-        params = {
-            Aircraft.Battery.ENERGY_CAPACITY: {
-                'val': 0.0,
-                'units': 'kJ',
-                'static_target': True,
-            },
-            Aircraft.Battery.EFFICIENCY: {
-                'val': 0.0,
-                'units': 'unitless',
-                'static_target': True,
-            },
-=======
-            # Can add constraints here; state of charge is a common one in many battery applications
-            f'battery.{Dynamic.Mission.BATTERY_STATE_OF_CHARGE}':
-            {'type': 'boundary',
-             'loc': 'final',
-             'lower': 0.2},
->>>>>>> a77ea914
-        }
         return constraint_dict