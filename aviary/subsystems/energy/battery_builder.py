--- conflicted
+++ resolved
@@ -85,11 +85,7 @@
                 'units': 'kJ',
                 'rate_source': Dynamic.Vehicle.Propulsion.ELECTRIC_POWER_IN_TOTAL,
                 'input_initial': 0.0,
-<<<<<<< HEAD
                 'targets': f'{Dynamic.Vehicle.CUMULATIVE_ELECTRIC_ENERGY_USED}',
-=======
-                'targets': f'{self.name}.{Dynamic.Vehicle.CUMULATIVE_ELECTRIC_ENERGY_USED}',
->>>>>>> 773cbc2d
             }
         }
 
