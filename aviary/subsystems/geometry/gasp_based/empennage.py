import numpy as np
import openmdao.api as om

from aviary.variable_info.functions import add_aviary_input, add_aviary_option
from aviary.variable_info.variables import Aircraft


class TailVolCoef(om.ExplicitComponent):
    """GASP tail volume coefficient fallback calculation.

    This component can be used to compute a volume coefficient for either a horizontal
    or vertical tail. The volume coefficient is based on an empirical relationship
    using gross aircraft parameters such as fuselage length, wing area, etc. For a
    horizontal tail, the wing chord is input. For a vertical tail, the wing span is
    input.
    """

    def initialize(self):
        self.options.declare(
            "vertical",
            default=False,
            types=bool,
            desc=(
                "Use vertical tail volume coefficient relationship, "
                "otherwise assume a horizontal tail"
            ),
        )

    def setup(self):
        # coefficients used in the empirical equation
        if self.options["vertical"]:
            self.k = [0.07, 0.0434, 0.336]
        else:
            self.k = [0.43, 0.38, 0.85]

        add_aviary_input(self, Aircraft.HorizontalTail.VERTICAL_TAIL_FRACTION)

        add_aviary_input(self, Aircraft.Fuselage.LENGTH)

        self.add_input("cab_w", 13.1, units="ft", desc="SWF: Cabin width")

        add_aviary_input(self, Aircraft.Wing.AREA)

        self.add_input("wing_ref", 12.615, units="ft",
                       desc=(
                           "CBARW | B: Wing reference parameter. Wing chord for a "
                           "horizontal tail. Wing span for a vertical tail.")
                       )

        self.add_output(
            "vol_coef", units="unitless", desc="VBARH | VBARV: Tail volume coefficient")

    def setup_partials(self):
        self.declare_partials("vol_coef", "*")

    def compute(self, inputs, outputs):
        htail_loc, fus_len, cab_w, wing_area, wing_ref = inputs.values()
        k1, k2, k3 = self.k
        ch1 = k1 - k2 * htail_loc
        outputs["vol_coef"] = k3 * fus_len * cab_w**2 / (wing_area * wing_ref) + ch1

    def compute_partials(self, inputs, J):
        htail_loc, fus_len, cab_w, wing_area, wing_ref = inputs.values()
        k1, k2, k3 = self.k
        J["vol_coef", Aircraft.HorizontalTail.VERTICAL_TAIL_FRACTION] = -k2
        J["vol_coef", Aircraft.Fuselage.LENGTH] = (
            k3 * cab_w**2 / (wing_area * wing_ref)
        )
        J["vol_coef", "cab_w"] = 2 * k3 * fus_len * cab_w / (wing_area * wing_ref)
        J["vol_coef", Aircraft.Wing.AREA] = (
            -k3 * fus_len * cab_w**2 / (wing_area**2 * wing_ref)
        )
        J["vol_coef", "wing_ref"] = (
            -k3 * fus_len * cab_w**2 / (wing_area * wing_ref**2)
        )


class TailSize(om.ExplicitComponent):
    """GASP tail geometry calculations.

    This component can be used for either a horizontal tail or vertical tail. For a
    horizontal tail, the ratio of wing chord to tail moment arm and the wing chord are
    input for tail moment arm calculation. For a vertical tail, the ratio of wing span
    to tail moment arm and the wing span are input.
    """

    def setup(self):
        # defaults here for Large Single Aisle 1 horizontal tail
<<<<<<< HEAD
        self.add_input(
            "vol_coef", 1.189, units="unitless",
            desc="VBARH | VBARV: Horizontal tail volume coefficient"
        )

        add_aviary_input(self, Aircraft.Wing.AREA, val=1370)

        self.add_input(
            "r_arm",
            0.2307,
            units="unitless",
            desc=(
                "COELTH | BOELTV: For a horizontal tail, the ratio of "
                "wing chord to tail moment arm. For a vertical tail, the "
                "ratio of wing span to vertical tail moment arm."
            ),
        )
        self.add_input(
            "wing_ref",
            12.615,
            units="ft",
            desc=(
                "CBARW | B: Reference wing parameter for tail moment arm. "
                "For a horizontal tail, the mean wing chord. For a "
                "vertical tail, the wing span."
            ),
        )
        self.add_input(
            "ar", 4.75, units="unitless", desc="ARHT | ARVT: Tail aspect ratio.")
        self.add_input(
            "tr", 0.0, units="unitless", desc="SLMH | SLMV: Tail taper ratio.")
=======
        self.add_input("vol_coef", 1.189, units="unitless",
                       desc="VBARH | VBARV: Horizontal tail volume coefficient"
                       )

        add_aviary_input(self, Aircraft.Wing.AREA)

        self.add_input("r_arm", 0.2307, units="unitless",
                       desc=(
                           "COELTH | BOELTV: For a horizontal tail, the ratio of "
                           "wing chord to tail moment arm. For a vertical tail, the "
                           "ratio of wing span to vertical tail moment arm.")
                       )
        self.add_input("wing_ref", 12.615, units="ft",
                       desc=(
                           "CBARW | B: Reference wing parameter for tail moment arm. "
                           "For a horizontal tail, the mean wing chord. For a "
                           "vertical tail, the wing span.")
                       )
        self.add_input("ar", 0.0, units="unitless",
                       desc="ARHT | ARVT: Tail aspect ratio.")
        self.add_input("tr", 0.0, units="unitless",
                       desc="SLMH | SLMV: Tail taper ratio.")
>>>>>>> 0b319fff

        self.add_output("area", units="ft**2", desc="SHT | SVT: Tail area")
        self.add_output("span", units="ft", desc="BHT | BVT: Tail span")
        self.add_output("rchord", units="ft", desc="CRCLHT | CRCLVT: Tail root chord")
        self.add_output(
            "chord", units="ft", desc="CBARHT | CBARVT: Tail mean aerodynamic chord"
        )
        self.add_output("arm", units="ft", desc="ELTH | ELTV: Tail moment arm")

    def setup_partials(self):
        self.declare_partials("area", ["vol_coef", Aircraft.Wing.AREA, "r_arm"])
        self.declare_partials("span", ["vol_coef", Aircraft.Wing.AREA, "r_arm", "ar"])
        self.declare_partials(
            "rchord", ["vol_coef", Aircraft.Wing.AREA, "r_arm", "ar", "tr"]
        )
        self.declare_partials(
            "chord", ["vol_coef", Aircraft.Wing.AREA, "r_arm", "ar", "tr"]
        )
        self.declare_partials("arm", ["r_arm", "wing_ref"])

    def compute(self, inputs, outputs):
        vol_coef, wing_area, r_arm, wing_ref, ar, tr = inputs.values()

        area = vol_coef * wing_area * r_arm
        span = np.sqrt(area * ar)
        rchord = 2 * area / span / (1 + tr)
        chord = 2 / 3.0 * rchord * ((1 + tr) - (tr / (1 + tr)))
        arm = wing_ref / r_arm

        outputs["area"] = area
        outputs["span"] = span
        outputs["rchord"] = rchord
        outputs["chord"] = chord
        outputs["arm"] = arm

    def compute_partials(self, inputs, J):
        vol_coef, wing_area, r_arm, wing_ref, ar, tr = inputs.values()

        J["area", "vol_coef"] = wing_area * r_arm
        J["area", Aircraft.Wing.AREA] = vol_coef * r_arm
        J["area", "r_arm"] = vol_coef * wing_area

        cse1 = np.sqrt(vol_coef * wing_area * r_arm * ar)
        J["span", "vol_coef"] = cse1 / (2 * vol_coef)
        J["span", Aircraft.Wing.AREA] = cse1 / (2 * wing_area)
        J["span", "r_arm"] = cse1 / (2 * r_arm)
        J["span", "ar"] = cse1 / (2 * ar)

        cse2 = cse1 * (tr + 1)
        J["rchord", "vol_coef"] = wing_area * r_arm / cse2
        J["rchord", Aircraft.Wing.AREA] = vol_coef * r_arm / cse2
        J["rchord", "r_arm"] = wing_area * vol_coef / cse2
        J["rchord", "ar"] = -vol_coef * wing_area * r_arm / (ar * cse2)
        J["rchord", "tr"] = -2 * vol_coef * wing_area * r_arm / (cse2 * (tr + 1))

        cse3 = tr - (tr / (tr + 1)) + 1
        J["chord", "vol_coef"] = 2 / 3.0 * wing_area * r_arm * cse3 / cse2
        J["chord", Aircraft.Wing.AREA] = 2 / 3.0 * vol_coef * r_arm * cse3 / cse2
        J["chord", "r_arm"] = 2 / 3.0 * vol_coef * wing_area * cse3 / cse2
        J["chord", "ar"] = -2 / 3.0 * vol_coef * wing_area * r_arm * cse3 / (ar * cse2)
        J["chord", "tr"] = 4 / 3.0 * cse1 * (tr - 1) / (ar * (tr + 1) ** 3)

        J["arm", "r_arm"] = -wing_ref / r_arm**2
        J["arm", "wing_ref"] = 1.0 / r_arm


class EmpennageSize(om.Group):
    """GASP geometry calculations for both horizontal and vertical tails.

    Volume coefficients for the tails may be either specified directly (default) or
    computed via empirical relationships to general airplane parameters.
    """

    def initialize(self):
        add_aviary_option(self, Aircraft.Design.COMPUTE_HTAIL_VOLUME_COEFF)
        add_aviary_option(self, Aircraft.Design.COMPUTE_VTAIL_VOLUME_COEFF)

    def setup(self):
        # TODO: For cruciform/T-tail configurations, GASP checks to make sure the V tail
        # chord at the H tail location is greater than the H tail root chord. If not, it
        # overrides the H tail taper ratio so they match. If that leads to a H tail root
        # chord greater than the H tail tip chord, it sets the taper ratio to 1 and
        # overrides the H tail aspect ratio. H tail taper ratio is used in landing gear
        # mass calculation.

        # higher inputs that are input to groups other than this one, or calculated in groups other than this one
        higher_level_inputs_htail_vc = [
            ("cab_w", Aircraft.Fuselage.AVG_DIAMETER),
            ("wing_ref", Aircraft.Wing.AVERAGE_CHORD),
        ]
        higher_level_inputs_vtail_vc = [
            ("cab_w", Aircraft.Fuselage.AVG_DIAMETER),
            ("wing_ref", Aircraft.Wing.SPAN),
        ]
        higher_level_inputs_htail = [
            ("wing_ref", Aircraft.Wing.AVERAGE_CHORD),
            ("tr", Aircraft.HorizontalTail.TAPER_RATIO),
        ]
        higher_level_inputs_vtail = [
            ("wing_ref", Aircraft.Wing.SPAN),
            ("ar", Aircraft.VerticalTail.ASPECT_RATIO),
        ]

        # inputs to htail and vtail that are purely promoted to change the name
        rename_inputs_htail = [
            ("r_arm", Aircraft.HorizontalTail.MOMENT_RATIO),
            ("ar", Aircraft.HorizontalTail.ASPECT_RATIO),
        ]
        rename_inputs_vtail = [
            ("r_arm", Aircraft.VerticalTail.MOMENT_RATIO),
            ("tr", Aircraft.VerticalTail.TAPER_RATIO),
        ]

        # outputs that are used in groups other than this one
        higher_level_outputs_htail = [
            ("area", Aircraft.HorizontalTail.AREA),
            ("span", Aircraft.HorizontalTail.SPAN),
            ("rchord", Aircraft.HorizontalTail.ROOT_CHORD),
            ("arm", Aircraft.HorizontalTail.MOMENT_ARM),
        ]
        higher_level_outputs_vtail = [
            ("area", Aircraft.VerticalTail.AREA),
            ("span", Aircraft.VerticalTail.SPAN),
            ("rchord", Aircraft.VerticalTail.ROOT_CHORD),
            ("arm", Aircraft.VerticalTail.MOMENT_ARM),
        ]

        # outputs from htail and vtail that are purely promoted to change the name
        rename_outputs_htail = [
            ("chord", Aircraft.HorizontalTail.AVERAGE_CHORD),
        ]
        rename_outputs_vtail = [
            ("chord", Aircraft.VerticalTail.AVERAGE_CHORD),
        ]

        # outputs from components in this group that are used in this group
        connected_outputs_htail_vc = [
            ("vol_coef", Aircraft.HorizontalTail.VOLUME_COEFFICIENT),
        ]
        connected_outputs_vtail_vc = [
            ("vol_coef", Aircraft.VerticalTail.VOLUME_COEFFICIENT),
        ]

        # inputs to components in this group that are calculated in this group
        connected_inputs_htail = [
            ("vol_coef", Aircraft.HorizontalTail.VOLUME_COEFFICIENT),
        ]
        connected_inputs_vtail = [
            ("vol_coef", Aircraft.VerticalTail.VOLUME_COEFFICIENT),
        ]

        if self.options[Aircraft.Design.COMPUTE_HTAIL_VOLUME_COEFF]:
            self.add_subsystem(
                "htail_vc",
                TailVolCoef(),
                promotes_inputs=higher_level_inputs_htail_vc + ["aircraft:*"],
                promotes_outputs=connected_outputs_htail_vc,
            )
        if self.options[Aircraft.Design.COMPUTE_VTAIL_VOLUME_COEFF]:
            self.add_subsystem(
                "vtail_vc",
                TailVolCoef(vertical=True),
                promotes_inputs=higher_level_inputs_vtail_vc + ["aircraft:*"],
                promotes_outputs=connected_outputs_vtail_vc,
            )

        self.add_subsystem(
            "htail",
            TailSize(),
            promotes_inputs=higher_level_inputs_htail
            + rename_inputs_htail
            + connected_inputs_htail
            + ["aircraft:*"],
            promotes_outputs=higher_level_outputs_htail + rename_outputs_htail,
        )

        self.add_subsystem(
            "vtail",
            TailSize(),
            promotes_inputs=higher_level_inputs_vtail
            + rename_inputs_vtail
            + connected_inputs_vtail
            + ["aircraft:*"],
            promotes_outputs=higher_level_outputs_vtail + rename_outputs_vtail,
        )

        # override vertical tail defaults
        self.set_input_defaults(Aircraft.VerticalTail.ASPECT_RATIO, 0.0)
        self.set_input_defaults(Aircraft.VerticalTail.TAPER_RATIO, 0.0)<|MERGE_RESOLUTION|>--- conflicted
+++ resolved
@@ -86,39 +86,6 @@
 
     def setup(self):
         # defaults here for Large Single Aisle 1 horizontal tail
-<<<<<<< HEAD
-        self.add_input(
-            "vol_coef", 1.189, units="unitless",
-            desc="VBARH | VBARV: Horizontal tail volume coefficient"
-        )
-
-        add_aviary_input(self, Aircraft.Wing.AREA, val=1370)
-
-        self.add_input(
-            "r_arm",
-            0.2307,
-            units="unitless",
-            desc=(
-                "COELTH | BOELTV: For a horizontal tail, the ratio of "
-                "wing chord to tail moment arm. For a vertical tail, the "
-                "ratio of wing span to vertical tail moment arm."
-            ),
-        )
-        self.add_input(
-            "wing_ref",
-            12.615,
-            units="ft",
-            desc=(
-                "CBARW | B: Reference wing parameter for tail moment arm. "
-                "For a horizontal tail, the mean wing chord. For a "
-                "vertical tail, the wing span."
-            ),
-        )
-        self.add_input(
-            "ar", 4.75, units="unitless", desc="ARHT | ARVT: Tail aspect ratio.")
-        self.add_input(
-            "tr", 0.0, units="unitless", desc="SLMH | SLMV: Tail taper ratio.")
-=======
         self.add_input("vol_coef", 1.189, units="unitless",
                        desc="VBARH | VBARV: Horizontal tail volume coefficient"
                        )
@@ -141,7 +108,6 @@
                        desc="ARHT | ARVT: Tail aspect ratio.")
         self.add_input("tr", 0.0, units="unitless",
                        desc="SLMH | SLMV: Tail taper ratio.")
->>>>>>> 0b319fff
 
         self.add_output("area", units="ft**2", desc="SHT | SVT: Tail area")
         self.add_output("span", units="ft", desc="BHT | BVT: Tail span")
