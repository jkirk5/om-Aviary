--- conflicted
+++ resolved
@@ -17,29 +17,6 @@
         )
 
     def setup(self):
-<<<<<<< HEAD
-        engine_count = len(self.options['aviary_options'].get_val(
-            Aircraft.Engine.NUM_ENGINES))
-
-        add_aviary_input(self, Aircraft.Engine.REFERENCE_DIAMETER,
-                         np.full(engine_count, 5.8))
-        add_aviary_input(self, Aircraft.Engine.SCALE_FACTOR, np.ones(engine_count))
-        add_aviary_input(self, Aircraft.Nacelle.CORE_DIAMETER_RATIO,
-                         np.full(engine_count, 1.25))
-        add_aviary_input(self, Aircraft.Nacelle.FINENESS, np.full(engine_count, 2))
-
-        add_aviary_output(self, Aircraft.Nacelle.AVG_DIAMETER,
-                          val=np.zeros(engine_count))
-        add_aviary_output(self, Aircraft.Nacelle.AVG_LENGTH, val=np.zeros(engine_count))
-        add_aviary_output(self, Aircraft.Nacelle.SURFACE_AREA,
-                          val=np.zeros(engine_count))
-
-    def setup_partials(self):
-        # derivatives w.r.t vectorized engine inputs have known sparsity pattern
-        engine_count = len(self.options['aviary_options'].get_val(
-            Aircraft.Engine.NUM_ENGINES))
-        shape = np.arange(engine_count)
-=======
         num_engine_type = len(self.options['aviary_options'].get_val(
             Aircraft.Engine.NUM_ENGINES))
 
@@ -62,7 +39,6 @@
         num_engine_type = len(self.options['aviary_options'].get_val(
             Aircraft.Engine.NUM_ENGINES))
         shape = np.arange(num_engine_type)
->>>>>>> 7bd3f9f1
 
         innames = [
             Aircraft.Engine.REFERENCE_DIAMETER,
