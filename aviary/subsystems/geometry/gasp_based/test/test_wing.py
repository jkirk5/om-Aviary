import unittest

import openmdao.api as om
from openmdao.utils.assert_utils import assert_check_partials, assert_near_equal

from aviary.subsystems.geometry.gasp_based.wing import (
    BWBWingVolume,
    BWBWingFoldVolume,
    BWBWingGroup,
    ExposedWing,
    WingFoldArea,
    WingFoldVolume,
    WingGroup,
    WingParameters,
    WingSize,
    WingVolume,
)
from aviary.variable_info.functions import setup_model_options
from aviary.variable_info.options import get_option_defaults
from aviary.variable_info.variables import Aircraft, Mission


class WingSizeTestCase1(
    unittest.TestCase
):  # actual GASP test case, input and output values based on large single aisle 1 v3 without bug fix
    def setUp(self):
        self.prob = om.Problem()
        self.prob.model.add_subsystem('size', WingSize(), promotes=['*'])

        self.prob.model.set_input_defaults(Mission.Design.GROSS_MASS, 175400, units='lbm')
        self.prob.model.set_input_defaults(Aircraft.Wing.LOADING, 128, units='lbf/ft**2')
        self.prob.model.set_input_defaults(Aircraft.Wing.ASPECT_RATIO, 10.13, units='unitless')

        self.prob.setup(check=False, force_alloc_complex=True)

    def test_case1(self):
        self.prob.run_model()

        tol = 2e-4
        assert_near_equal(self.prob[Aircraft.Wing.AREA], 1370.3, tol)
        assert_near_equal(self.prob[Aircraft.Wing.SPAN], 117.8, tol)

        partial_data = self.prob.check_partials(out_stream=None, method='cs')
        assert_check_partials(partial_data, atol=1e-12, rtol=1e-12)


class WingSizeTestCase2(unittest.TestCase):
    """Test mass-weight conversion."""

    def setUp(self):
        import aviary.subsystems.geometry.gasp_based.wing as wing

        wing.GRAV_ENGLISH_LBM = 1.1

    def tearDown(self):
        import aviary.subsystems.geometry.gasp_based.wing as wing

        wing.GRAV_ENGLISH_LBM = 1.0

    def test_case1(self):
        self.prob = om.Problem()
        self.prob.model.add_subsystem('size', WingSize(), promotes=['*'])
        self.prob.model.set_input_defaults(Mission.Design.GROSS_MASS, 175400, units='lbm')
        self.prob.model.set_input_defaults(Aircraft.Wing.LOADING, 128, units='lbf/ft**2')
        self.prob.model.set_input_defaults(Aircraft.Wing.ASPECT_RATIO, 10.13, units='unitless')
        self.prob.setup(check=False, force_alloc_complex=True)

        partial_data = self.prob.check_partials(out_stream=None, method='cs')
        assert_check_partials(partial_data, atol=1e-12, rtol=1e-12)


<<<<<<< HEAD
class BWBWingSizeTestCase1(unittest.TestCase):
    """
    BWB model
    """

    def setUp(self):
        self.prob = om.Problem()
        self.prob.model.add_subsystem('size', WingSize(), promotes=['*'])

        self.prob.model.set_input_defaults(Mission.Design.GROSS_MASS, 150000.0, units='lbm')
        self.prob.model.set_input_defaults(Aircraft.Wing.LOADING, 70.0, units='lbf/ft**2')
        self.prob.model.set_input_defaults(Aircraft.Wing.ASPECT_RATIO, 10.0, units='unitless')

        self.prob.setup(check=False, force_alloc_complex=True)

    def test_case1(self):
        self.prob.run_model()

        tol = 1e-7
        assert_near_equal(self.prob[Aircraft.Wing.AREA], 2142.8571, tol)
        assert_near_equal(self.prob[Aircraft.Wing.SPAN], 146.38501, tol)

        partial_data = self.prob.check_partials(out_stream=None, method='cs')
        assert_check_partials(partial_data, atol=1e-12, rtol=1e-12)


class WingParametersTestCase1(
=======
class WingVolumeTestCase1(
>>>>>>> fc0f2b9a
    unittest.TestCase
):  # actual GASP test case, input and output values based on large single aisle 1 v3 without bug fix
    def setUp(self):
        self.prob = om.Problem()
        self.prob.model.add_subsystem('wing_vol', WingVolume(), promotes=['*'])

        self.prob.model.set_input_defaults(Aircraft.Wing.AREA, 1370.3, units='ft**2')
        self.prob.model.set_input_defaults(Aircraft.Wing.SPAN, 117.8, units='ft')
        self.prob.model.set_input_defaults(Aircraft.Wing.ASPECT_RATIO, 10.13, units='unitless')
        self.prob.model.set_input_defaults(Aircraft.Wing.TAPER_RATIO, 0.33, units='unitless')
        self.prob.model.set_input_defaults(
            Aircraft.Wing.THICKNESS_TO_CHORD_ROOT, 0.15, units='unitless'
        )
        self.prob.model.set_input_defaults(Aircraft.Fuselage.AVG_DIAMETER, 13.1, units='ft')
        self.prob.model.set_input_defaults(
            Aircraft.Wing.THICKNESS_TO_CHORD_TIP, 0.12, units='unitless'
        )

        self.prob.setup(check=False, force_alloc_complex=True)

    def test_case1(self):
        self.prob.run_model()

        tol = 5e-4
<<<<<<< HEAD
        assert_near_equal(self.prob[Aircraft.Wing.CENTER_CHORD], 17.49, tol)
        assert_near_equal(self.prob[Aircraft.Wing.AVERAGE_CHORD], 12.615, tol)
        assert_near_equal(self.prob[Aircraft.Wing.ROOT_CHORD], 16.41, tol)
        assert_near_equal(
            self.prob[Aircraft.Wing.THICKNESS_TO_CHORD_UNWEIGHTED], 0.1397, tol
        )  # this is slightly different from the GASP output value, likely due to rounding error
=======
        assert_near_equal(self.prob[Aircraft.Fuel.WING_VOLUME_GEOMETRIC_MAX], 1114, tol)
>>>>>>> fc0f2b9a

        partial_data = self.prob.check_partials(out_stream=None, method='cs')
        assert_check_partials(partial_data, atol=1e-12, rtol=1e-12)


class WingParametersTestCase2(unittest.TestCase):
    def setUp(self):
        options = get_option_defaults()
        self.prob = om.Problem()
        self.prob.model.add_subsystem('parameters', WingParameters(), promotes=['*'])

        self.prob.model.set_input_defaults(Aircraft.Wing.AREA, 1370.3, units='ft**2')
        self.prob.model.set_input_defaults(Aircraft.Wing.SPAN, 117.8, units='ft')
        self.prob.model.set_input_defaults(Aircraft.Wing.ASPECT_RATIO, 10.13, units='unitless')
        self.prob.model.set_input_defaults(Aircraft.Wing.TAPER_RATIO, 0.33, units='unitless')
        self.prob.model.set_input_defaults(Aircraft.Wing.SWEEP, 25, units='deg')
        self.prob.model.set_input_defaults(
            Aircraft.Wing.THICKNESS_TO_CHORD_ROOT, 0.15, units='unitless'
        )
        self.prob.model.set_input_defaults(Aircraft.Fuselage.AVG_DIAMETER, 13.1, units='ft')
        self.prob.model.set_input_defaults(
            Aircraft.Wing.THICKNESS_TO_CHORD_TIP, 0.12, units='unitless'
        )

        setup_model_options(self.prob, options)

        self.prob.setup(check=False, force_alloc_complex=True)

    def test_case1(self):
        self.prob.run_model()

        tol = 5e-4
        assert_near_equal(self.prob[Aircraft.Wing.CENTER_CHORD], 17.49, tol)
        assert_near_equal(self.prob[Aircraft.Wing.AVERAGE_CHORD], 12.615, tol)
        assert_near_equal(self.prob[Aircraft.Wing.ROOT_CHORD], 16.41, tol)
        assert_near_equal(
            self.prob[Aircraft.Wing.THICKNESS_TO_CHORD_UNWEIGHTED], 0.1397, tol
        )  # this is slightly different from the GASP output value, likely due to rounding error

        partial_data = self.prob.check_partials(out_stream=None, method='cs')
        assert_check_partials(partial_data, atol=1e-12, rtol=1e-12)


<<<<<<< HEAD
class BWBWingParametersTestCase1(unittest.TestCase):
    """Test BWB data for BWBWingParameters"""

    def setUp(self):
        self.prob = om.Problem()
        self.prob.model.add_subsystem('parameters', WingParameters(), promotes=['*'])

        self.prob.model.set_input_defaults(Aircraft.Wing.AREA, 2142.85718, units='ft**2')
        self.prob.model.set_input_defaults(Aircraft.Wing.SPAN, 146.385, units='ft')
        self.prob.model.set_input_defaults(Aircraft.Wing.ASPECT_RATIO, 10.0, units='unitless')
        self.prob.model.set_input_defaults(Aircraft.Wing.TAPER_RATIO, 0.27444, units='unitless')
        self.prob.model.set_input_defaults(Aircraft.Wing.SWEEP, 30.0, units='deg')
        self.prob.model.set_input_defaults(
            Aircraft.Wing.THICKNESS_TO_CHORD_ROOT, 0.165, units='unitless'
        )
        self.prob.model.set_input_defaults(Aircraft.Fuselage.AVG_DIAMETER, 38.0, units='ft')
        self.prob.model.set_input_defaults(
            Aircraft.Wing.THICKNESS_TO_CHORD_TIP, 0.1, units='unitless'
        )

        self.prob.setup(check=False, force_alloc_complex=True)

    def test_case1(self):
        self.prob.run_model()

        tol = 1e-7
        assert_near_equal(self.prob[Aircraft.Wing.CENTER_CHORD], 22.97244663, tol)
        assert_near_equal(self.prob[Aircraft.Wing.AVERAGE_CHORD], 16.2200537, tol)
        assert_near_equal(self.prob[Aircraft.Wing.ROOT_CHORD], 20.33371818, tol)
        assert_near_equal(self.prob[Aircraft.Wing.THICKNESS_TO_CHORD_UNWEIGHTED], 0.13596576, tol)

        partial_data = self.prob.check_partials(out_stream=None, method='cs')
        assert_check_partials(partial_data, atol=1e-12, rtol=1e-12)


class WingVolumeTestCase1(
    unittest.TestCase
):  # actual GASP test case, input and output values based on large single aisle 1 v3 without bug fix
    def setUp(self):
        options = get_option_defaults()
        options.set_val(Aircraft.Wing.HAS_FOLD, val=False, units='unitless')
        self.prob = om.Problem()
        self.prob.model.add_subsystem('wing_vol', WingVolume(), promotes=['*'])

        self.prob.model.set_input_defaults(Aircraft.Wing.AREA, 1370.3, units='ft**2')
        self.prob.model.set_input_defaults(Aircraft.Wing.SPAN, 117.8, units='ft')
        self.prob.model.set_input_defaults(Aircraft.Wing.ASPECT_RATIO, 10.13, units='unitless')
        self.prob.model.set_input_defaults(Aircraft.Wing.TAPER_RATIO, 0.33, units='unitless')
        self.prob.model.set_input_defaults(
            Aircraft.Wing.THICKNESS_TO_CHORD_ROOT, 0.15, units='unitless'
        )
        self.prob.model.set_input_defaults(Aircraft.Fuselage.AVG_DIAMETER, 13.1, units='ft')
        self.prob.model.set_input_defaults(
            Aircraft.Wing.THICKNESS_TO_CHORD_TIP, 0.12, units='unitless'
        )
        self.prob.model.set_input_defaults(Aircraft.Fuel.WING_FUEL_FRACTION, 0.6, units='unitless')
=======
class WingFoldAreaTestCase1(unittest.TestCase):
    def setUp(self):
        options = get_option_defaults()
        options.set_val(Aircraft.Wing.CHOOSE_FOLD_LOCATION, val=False, units='unitless')
        options.set_val(
            Aircraft.Wing.FOLD_DIMENSIONAL_LOCATION_SPECIFIED, val=True, units='unitless'
        )

        self.prob = om.Problem()
        self.prob.model.add_subsystem(
            'group',
            WingFoldArea(),
            promotes=['*'],
        )

        self.prob.model.set_input_defaults(Aircraft.Wing.TAPER_RATIO, 0.33, units='unitless')
        self.prob.model.set_input_defaults('strut_y', val=25, units='ft')  # not actual GASP value
        self.prob.model.set_input_defaults(Aircraft.Wing.AREA, val=1370.3, units='ft**2')
        self.prob.model.set_input_defaults(Aircraft.Wing.SPAN, val=117.8, units='ft')
>>>>>>> fc0f2b9a

        setup_model_options(self.prob, options)

        self.prob.setup(check=False, force_alloc_complex=True)

    def test_case1(self):
        self.prob.run_model()

<<<<<<< HEAD
        tol = 5e-4
        assert_near_equal(self.prob[Aircraft.Fuel.WING_VOLUME_GEOMETRIC_MAX], 1114, tol)

        partial_data = self.prob.check_partials(out_stream=None, method='cs')
        assert_check_partials(partial_data, atol=1e-12, rtol=1e-12)


class BWBWingVolumeTestCase(unittest.TestCase):
    """Test BWB data for BWBWingVolume"""

    def setUp(self):
        options = get_option_defaults()
        options.set_val(Aircraft.Wing.HAS_FOLD, val=False, units='unitless')
        self.prob = om.Problem()
        self.prob.model.add_subsystem('wing_vol', BWBWingVolume(), promotes=['*'])

        self.prob.model.set_input_defaults(
            Aircraft.LandingGear.MAIN_GEAR_LOCATION, 0.0, units='unitless'
        )
        self.prob.model.set_input_defaults(
            Aircraft.Wing.THICKNESS_TO_CHORD_ROOT, 0.165, units='unitless'
        )
        self.prob.model.set_input_defaults(
            Aircraft.Wing.THICKNESS_TO_CHORD_TIP, 0.1, units='unitless'
        )
        self.prob.model.set_input_defaults(Aircraft.Fuselage.AVG_DIAMETER, 38.0, units='ft')
        self.prob.model.set_input_defaults(Aircraft.Wing.SPAN, 146.385, units='ft')
        self.prob.model.set_input_defaults(Aircraft.Wing.CENTER_CHORD, 22.9724445, units='ft')
        self.prob.model.set_input_defaults(Aircraft.Wing.TAPER_RATIO, 0.27444, units='unitless')
        self.prob.model.set_input_defaults(Aircraft.Fuel.WING_FUEL_FRACTION, 0.45, units='unitless')

        setup_model_options(self.prob, options)

        self.prob.setup(check=False, force_alloc_complex=True)

    def test_case1(self):
        self.prob.run_model()

        tol = 1e-7
        assert_near_equal(self.prob[Aircraft.Fuel.WING_VOLUME_GEOMETRIC_MAX], 783.6209, tol)

        partial_data = self.prob.check_partials(out_stream=None, method='cs')
        assert_check_partials(partial_data, atol=1e-11, rtol=1e-12)


class WingFoldAreaTestCase1(unittest.TestCase):
=======
        tol = 1e-4

        assert_near_equal(
            self.prob[Aircraft.Wing.FOLDING_AREA], 620.04352246, tol
        )  # not actual GASP value

        partial_data = self.prob.check_partials(out_stream=None, method='cs')
        assert_check_partials(partial_data, atol=1e-12, rtol=1e-12)


class WingFoldVolumeTestCase1(unittest.TestCase):
>>>>>>> fc0f2b9a
    def setUp(self):
        options = get_option_defaults()
        options.set_val(Aircraft.Wing.CHOOSE_FOLD_LOCATION, val=False, units='unitless')

        self.prob = om.Problem()
        self.prob.model.add_subsystem(
            'group',
            WingFoldArea(),
            promotes=['*'],
        )

        self.prob.model.set_input_defaults(Aircraft.Wing.TAPER_RATIO, 0.33, units='unitless')
        self.prob.model.set_input_defaults('strut_y', val=25, units='ft')  # not actual GASP value
        self.prob.model.set_input_defaults(Aircraft.Wing.AREA, val=1370.3, units='ft**2')
        self.prob.model.set_input_defaults(Aircraft.Wing.SPAN, val=117.8, units='ft')

        setup_model_options(self.prob, options)

        self.prob.setup(check=False, force_alloc_complex=True)

    def test_case1(self):
        self.prob.run_model()

        tol = 1e-4

        assert_near_equal(
            self.prob[Aircraft.Wing.FOLDING_AREA], 620.04352246, tol
        )  # not actual GASP value

        partial_data = self.prob.check_partials(out_stream=None, method='cs')
        assert_check_partials(partial_data, atol=1e-12, rtol=1e-12)


class WingFoldVolumeTestCase1(unittest.TestCase):
    def setUp(self):
        options = get_option_defaults()
        options.set_val(Aircraft.Wing.CHOOSE_FOLD_LOCATION, val=False, units='unitless')

        self.prob = om.Problem()
        self.prob.model.add_subsystem(
            'group',
            WingFoldVolume(),
            promotes=['*'],
        )

        self.prob.model.set_input_defaults(Aircraft.Wing.TAPER_RATIO, 0.33, units='unitless')
        self.prob.model.set_input_defaults(
            Aircraft.Wing.THICKNESS_TO_CHORD_ROOT, 0.15, units='unitless'
        )
        self.prob.model.set_input_defaults(
            Aircraft.Wing.THICKNESS_TO_CHORD_TIP, 0.12, units='unitless'
        )
        self.prob.model.set_input_defaults('strut_y', val=25, units='ft')  # not actual GASP value
        self.prob.model.set_input_defaults(Aircraft.Wing.AREA, val=1370.3, units='ft**2')
        self.prob.model.set_input_defaults(Aircraft.Wing.SPAN, val=117.8, units='ft')
        self.prob.model.set_input_defaults(Aircraft.Fuel.WING_FUEL_FRACTION, 0.6, units='unitless')
        self.prob.model.set_input_defaults(Aircraft.Wing.FOLDING_AREA, val=620.0435, units='ft**2')

        setup_model_options(self.prob, options)

        self.prob.setup(check=False, force_alloc_complex=True)

    def test_case1(self):
        self.prob.run_model()

        tol = 1e-4

        assert_near_equal(
            self.prob['nonfolded_taper_ratio'], 0.71561969, tol
        )  # not actual GASP value
        assert_near_equal(
<<<<<<< HEAD
            self.prob['nonfolded_wing_area'], 750.25647754, tol
        )  # not actual GASP value
        assert_near_equal(
            self.prob['tc_ratio_mean_folded'], 0.14363328, tol
        )  # not actual GASP value
        assert_near_equal(self.prob['nonfolded_AR'], 3.33219382, tol)  # not actual GASP value
        assert_near_equal(
            self.prob[Aircraft.Fuel.WING_VOLUME_GEOMETRIC_MAX], 712.3428037422319, tol
        )  # not actual GASP value

        partial_data = self.prob.check_partials(out_stream=None, method='cs')
        assert_check_partials(partial_data, atol=1e-11, rtol=1e-12)


class WingFoldAreaTestCase2(unittest.TestCase):
    def setUp(self):
        options = get_option_defaults()

        self.prob = om.Problem()
        self.prob.model.add_subsystem(
            'group',
            WingFoldArea(),
            promotes=['*'],
        )

        self.prob.model.set_input_defaults(Aircraft.Wing.TAPER_RATIO, 0.33, units='unitless')
        self.prob.model.set_input_defaults(
            Aircraft.Wing.FOLDED_SPAN, val=25, units='ft'
        )  # not actual GASP value
        self.prob.model.set_input_defaults(Aircraft.Wing.AREA, val=1370.3, units='ft**2')
        self.prob.model.set_input_defaults(Aircraft.Wing.SPAN, val=117.8, units='ft')

        setup_model_options(self.prob, options)

        self.prob.setup(check=False, force_alloc_complex=True)

    def test_case1(self):
        self.prob.run_model()

        tol = 1e-4

        assert_near_equal(
            self.prob[Aircraft.Wing.FOLDING_AREA], 964.0812219, tol
        )  # not actual GASP value

        partial_data = self.prob.check_partials(out_stream=None, method='cs')
        assert_check_partials(partial_data, atol=2e-12, rtol=1e-12)


class BWBWingFoldAreaTestCase1(unittest.TestCase):
    def setUp(self):
        options = get_option_defaults()

        self.prob = om.Problem()
        self.prob.model.add_subsystem(
            'group',
            WingFoldArea(),
            promotes=['*'],
        )

        self.prob.model.set_input_defaults(Aircraft.Wing.TAPER_RATIO, 0.27444, units='unitless')
        self.prob.model.set_input_defaults(Aircraft.Wing.FOLDED_SPAN, 118, units='ft')
        self.prob.model.set_input_defaults(Aircraft.Wing.AREA, 2142.85718, units='ft**2')
        self.prob.model.set_input_defaults(Aircraft.Wing.SPAN, 146.385, units='ft')

        setup_model_options(self.prob, options)

        self.prob.setup(check=False, force_alloc_complex=True)

    def test_case1(self):
        self.prob.run_model()

        tol = 1e-7

        assert_near_equal(self.prob[Aircraft.Wing.FOLDING_AREA], 224.82521003, tol)

        partial_data = self.prob.check_partials(out_stream=None, method='cs')
        assert_check_partials(partial_data, atol=2e-12, rtol=1e-12)


class WingFoldVolumeTestCase1(unittest.TestCase):
    def setUp(self):
        options = get_option_defaults()
        options.set_val(Aircraft.Wing.CHOOSE_FOLD_LOCATION, val=False, units='unitless')

        self.prob = om.Problem()
        self.prob.model.add_subsystem(
            'group',
            WingFoldVolume(),
            promotes=['*'],
        )

        self.prob.model.set_input_defaults(Aircraft.Wing.TAPER_RATIO, 0.33, units='unitless')
        self.prob.model.set_input_defaults(
            Aircraft.Wing.THICKNESS_TO_CHORD_ROOT, 0.15, units='unitless'
        )
        self.prob.model.set_input_defaults(
            Aircraft.Wing.THICKNESS_TO_CHORD_TIP, 0.12, units='unitless'
        )
        self.prob.model.set_input_defaults('strut_y', val=25, units='ft')  # not actual GASP value
        self.prob.model.set_input_defaults(Aircraft.Wing.AREA, val=1370.3, units='ft**2')
        self.prob.model.set_input_defaults(Aircraft.Wing.SPAN, val=117.8, units='ft')
        self.prob.model.set_input_defaults(Aircraft.Fuel.WING_FUEL_FRACTION, 0.6, units='unitless')
        self.prob.model.set_input_defaults(Aircraft.Wing.FOLDING_AREA, val=620.0435, units='ft**2')

        setup_model_options(self.prob, options)

        self.prob.setup(check=False, force_alloc_complex=True)

    def test_case1(self):
        self.prob.run_model()

        tol = 1e-4

        assert_near_equal(
            self.prob['nonfolded_taper_ratio'], 0.71561969, tol
        )  # not actual GASP value
        assert_near_equal(
=======
>>>>>>> fc0f2b9a
            self.prob['nonfolded_wing_area'], 750.25647754, tol
        )  # not actual GASP value
        assert_near_equal(
            self.prob['tc_ratio_mean_folded'], 0.14363328, tol
        )  # not actual GASP value
        assert_near_equal(self.prob['nonfolded_AR'], 3.33219382, tol)  # not actual GASP value
        assert_near_equal(
            self.prob[Aircraft.Fuel.WING_VOLUME_GEOMETRIC_MAX], 712.3428037422319, tol
        )  # not actual GASP value

        partial_data = self.prob.check_partials(out_stream=None, method='cs')
        assert_check_partials(partial_data, atol=1e-11, rtol=1e-12)
<<<<<<< HEAD
=======


class WingFoldAreaTestCase2(unittest.TestCase):
    def setUp(self):
        options = get_option_defaults()
        options.set_val(
            Aircraft.Wing.FOLD_DIMENSIONAL_LOCATION_SPECIFIED, val=True, units='unitless'
        )

        self.prob = om.Problem()
        self.prob.model.add_subsystem(
            'group',
            WingFoldArea(),
            promotes=['*'],
        )

        self.prob.model.set_input_defaults(Aircraft.Wing.TAPER_RATIO, 0.33, units='unitless')
        self.prob.model.set_input_defaults(
            Aircraft.Wing.FOLDED_SPAN, val=25, units='ft'
        )  # not actual GASP value
        self.prob.model.set_input_defaults(Aircraft.Wing.AREA, val=1370.3, units='ft**2')
        self.prob.model.set_input_defaults(Aircraft.Wing.SPAN, val=117.8, units='ft')
>>>>>>> fc0f2b9a

        setup_model_options(self.prob, options)

        self.prob.setup(check=False, force_alloc_complex=True)

    def test_case1(self):
        self.prob.run_model()

        tol = 1e-4

        assert_near_equal(
            self.prob[Aircraft.Wing.FOLDING_AREA], 964.0812219, tol
        )  # not actual GASP value

<<<<<<< HEAD
=======
        partial_data = self.prob.check_partials(out_stream=None, method='cs')
        assert_check_partials(partial_data, atol=2e-12, rtol=1e-12)


>>>>>>> fc0f2b9a
class WingFoldVolumeTestCase2(unittest.TestCase):
    def setUp(self):
        options = get_option_defaults()

        self.prob = om.Problem()
        self.prob.model.add_subsystem(
            'group',
            WingFoldVolume(),
            promotes=['*'],
        )

        self.prob.model.set_input_defaults(Aircraft.Wing.TAPER_RATIO, 0.33, units='unitless')
        self.prob.model.set_input_defaults(
            Aircraft.Wing.THICKNESS_TO_CHORD_ROOT, 0.15, units='unitless'
        )
        self.prob.model.set_input_defaults(
            Aircraft.Wing.THICKNESS_TO_CHORD_TIP, 0.12, units='unitless'
        )
        self.prob.model.set_input_defaults(
            Aircraft.Wing.FOLDED_SPAN, val=25, units='ft'
        )  # not actual GASP value
        self.prob.model.set_input_defaults(Aircraft.Wing.AREA, val=1370.3, units='ft**2')
        self.prob.model.set_input_defaults(Aircraft.Wing.SPAN, val=117.8, units='ft')
        self.prob.model.set_input_defaults(Aircraft.Fuel.WING_FUEL_FRACTION, 0.6, units='unitless')
        self.prob.model.set_input_defaults(Aircraft.Wing.FOLDING_AREA, 964.0812219, units='ft**2')

        setup_model_options(self.prob, options)

        self.prob.setup(check=False, force_alloc_complex=True)

    def test_case1(self):
        self.prob.run_model()

        tol = 1e-4

        assert_near_equal(
            self.prob['nonfolded_taper_ratio'], 0.85780985, tol
        )  # not actual GASP value
        assert_near_equal(
            self.prob['nonfolded_wing_area'], 406.2187781, tol
        )  # not actual GASP value
        assert_near_equal(
            self.prob['tc_ratio_mean_folded'], 0.14681664, tol
        )  # not actual GASP value
        assert_near_equal(self.prob['nonfolded_AR'], 1.53857978, tol)  # not actual GASP value
        assert_near_equal(
            self.prob[Aircraft.Fuel.WING_VOLUME_GEOMETRIC_MAX], 406.64971668264957, tol
        )  # not actual GASP value

        partial_data = self.prob.check_partials(out_stream=None, method='cs')
        assert_check_partials(partial_data, atol=2e-12, rtol=1e-12)


class BWBWingFoldVolumeTestCase1(unittest.TestCase):
    """
    Test against GASP BWB model, CHOOSE_FOLD_LOCATION = False
    This case should not be allowed, but it is tested anyway.
    """

    def setUp(self):
        options = get_option_defaults()
        options.set_val(Aircraft.Wing.CHOOSE_FOLD_LOCATION, val=False, units='unitless')

        self.prob = om.Problem()
        self.prob.model.add_subsystem(
            'group',
            BWBWingFoldVolume(),
            promotes=['*'],
        )

        self.prob.model.set_input_defaults(
            Aircraft.Wing.THICKNESS_TO_CHORD_ROOT, 0.165, units='unitless'
        )
        self.prob.model.set_input_defaults(
            Aircraft.Wing.THICKNESS_TO_CHORD_TIP, 0.1, units='unitless'
        )
        self.prob.model.set_input_defaults('strut_y', val=59, units='ft')
        self.prob.model.set_input_defaults('wing_volume_no_fold', val=783.6209, units='ft**3')
        self.prob.model.set_input_defaults(Aircraft.Fuselage.AVG_DIAMETER, 38.0, units='ft')
        self.prob.model.set_input_defaults(Aircraft.Wing.SPAN, 146.38501, units='ft')

        setup_model_options(self.prob, options)

        self.prob.setup(check=False, force_alloc_complex=True)

    def test_case1(self):
        self.prob.run_model()

        tol = 1e-7

        assert_near_equal(self.prob[Aircraft.Fuel.WING_VOLUME_GEOMETRIC_MAX], 605.90774, tol)

        partial_data = self.prob.check_partials(out_stream=None, method='cs')
        assert_check_partials(partial_data, atol=1e-11, rtol=1e-12)


class BWBWingFoldVolumeTestCase2(unittest.TestCase):
    """
    Test against GASP BWB model, CHOOSE_FOLD_LOCATION = True
    """

    def setUp(self):
        options = get_option_defaults()
        options.set_val(Aircraft.Wing.CHOOSE_FOLD_LOCATION, val=True, units='unitless')

        self.prob = om.Problem()
        self.prob.model.add_subsystem(
            'group',
            BWBWingFoldVolume(),
            promotes=['*'],
        )

        self.prob.model.set_input_defaults(
            Aircraft.Wing.THICKNESS_TO_CHORD_ROOT, 0.165, units='unitless'
        )
        self.prob.model.set_input_defaults(
            Aircraft.Wing.THICKNESS_TO_CHORD_TIP, 0.1, units='unitless'
        )
        self.prob.model.set_input_defaults(Aircraft.Wing.FOLDED_SPAN, 118.0, units='ft')
        self.prob.model.set_input_defaults('wing_volume_no_fold', val=783.6209, units='ft**3')
        self.prob.model.set_input_defaults(Aircraft.Fuselage.AVG_DIAMETER, val=38.0, units='ft')
        self.prob.model.set_input_defaults(Aircraft.Wing.SPAN, 146.38501, units='ft')

        setup_model_options(self.prob, options)

        self.prob.setup(check=False, force_alloc_complex=True)

    def test_case1(self):
        self.prob.run_model()

        tol = 1e-7

        assert_near_equal(self.prob[Aircraft.Fuel.WING_VOLUME_GEOMETRIC_MAX], 605.90774, tol)

        partial_data = self.prob.check_partials(out_stream=None, method='cs')
        assert_check_partials(partial_data, atol=1e-11, rtol=1e-12)


class WingGroupTestCase1(unittest.TestCase):
    """
    actual GASP test case, input and output values based on large single aisle 1 v3 without bug fix
    HAS_FOLD = False
    HAS_STRUT = False
    CHOOSE_FOLD_LOCATION = True
    DIMENSIONAL_LOCATION_SPECIFIED = False
    FOLD_DIMENSIONAL_LOCATION_SPECIFIED = False
    """

    def setUp(self):
        self.prob = om.Problem()
        self.prob.model.add_subsystem('group', WingGroup(), promotes=['*'])

        self.prob.model.set_input_defaults(Mission.Design.GROSS_MASS, 175400, units='lbm')
        self.prob.model.set_input_defaults(Aircraft.Wing.LOADING, 128, units='lbf/ft**2')

        self.prob.model.set_input_defaults(Aircraft.Wing.ASPECT_RATIO, 10.13, units='unitless')
        self.prob.model.set_input_defaults(Aircraft.Wing.TAPER_RATIO, 0.33, units='unitless')
        self.prob.model.set_input_defaults(Aircraft.Wing.SWEEP, 25, units='deg')
        self.prob.model.set_input_defaults(
            Aircraft.Wing.THICKNESS_TO_CHORD_ROOT, 0.15, units='unitless'
        )
        self.prob.model.set_input_defaults(Aircraft.Fuselage.AVG_DIAMETER, 13.1, units='ft')
        self.prob.model.set_input_defaults(
            Aircraft.Wing.THICKNESS_TO_CHORD_TIP, 0.12, units='unitless'
        )

        self.prob.model.set_input_defaults(Aircraft.Fuel.WING_FUEL_FRACTION, 0.6, units='unitless')

        self.prob.setup(check=False, force_alloc_complex=True)

    def test_case1(self):
        self.prob.run_model()

        tol = 5e-4

        assert_near_equal(self.prob[Aircraft.Wing.AREA], 1370.3, tol)
        assert_near_equal(self.prob[Aircraft.Wing.SPAN], 117.8, tol)

        assert_near_equal(self.prob[Aircraft.Wing.CENTER_CHORD], 17.49, tol)
        assert_near_equal(self.prob[Aircraft.Wing.AVERAGE_CHORD], 12.615, tol)
        assert_near_equal(self.prob[Aircraft.Wing.ROOT_CHORD], 16.41, tol)
        assert_near_equal(
            self.prob[Aircraft.Wing.THICKNESS_TO_CHORD_UNWEIGHTED], 0.1397, tol
        )  # this is slightly different from the GASP output value, likely due to rounding error
        assert_near_equal(self.prob[Aircraft.Fuel.WING_VOLUME_GEOMETRIC_MAX], 1114, tol)

        partial_data = self.prob.check_partials(out_stream=None, method='cs')
        assert_check_partials(partial_data, atol=2e-12, rtol=1e-12)


class WingGroupTestCase2(unittest.TestCase):
    """
    Wing with both folds and struts which has fold dimensional location and strut dimensional location specified
    with the fold at the strut connection.
    HAS_FOLD = True
    HAS_STRUT = True
    CHOOSE_FOLD_LOCATION = False
    DIMENSIONAL_LOCATION_SPECIFIED = True
    FOLD_DIMENSIONAL_LOCATION_SPECIFIED = False
    """

    def setUp(self):
        options = get_option_defaults()
        options.set_val(Aircraft.Wing.HAS_FOLD, val=True, units='unitless')
        options.set_val(Aircraft.Wing.HAS_STRUT, val=True, units='unitless')
        options.set_val(Aircraft.Wing.CHOOSE_FOLD_LOCATION, val=False, units='unitless')
        options.set_val(Aircraft.Strut.DIMENSIONAL_LOCATION_SPECIFIED, val=True, units='unitless')

        self.prob = om.Problem()
        self.prob.model.add_subsystem(
            'group',
            WingGroup(),
            promotes=['*'],
        )

        self.prob.model.set_input_defaults(Mission.Design.GROSS_MASS, 175400, units='lbm')
        self.prob.model.set_input_defaults(Aircraft.Wing.LOADING, 128, units='lbf/ft**2')

        self.prob.model.set_input_defaults(Aircraft.Wing.ASPECT_RATIO, 10.13, units='unitless')
        self.prob.model.set_input_defaults(Aircraft.Wing.TAPER_RATIO, 0.33, units='unitless')
        self.prob.model.set_input_defaults(Aircraft.Wing.SWEEP, 25, units='deg')
        self.prob.model.set_input_defaults(
            Aircraft.Wing.THICKNESS_TO_CHORD_ROOT, 0.15, units='unitless'
        )
        self.prob.model.set_input_defaults(Aircraft.Fuselage.AVG_DIAMETER, 13.1, units='ft')
        self.prob.model.set_input_defaults(
            Aircraft.Wing.THICKNESS_TO_CHORD_TIP, 0.12, units='unitless'
        )

        self.prob.model.set_input_defaults(
            Aircraft.Strut.AREA_RATIO, val=0.02189, units='unitless'
        )  # not actual GASP value
        self.prob.model.set_input_defaults(
            Aircraft.Strut.ATTACHMENT_LOCATION, val=1.0, units='ft'
        )  # not actual GASP value

        self.prob.model.set_input_defaults(Aircraft.Fuel.WING_FUEL_FRACTION, 0.6, units='unitless')

        setup_model_options(self.prob, options)

        self.prob.setup(check=False, force_alloc_complex=True)

    def test_case1(self):
        self.prob.run_model()

        tol = 5e-4

        assert_near_equal(self.prob[Aircraft.Wing.AREA], 1370.3, tol)
        assert_near_equal(self.prob[Aircraft.Wing.SPAN], 117.8, tol)

        assert_near_equal(self.prob[Aircraft.Wing.CENTER_CHORD], 17.49, tol)
        assert_near_equal(self.prob[Aircraft.Wing.AVERAGE_CHORD], 12.615, tol)
        assert_near_equal(self.prob[Aircraft.Wing.ROOT_CHORD], 16.41, tol)
        assert_near_equal(
            self.prob[Aircraft.Wing.THICKNESS_TO_CHORD_UNWEIGHTED], 0.1397, tol
        )  # this is slightly different from the GASP output value, likely due to rounding error

        assert_near_equal(
            self.prob['fold_vol.nonfolded_taper_ratio'], 0.9943133, tol
        )  # not actual GASP value
        assert_near_equal(
            self.prob[Aircraft.Wing.FOLDING_AREA], 1352.8724859, tol
        )  # not actual GASP value
        assert_near_equal(
            self.prob['fold_vol.nonfolded_wing_area'], 17.4400141, tol
<<<<<<< HEAD
        )  # not actual GASP value
        assert_near_equal(
            self.prob['fold_vol.tc_ratio_mean_folded'], 0.14987269, tol
        )  # not actual GASP value
        assert_near_equal(
=======
        )  # not actual GASP value
        assert_near_equal(
            self.prob['fold_vol.tc_ratio_mean_folded'], 0.14987269, tol
        )  # not actual GASP value
        assert_near_equal(
>>>>>>> fc0f2b9a
            self.prob['fold_vol.nonfolded_AR'], 0.0573394, tol
        )  # not actual GASP value
        assert_near_equal(
            self.prob[Aircraft.Fuel.WING_VOLUME_GEOMETRIC_MAX], 18.26837098, tol
        )  # not actual GASP value

        assert_near_equal(
            self.prob[Aircraft.Strut.LENGTH], 14.42957033, tol
        )  # not actual GASP value
        assert_near_equal(self.prob[Aircraft.Strut.CHORD], 1.03953199, tol)  # not actual GASP value

        partial_data = self.prob.check_partials(out_stream=None, method='cs')
        assert_check_partials(partial_data, atol=7e-12, rtol=1e-12)


class WingGroupTestCase3(unittest.TestCase):
    """
    Wing with folds which has dimensional location specified.
    HAS_FOLD = True
    HAS_STRUT = False
    CHOOSE_FOLD_LOCATION = True
    DIMENSIONAL_LOCATION_SPECIFIED = True
    FOLD_DIMENSIONAL_LOCATION_SPECIFIED = False
    """

    def setUp(self):
        options = get_option_defaults()
        options.set_val(Aircraft.Wing.HAS_FOLD, val=True, units='unitless')
        options.set_val(
            Aircraft.Wing.FOLD_DIMENSIONAL_LOCATION_SPECIFIED, val=True, units='unitless'
        )

        self.prob = om.Problem()
        self.prob.model.add_subsystem(
            'group',
            WingGroup(),
            promotes=['*'],
        )

        self.prob.model.set_input_defaults(Mission.Design.GROSS_MASS, 175400, units='lbm')
        self.prob.model.set_input_defaults(Aircraft.Wing.LOADING, 128, units='lbf/ft**2')

        self.prob.model.set_input_defaults(Aircraft.Wing.ASPECT_RATIO, 10.13, units='unitless')
        self.prob.model.set_input_defaults(Aircraft.Wing.TAPER_RATIO, 0.33, units='unitless')
        self.prob.model.set_input_defaults(Aircraft.Wing.SWEEP, 25, units='deg')
        self.prob.model.set_input_defaults(
            Aircraft.Wing.THICKNESS_TO_CHORD_ROOT, 0.15, units='unitless'
        )
        self.prob.model.set_input_defaults(Aircraft.Fuselage.AVG_DIAMETER, 13.1, units='ft')
        self.prob.model.set_input_defaults(
            Aircraft.Wing.THICKNESS_TO_CHORD_TIP, 0.12, units='unitless'
        )
        self.prob.model.set_input_defaults(
            Aircraft.Wing.FOLDED_SPAN, val=25, units='ft'
        )  # not actual GASP value

        self.prob.model.set_input_defaults(Aircraft.Fuel.WING_FUEL_FRACTION, 0.6, units='unitless')

        setup_model_options(self.prob, options)

        self.prob.setup(check=False, force_alloc_complex=True)

    def test_case1(self):
        self.prob.run_model()

        tol = 5e-4

        assert_near_equal(self.prob[Aircraft.Wing.AREA], 1370.3, tol)
        assert_near_equal(self.prob[Aircraft.Wing.SPAN], 117.8, tol)

        assert_near_equal(self.prob[Aircraft.Wing.CENTER_CHORD], 17.49, tol)
        assert_near_equal(self.prob[Aircraft.Wing.AVERAGE_CHORD], 12.615, tol)
        assert_near_equal(self.prob[Aircraft.Wing.ROOT_CHORD], 16.41, tol)
        assert_near_equal(
            self.prob[Aircraft.Wing.THICKNESS_TO_CHORD_UNWEIGHTED], 0.1397, tol
        )  # this is slightly different from the GASP output value, likely due to rounding error

        assert_near_equal(
            self.prob['fold_vol.nonfolded_taper_ratio'], 0.85780985, tol
        )  # not actual GASP value
        assert_near_equal(
            self.prob[Aircraft.Wing.FOLDING_AREA], 964.14982163, tol
        )  # not actual GASP value
        assert_near_equal(
            self.prob['fold_vol.nonfolded_wing_area'], 406.16267837, tol
        )  # not actual GASP value
        assert_near_equal(
            self.prob['fold_vol.tc_ratio_mean_folded'], 0.14681715, tol
        )  # not actual GASP value
        assert_near_equal(
            self.prob['fold_vol.nonfolded_AR'], 1.5387923, tol
        )  # not actual GASP value
        assert_near_equal(
            self.prob[Aircraft.Fuel.WING_VOLUME_GEOMETRIC_MAX], 406.64971668264957, tol
        )  # not actual GASP value

        partial_data = self.prob.check_partials(out_stream=None, method='cs')
        assert_check_partials(partial_data, atol=2e-12, rtol=1e-12)


class WingGroupTestCase4(unittest.TestCase):
    """
    Wing with both folds and struts which has fold dimensional location and strut dimensional location specified.
    HAS_FOLD = True
    HAS_STRUT = True
    CHOOSE_FOLD_LOCATION = True
    DIMENSIONAL_LOCATION_SPECIFIED = True
    FOLD_DIMENSIONAL_LOCATION_SPECIFIED = True
    """

    def setUp(self):
        options = get_option_defaults()
        options.set_val(Aircraft.Wing.HAS_FOLD, val=True, units='unitless')
        options.set_val(Aircraft.Wing.HAS_STRUT, val=True, units='unitless')
        options.set_val(
            Aircraft.Wing.FOLD_DIMENSIONAL_LOCATION_SPECIFIED, val=True, units='unitless'
        )
        options.set_val(Aircraft.Strut.DIMENSIONAL_LOCATION_SPECIFIED, val=True, units='unitless')

        self.prob = om.Problem()
        self.prob.model.add_subsystem(
            'group',
            WingGroup(),
            promotes=['*'],
        )

        self.prob.model.set_input_defaults(Aircraft.Wing.FOLDED_SPAN, val=1, units='ft')
        self.prob.model.set_input_defaults(Aircraft.Strut.ATTACHMENT_LOCATION, val=0, units='ft')
        self.prob.model.set_input_defaults(Aircraft.Strut.AREA_RATIO, val=0.2, units='unitless')
        self.prob.model.set_input_defaults(Aircraft.Fuselage.AVG_DIAMETER, val=10.0, units='ft')
        self.prob.model.set_input_defaults(Mission.Design.GROSS_MASS, val=152000.0, units='lbm')
        self.prob.model.set_input_defaults(Aircraft.Wing.LOADING, 128, units='lbf/ft**2')
        self.prob.model.set_input_defaults(
            Aircraft.Fuel.WING_FUEL_FRACTION, val=0.6, units='unitless'
        )

        self.prob.model.set_input_defaults(Aircraft.Wing.ASPECT_RATIO, val=10.13, units='unitless')
        self.prob.model.set_input_defaults(Aircraft.Wing.TAPER_RATIO, val=0.33, units='unitless')
        self.prob.model.set_input_defaults(
            Aircraft.Wing.THICKNESS_TO_CHORD_ROOT, val=0.11, units='unitless'
        )
        self.prob.model.set_input_defaults(
            Aircraft.Wing.THICKNESS_TO_CHORD_TIP, val=0.1, units='unitless'
        )

        setup_model_options(self.prob, options)

        self.prob.setup(check=False, force_alloc_complex=True)

    def test_case1(self):
        self.prob.run_model()
        tol = 5e-4

        assert_near_equal(self.prob[Aircraft.Wing.AREA], 1187.5, tol)
        assert_near_equal(self.prob[Aircraft.Wing.SPAN], 109.6785, tol)
        assert_near_equal(self.prob[Aircraft.Wing.CENTER_CHORD], 16.2814, tol)
        assert_near_equal(self.prob[Aircraft.Wing.AVERAGE_CHORD], 11.7430, tol)
        assert_near_equal(self.prob[Aircraft.Wing.ROOT_CHORD], 15.4789, tol)
        assert_near_equal(self.prob[Aircraft.Wing.THICKNESS_TO_CHORD_UNWEIGHTED], 0.1067, tol)
        assert_near_equal(self.prob['fold_vol.nonfolded_taper_ratio'], 0.9939, tol)
        assert_near_equal(self.prob[Aircraft.Wing.FOLDING_AREA], 1171.2684, tol)
        assert_near_equal(self.prob['fold_vol.nonfolded_wing_area'], 16.2316, tol)
        assert_near_equal(self.prob['fold_vol.tc_ratio_mean_folded'], 0.10995, tol)
        assert_near_equal(self.prob['fold_vol.nonfolded_AR'], 0.06161, tol)
        assert_near_equal(self.prob[Aircraft.Fuel.WING_VOLUME_GEOMETRIC_MAX], 11.61131, tol)
        assert_near_equal(self.prob[Aircraft.Strut.LENGTH], 11.18034, tol)
        assert_near_equal(self.prob[Aircraft.Strut.CHORD], 10.62132, tol)

        partial_data = self.prob.check_partials(out_stream=None, method='cs')
        assert_check_partials(partial_data, atol=3e-12, rtol=1e-13)


class WingGroupTestCase5(unittest.TestCase):
<<<<<<< HEAD
    """
    Wing with struts which has dimentional location specified.
    HAS_FOLD = False
    HAS_STRUT = True
    CHOOSE_FOLD_LOCATION = False
    DIMENSIONAL_LOCATION_SPECIFIED = True
    FOLD_DIMENSIONAL_LOCATION_SPECIFIED = False
    """
=======
    """Wing with struts which has dimensional location specified."""
>>>>>>> fc0f2b9a

    def setUp(self):
        options = get_option_defaults()
        options.set_val(Aircraft.Wing.HAS_STRUT, val=True, units='unitless')
        options.set_val(Aircraft.Strut.DIMENSIONAL_LOCATION_SPECIFIED, val=True, units='unitless')
        options.set_val(Aircraft.Wing.CHOOSE_FOLD_LOCATION, val=False, units='unitless')

        self.prob = om.Problem()
        self.prob.model.add_subsystem(
            'group',
            WingGroup(),
            promotes=['*'],
        )

        self.prob.model.set_input_defaults(Mission.Design.GROSS_MASS, 175400, units='lbm')
        self.prob.model.set_input_defaults(Aircraft.Wing.LOADING, 128, units='lbf/ft**2')

        self.prob.model.set_input_defaults(Aircraft.Wing.ASPECT_RATIO, 10.13, units='unitless')
        self.prob.model.set_input_defaults(Aircraft.Wing.TAPER_RATIO, 0.33, units='unitless')
        self.prob.model.set_input_defaults(Aircraft.Wing.SWEEP, 25, units='deg')
        self.prob.model.set_input_defaults(
            Aircraft.Wing.THICKNESS_TO_CHORD_ROOT, 0.15, units='unitless'
        )
        self.prob.model.set_input_defaults(Aircraft.Fuselage.AVG_DIAMETER, 13.1, units='ft')
        self.prob.model.set_input_defaults(
            Aircraft.Wing.THICKNESS_TO_CHORD_TIP, 0.12, units='unitless'
        )

        self.prob.model.set_input_defaults(
            Aircraft.Strut.AREA_RATIO, val=0.2, units='unitless'
        )  # not actual GASP value
        self.prob.model.set_input_defaults(
            Aircraft.Wing.AREA, val=150, units='ft**2'
        )  # not actual GASP value
        self.prob.model.set_input_defaults(
            Aircraft.Strut.ATTACHMENT_LOCATION, val=1.0, units='ft'
        )  # not actual GASP value
        self.prob.model.set_input_defaults(
            Aircraft.Strut.AREA_RATIO, val=0.021893, units='unitless'
        )

        self.prob.model.set_input_defaults(Aircraft.Fuel.WING_FUEL_FRACTION, 0.6, units='unitless')

        setup_model_options(self.prob, options)

        self.prob.setup(check=False, force_alloc_complex=True)

    def test_case1(self):
        self.prob.run_model()

        tol = 5e-4

        assert_near_equal(self.prob[Aircraft.Wing.AREA], 1370.3, tol)
        assert_near_equal(self.prob[Aircraft.Wing.SPAN], 117.8, tol)

        assert_near_equal(self.prob[Aircraft.Wing.CENTER_CHORD], 17.49, tol)
        assert_near_equal(self.prob[Aircraft.Wing.AVERAGE_CHORD], 12.615, tol)
        assert_near_equal(self.prob[Aircraft.Wing.ROOT_CHORD], 16.41, tol)
        assert_near_equal(
            self.prob[Aircraft.Wing.THICKNESS_TO_CHORD_UNWEIGHTED], 0.1397, tol
        )  # this is slightly different from the GASP output value, likely due to rounding error

        assert_near_equal(
            self.prob[Aircraft.Strut.LENGTH], 14.42957033, tol
        )  # not actual GASP value
        assert_near_equal(self.prob[Aircraft.Strut.CHORD], 1.03953199, tol)  # not actual GASP value

        partial_data = self.prob.check_partials(out_stream=None, method='cs')
        assert_check_partials(partial_data, atol=2e-12, rtol=1e-12)


class BWBWingGroupTestCase1(unittest.TestCase):
    """
    actual GASP test case, input and output values based on large single aisle 1 v3 without bug fix
    HAS_FOLD = True
    HAS_STRUT = False
    CHOOSE_FOLD_LOCATION = True
    FOLD_DIMENSIONAL_LOCATION_SPECIFIED = True
    """

    def setUp(self):
        options = get_option_defaults()
        options.set_val(Aircraft.Wing.HAS_FOLD, val=True, units='unitless')
        options.set_val(Aircraft.Wing.CHOOSE_FOLD_LOCATION, val=True, units='unitless')
        options.set_val(
            Aircraft.Wing.FOLD_DIMENSIONAL_LOCATION_SPECIFIED, val=True, units='unitless'
        )
        self.prob = om.Problem()
        self.prob.model.add_subsystem('group', BWBWingGroup(), promotes=['*'])

        self.prob.model.set_input_defaults(Mission.Design.GROSS_MASS, 150000.0, units='lbm')
        self.prob.model.set_input_defaults(Aircraft.Wing.LOADING, 70.0, units='lbf/ft**2')
        self.prob.model.set_input_defaults(Aircraft.Wing.ASPECT_RATIO, 10.0, units='unitless')

        self.prob.model.set_input_defaults(Aircraft.Wing.AREA, 2142.85718, units='ft**2')
        self.prob.model.set_input_defaults(Aircraft.Wing.SPAN, 146.385, units='ft')
        self.prob.model.set_input_defaults(Aircraft.Wing.TAPER_RATIO, 0.27444, units='unitless')
        self.prob.model.set_input_defaults(Aircraft.Wing.SWEEP, 30.0, units='deg')
        self.prob.model.set_input_defaults(
            Aircraft.Wing.THICKNESS_TO_CHORD_ROOT, 0.165, units='unitless'
        )
        self.prob.model.set_input_defaults(Aircraft.Fuel.WING_FUEL_FRACTION, 0.45, units='unitless')
        self.prob.model.set_input_defaults(Aircraft.Fuselage.AVG_DIAMETER, 38.0, units='ft')
        self.prob.model.set_input_defaults(
            Aircraft.Wing.THICKNESS_TO_CHORD_TIP, 0.1, units='unitless'
        )

        self.prob.model.set_input_defaults(
            Aircraft.LandingGear.MAIN_GEAR_LOCATION, 0.0, units='unitless'
        )
        self.prob.model.set_input_defaults(Aircraft.Wing.CENTER_CHORD, 22.9724445, units='ft')

        self.prob.model.set_input_defaults(Aircraft.Wing.FOLDED_SPAN, 118, units='ft')

        self.prob.model.set_input_defaults(
            Aircraft.Wing.VERTICAL_MOUNT_LOCATION, 0.5, units='unitless'
        )
        self.prob.model.set_input_defaults(
            Aircraft.Fuselage.HEIGHT_TO_WIDTH_RATIO, 0.25970, units='unitless'
        )

        setup_model_options(self.prob, options)

        self.prob.setup(check=False, force_alloc_complex=True)

    def test_case1(self):
        """
        Testing GASP data case:
        Aircraft.Wing.AREA -- SW = 2142.9
        Aircraft.Wing.SPAN -- B = 146.4
        Aircraft.Wing.CENTER_CHORD -- CROOT = 23.3
        Aircraft.Wing.AVERAGE_CHORD -- CBARW = 16.22
        Aircraft.Wing.ROOT_CHORD -- CROOTW = 20.0657883
        Aircraft.Wing.THICKNESS_TO_CHORD_UNWEIGHTED -- TCM = 0.124
        wing_volume_no_fold -- FVOLW_GEOMX = 783.6
        Aircraft.Fuel.WING_VOLUME_GEOMETRIC_MAX -- FVOLW_GEOM = 605.9
        Aircraft.Wing.FOLDING_AREA -- SWFOLD = 224.8
        Aircraft.Wing.EXPOSED_AREA -- SW_EXP = 1352.1
        Note: CROOT in GASP matches with Aircraft.Wing.CENTER_CHORD
        """
        self.prob.run_model()

        tol = 1e-7

        assert_near_equal(self.prob[Aircraft.Wing.AREA], 2142.85714286, tol)
        assert_near_equal(self.prob[Aircraft.Wing.SPAN], 146.38501094, tol)
        assert_near_equal(self.prob[Aircraft.Wing.CENTER_CHORD], 22.97244452, tol)
        assert_near_equal(self.prob[Aircraft.Wing.AVERAGE_CHORD], 16.2200522, tol)
        assert_near_equal(self.prob[Aircraft.Wing.ROOT_CHORD], 20.33371617, tol)
        assert_near_equal(self.prob[Aircraft.Wing.THICKNESS_TO_CHORD_UNWEIGHTED], 0.13596576, tol)
        assert_near_equal(self.prob['wing_volume_no_fold'], 783.62100035, tol)
        assert_near_equal(self.prob[Aircraft.Fuel.WING_VOLUME_GEOMETRIC_MAX], 605.90781747, tol)
        assert_near_equal(self.prob[Aircraft.Wing.FOLDING_AREA], 224.82529025, tol)
        assert_near_equal(self.prob[Aircraft.Wing.EXPOSED_AREA], 1352.1135998, tol)

        partial_data = self.prob.check_partials(out_stream=None, method='cs')
        assert_check_partials(partial_data, atol=2e-12, rtol=1e-12)


class BWBExposedWingTestCase(unittest.TestCase):
    """BWB case."""

    def setUp(self):
        options = get_option_defaults()
        options.set_val(Aircraft.Design.TYPE, val='BWB', units='unitless')

        self.prob = om.Problem()
        self.prob.model.add_subsystem(
            'bwb_expo_wing',
            ExposedWing(),
            promotes=['*'],
        )

        self.prob.model.set_input_defaults(Aircraft.Fuselage.AVG_DIAMETER, 38.0, units='ft')
        self.prob.model.set_input_defaults(
            Aircraft.Wing.VERTICAL_MOUNT_LOCATION, 0.5, units='unitless'
        )
        self.prob.model.set_input_defaults(
            Aircraft.Fuselage.HEIGHT_TO_WIDTH_RATIO, 0.25970, units='unitless'
        )
        self.prob.model.set_input_defaults(Aircraft.Wing.SPAN, 146.38501, units='ft')
        self.prob.model.set_input_defaults(Aircraft.Wing.TAPER_RATIO, 0.274439991, units='unitless')
        self.prob.model.set_input_defaults(Aircraft.Wing.AREA, 2142.85718, units='ft**2')

        setup_model_options(self.prob, options)

        self.prob.setup(check=False, force_alloc_complex=True)

    def test_case_middle(self):
        self.prob.set_val(Aircraft.Wing.VERTICAL_MOUNT_LOCATION, 0.5, units='unitless')
        self.prob.run_model()
        tol = 1e-7

        assert_near_equal(self.prob[Aircraft.Wing.EXPOSED_AREA], 1352.11359987, tol)

        partial_data = self.prob.check_partials(out_stream=None, method='cs')
        assert_check_partials(partial_data, atol=1e-11, rtol=5e-11)


class ExposedWingTestCase(unittest.TestCase):
    """Tube + Wing case."""

    def setUp(self):
        options = get_option_defaults()
        options.set_val(Aircraft.Design.TYPE, val='transport', units='unitless')

        self.prob = om.Problem()
        self.prob.model.add_subsystem(
            'expo_wing',
            ExposedWing(),
            promotes=['*'],
        )

        self.prob.model.set_input_defaults(Aircraft.Fuselage.AVG_DIAMETER, 38.0, units='ft')
        self.prob.model.set_input_defaults(
            Aircraft.Wing.VERTICAL_MOUNT_LOCATION, 0.5, units='unitless'
        )
        self.prob.model.set_input_defaults(
            Aircraft.Fuselage.HEIGHT_TO_WIDTH_RATIO, 1.0, units='unitless'
        )
        self.prob.model.set_input_defaults(Aircraft.Wing.SPAN, 146.38501, units='ft')
        self.prob.model.set_input_defaults(Aircraft.Wing.TAPER_RATIO, 0.274439991, units='unitless')
        self.prob.model.set_input_defaults(Aircraft.Wing.AREA, 2142.85718, units='ft**2')

        setup_model_options(self.prob, options)

        self.prob.setup(check=False, force_alloc_complex=True)

    def test_case_middle(self):
        """Test in the range (epsilon, 1.0 - epsilon)."""
        self.prob.set_val(Aircraft.Wing.VERTICAL_MOUNT_LOCATION, 0.5, units='unitless')
        self.prob.run_model()
        tol = 1e-7

        assert_near_equal(self.prob[Aircraft.Wing.EXPOSED_AREA], 1352.1135998, tol)

        partial_data = self.prob.check_partials(out_stream=None, method='cs')
        assert_check_partials(partial_data, atol=1e-11, rtol=5e-11)

    def test_case_left(self):
        """Test in the range (0.0, epsilon)."""
        self.prob.set_val(Aircraft.Wing.VERTICAL_MOUNT_LOCATION, 0.049, units='unitless')
        self.prob.run_model()
        tol = 1e-7

        assert_near_equal(self.prob[Aircraft.Wing.EXPOSED_AREA], 1781.29634277, tol)

        partial_data = self.prob.check_partials(out_stream=None, method='cs')
        assert_check_partials(partial_data, atol=1e-11, rtol=5e-11)

    def test_case_right(self):
        """Test in the range (1.0 - epsilon, 1.0)."""
        self.prob.set_val(Aircraft.Wing.VERTICAL_MOUNT_LOCATION, 0.951, units='unitless')
        self.prob.run_model()
        tol = 1e-7

        assert_near_equal(self.prob[Aircraft.Wing.EXPOSED_AREA], 1781.29634277, tol)

        partial_data = self.prob.check_partials(out_stream=None, method='cs')
        assert_check_partials(partial_data, atol=5e-10, rtol=5e-12)


if __name__ == '__main__':
    unittest.main()<|MERGE_RESOLUTION|>--- conflicted
+++ resolved
@@ -44,7 +44,7 @@
         assert_check_partials(partial_data, atol=1e-12, rtol=1e-12)
 
 
-class WingSizeTestCase2(unittest.TestCase):
+class WingSizeTestCase2(unittest.TestCase):ma
     """Test mass-weight conversion."""
 
     def setUp(self):
@@ -69,7 +69,6 @@
         assert_check_partials(partial_data, atol=1e-12, rtol=1e-12)
 
 
-<<<<<<< HEAD
 class BWBWingSizeTestCase1(unittest.TestCase):
     """
     BWB model
@@ -97,9 +96,6 @@
 
 
 class WingParametersTestCase1(
-=======
-class WingVolumeTestCase1(
->>>>>>> fc0f2b9a
     unittest.TestCase
 ):  # actual GASP test case, input and output values based on large single aisle 1 v3 without bug fix
     def setUp(self):
@@ -124,16 +120,12 @@
         self.prob.run_model()
 
         tol = 5e-4
-<<<<<<< HEAD
         assert_near_equal(self.prob[Aircraft.Wing.CENTER_CHORD], 17.49, tol)
         assert_near_equal(self.prob[Aircraft.Wing.AVERAGE_CHORD], 12.615, tol)
         assert_near_equal(self.prob[Aircraft.Wing.ROOT_CHORD], 16.41, tol)
         assert_near_equal(
             self.prob[Aircraft.Wing.THICKNESS_TO_CHORD_UNWEIGHTED], 0.1397, tol
         )  # this is slightly different from the GASP output value, likely due to rounding error
-=======
-        assert_near_equal(self.prob[Aircraft.Fuel.WING_VOLUME_GEOMETRIC_MAX], 1114, tol)
->>>>>>> fc0f2b9a
 
         partial_data = self.prob.check_partials(out_stream=None, method='cs')
         assert_check_partials(partial_data, atol=1e-12, rtol=1e-12)
@@ -177,7 +169,6 @@
         assert_check_partials(partial_data, atol=1e-12, rtol=1e-12)
 
 
-<<<<<<< HEAD
 class BWBWingParametersTestCase1(unittest.TestCase):
     """Test BWB data for BWBWingParameters"""
 
@@ -234,36 +225,14 @@
             Aircraft.Wing.THICKNESS_TO_CHORD_TIP, 0.12, units='unitless'
         )
         self.prob.model.set_input_defaults(Aircraft.Fuel.WING_FUEL_FRACTION, 0.6, units='unitless')
-=======
-class WingFoldAreaTestCase1(unittest.TestCase):
-    def setUp(self):
-        options = get_option_defaults()
-        options.set_val(Aircraft.Wing.CHOOSE_FOLD_LOCATION, val=False, units='unitless')
-        options.set_val(
-            Aircraft.Wing.FOLD_DIMENSIONAL_LOCATION_SPECIFIED, val=True, units='unitless'
-        )
-
-        self.prob = om.Problem()
-        self.prob.model.add_subsystem(
-            'group',
-            WingFoldArea(),
-            promotes=['*'],
-        )
-
-        self.prob.model.set_input_defaults(Aircraft.Wing.TAPER_RATIO, 0.33, units='unitless')
-        self.prob.model.set_input_defaults('strut_y', val=25, units='ft')  # not actual GASP value
-        self.prob.model.set_input_defaults(Aircraft.Wing.AREA, val=1370.3, units='ft**2')
-        self.prob.model.set_input_defaults(Aircraft.Wing.SPAN, val=117.8, units='ft')
->>>>>>> fc0f2b9a
-
-        setup_model_options(self.prob, options)
-
-        self.prob.setup(check=False, force_alloc_complex=True)
-
-    def test_case1(self):
-        self.prob.run_model()
-
-<<<<<<< HEAD
+
+        setup_model_options(self.prob, options)
+
+        self.prob.setup(check=False, force_alloc_complex=True)
+
+    def test_case1(self):
+        self.prob.run_model()
+
         tol = 5e-4
         assert_near_equal(self.prob[Aircraft.Fuel.WING_VOLUME_GEOMETRIC_MAX], 1114, tol)
 
@@ -310,19 +279,6 @@
 
 
 class WingFoldAreaTestCase1(unittest.TestCase):
-=======
-        tol = 1e-4
-
-        assert_near_equal(
-            self.prob[Aircraft.Wing.FOLDING_AREA], 620.04352246, tol
-        )  # not actual GASP value
-
-        partial_data = self.prob.check_partials(out_stream=None, method='cs')
-        assert_check_partials(partial_data, atol=1e-12, rtol=1e-12)
-
-
-class WingFoldVolumeTestCase1(unittest.TestCase):
->>>>>>> fc0f2b9a
     def setUp(self):
         options = get_option_defaults()
         options.set_val(Aircraft.Wing.CHOOSE_FOLD_LOCATION, val=False, units='unitless')
@@ -394,7 +350,6 @@
             self.prob['nonfolded_taper_ratio'], 0.71561969, tol
         )  # not actual GASP value
         assert_near_equal(
-<<<<<<< HEAD
             self.prob['nonfolded_wing_area'], 750.25647754, tol
         )  # not actual GASP value
         assert_near_equal(
@@ -513,8 +468,6 @@
             self.prob['nonfolded_taper_ratio'], 0.71561969, tol
         )  # not actual GASP value
         assert_near_equal(
-=======
->>>>>>> fc0f2b9a
             self.prob['nonfolded_wing_area'], 750.25647754, tol
         )  # not actual GASP value
         assert_near_equal(
@@ -527,8 +480,6 @@
 
         partial_data = self.prob.check_partials(out_stream=None, method='cs')
         assert_check_partials(partial_data, atol=1e-11, rtol=1e-12)
-<<<<<<< HEAD
-=======
 
 
 class WingFoldAreaTestCase2(unittest.TestCase):
@@ -551,7 +502,6 @@
         )  # not actual GASP value
         self.prob.model.set_input_defaults(Aircraft.Wing.AREA, val=1370.3, units='ft**2')
         self.prob.model.set_input_defaults(Aircraft.Wing.SPAN, val=117.8, units='ft')
->>>>>>> fc0f2b9a
 
         setup_model_options(self.prob, options)
 
@@ -566,13 +516,7 @@
             self.prob[Aircraft.Wing.FOLDING_AREA], 964.0812219, tol
         )  # not actual GASP value
 
-<<<<<<< HEAD
-=======
-        partial_data = self.prob.check_partials(out_stream=None, method='cs')
-        assert_check_partials(partial_data, atol=2e-12, rtol=1e-12)
-
-
->>>>>>> fc0f2b9a
+
 class WingFoldVolumeTestCase2(unittest.TestCase):
     def setUp(self):
         options = get_option_defaults()
@@ -838,19 +782,11 @@
         )  # not actual GASP value
         assert_near_equal(
             self.prob['fold_vol.nonfolded_wing_area'], 17.4400141, tol
-<<<<<<< HEAD
         )  # not actual GASP value
         assert_near_equal(
             self.prob['fold_vol.tc_ratio_mean_folded'], 0.14987269, tol
         )  # not actual GASP value
         assert_near_equal(
-=======
-        )  # not actual GASP value
-        assert_near_equal(
-            self.prob['fold_vol.tc_ratio_mean_folded'], 0.14987269, tol
-        )  # not actual GASP value
-        assert_near_equal(
->>>>>>> fc0f2b9a
             self.prob['fold_vol.nonfolded_AR'], 0.0573394, tol
         )  # not actual GASP value
         assert_near_equal(
@@ -1024,7 +960,6 @@
 
 
 class WingGroupTestCase5(unittest.TestCase):
-<<<<<<< HEAD
     """
     Wing with struts which has dimentional location specified.
     HAS_FOLD = False
@@ -1032,10 +967,6 @@
     CHOOSE_FOLD_LOCATION = False
     DIMENSIONAL_LOCATION_SPECIFIED = True
     FOLD_DIMENSIONAL_LOCATION_SPECIFIED = False
-    """
-=======
-    """Wing with struts which has dimensional location specified."""
->>>>>>> fc0f2b9a
 
     def setUp(self):
         options = get_option_defaults()
