import numpy as np
import openmdao.api as om

from aviary.constants import GRAV_ENGLISH_LBM
from aviary.subsystems.geometry.gasp_based.non_dimensional_conversion import (
    DimensionalNonDimensionalInterchange,
)
from aviary.subsystems.geometry.gasp_based.strut import StrutGeom
from aviary.utils.conflict_checks import check_fold_location_definition
from aviary.variable_info.enums import AircraftTypes, Verbosity
from aviary.variable_info.functions import add_aviary_input, add_aviary_output, add_aviary_option
from aviary.variable_info.variables import Aircraft, Mission, Settings


class WingSize(om.ExplicitComponent):
    """
    Computation of wing area and wing span for GASP-based aerodynamics.
    """

    def setup(self):
        add_aviary_input(self, Mission.Design.GROSS_MASS, units='lbm')
        add_aviary_input(self, Aircraft.Wing.LOADING, units='lbf/ft**2')
        add_aviary_input(self, Aircraft.Wing.ASPECT_RATIO, units='unitless')

        add_aviary_output(self, Aircraft.Wing.AREA, units='ft**2')
        add_aviary_output(self, Aircraft.Wing.SPAN, units='ft')

        self.declare_partials(
            Aircraft.Wing.AREA, [Mission.Design.GROSS_MASS, Aircraft.Wing.LOADING]
        )
        self.declare_partials(
            Aircraft.Wing.SPAN,
            [
                Aircraft.Wing.ASPECT_RATIO,
                Mission.Design.GROSS_MASS,
                Aircraft.Wing.LOADING,
            ],
        )

    def compute(self, inputs, outputs):
        gross_mass_initial = inputs[Mission.Design.GROSS_MASS]
        wing_loading = inputs[Aircraft.Wing.LOADING]
        AR = inputs[Aircraft.Wing.ASPECT_RATIO]

        wing_area = gross_mass_initial * GRAV_ENGLISH_LBM / wing_loading
        wingspan = (AR * wing_area) ** 0.5

        outputs[Aircraft.Wing.AREA] = wing_area
        outputs[Aircraft.Wing.SPAN] = wingspan

    def compute_partials(self, inputs, J):
        gross_mass_initial = inputs[Mission.Design.GROSS_MASS]
        wing_loading = inputs[Aircraft.Wing.LOADING]
        AR = inputs[Aircraft.Wing.ASPECT_RATIO]

        wing_area = gross_mass_initial * GRAV_ENGLISH_LBM / wing_loading

        J[Aircraft.Wing.AREA, Mission.Design.GROSS_MASS] = dWA_dGMT = (
            GRAV_ENGLISH_LBM / wing_loading
        )
        J[Aircraft.Wing.AREA, Aircraft.Wing.LOADING] = dWA_dWL = (
            -gross_mass_initial * GRAV_ENGLISH_LBM / wing_loading**2
        )

        J[Aircraft.Wing.SPAN, Aircraft.Wing.ASPECT_RATIO] = 0.5 * wing_area**0.5 * AR ** (-0.5)
        J[Aircraft.Wing.SPAN, Mission.Design.GROSS_MASS] = (
            0.5 * AR**0.5 * wing_area ** (-0.5) * dWA_dGMT
        )
        J[Aircraft.Wing.SPAN, Aircraft.Wing.LOADING] = 0.5 * AR**0.5 * wing_area ** (-0.5) * dWA_dWL


class WingParameters(om.ExplicitComponent):
    """
    Computation of various wing parameters for GASP-based geometry.
    """

    def initialize(self):
        add_aviary_option(self, Aircraft.Wing.HAS_FOLD)

    def setup(self):
        add_aviary_input(self, Aircraft.Wing.AREA, units='ft**2')
        add_aviary_input(self, Aircraft.Wing.SPAN, units='ft')
        add_aviary_input(self, Aircraft.Wing.ASPECT_RATIO, units='unitless')
        add_aviary_input(self, Aircraft.Wing.TAPER_RATIO, units='unitless')
        add_aviary_input(self, Aircraft.Wing.SWEEP, units='deg')
        add_aviary_input(self, Aircraft.Wing.THICKNESS_TO_CHORD_ROOT, units='unitless')
        add_aviary_input(self, Aircraft.Fuselage.AVG_DIAMETER, units='ft')
        add_aviary_input(self, Aircraft.Wing.THICKNESS_TO_CHORD_TIP, units='unitless')

        if not self.options[Aircraft.Wing.HAS_FOLD]:
            add_aviary_input(self, Aircraft.Fuel.WING_FUEL_FRACTION, units='unitless')
            add_aviary_output(self, Aircraft.Fuel.WING_VOLUME_GEOMETRIC_MAX, units='ft**3')

            self.declare_partials(
                Aircraft.Fuel.WING_VOLUME_GEOMETRIC_MAX,
                [
                    Aircraft.Fuel.WING_FUEL_FRACTION,
                    Aircraft.Wing.THICKNESS_TO_CHORD_ROOT,
                    Aircraft.Fuselage.AVG_DIAMETER,
                    Aircraft.Wing.SPAN,
                    Aircraft.Wing.THICKNESS_TO_CHORD_TIP,
                    Aircraft.Wing.AREA,
                    Aircraft.Wing.TAPER_RATIO,
                    Aircraft.Wing.ASPECT_RATIO,
                ],
            )

        add_aviary_output(self, Aircraft.Wing.CENTER_CHORD, units='ft')
        add_aviary_output(self, Aircraft.Wing.AVERAGE_CHORD, units='ft')
        add_aviary_output(self, Aircraft.Wing.ROOT_CHORD, units='ft')
        add_aviary_output(self, Aircraft.Wing.THICKNESS_TO_CHORD_UNWEIGHTED, units='unitless')
        add_aviary_output(self, Aircraft.Wing.LEADING_EDGE_SWEEP, units='rad')

        self.declare_partials(
            Aircraft.Wing.CENTER_CHORD,
            [Aircraft.Wing.AREA, Aircraft.Wing.SPAN, Aircraft.Wing.TAPER_RATIO],
        )
        self.declare_partials(
            Aircraft.Wing.AVERAGE_CHORD,
            [Aircraft.Wing.AREA, Aircraft.Wing.SPAN, Aircraft.Wing.TAPER_RATIO],
        )
        self.declare_partials(
            Aircraft.Wing.THICKNESS_TO_CHORD_UNWEIGHTED,
            [
                Aircraft.Wing.THICKNESS_TO_CHORD_ROOT,
                Aircraft.Fuselage.AVG_DIAMETER,
                Aircraft.Wing.SPAN,
                Aircraft.Wing.THICKNESS_TO_CHORD_TIP,
                Aircraft.Wing.TAPER_RATIO,
            ],
        )
        self.declare_partials(
            Aircraft.Wing.ROOT_CHORD,
            [
                Aircraft.Wing.AREA,
                Aircraft.Wing.SPAN,
                Aircraft.Wing.TAPER_RATIO,
                Aircraft.Wing.THICKNESS_TO_CHORD_ROOT,
                Aircraft.Fuselage.AVG_DIAMETER,
                Aircraft.Wing.ASPECT_RATIO,
                Aircraft.Wing.SWEEP,
            ],
        )
        self.declare_partials(
            Aircraft.Wing.LEADING_EDGE_SWEEP,
            [
                Aircraft.Wing.TAPER_RATIO,
                Aircraft.Wing.ASPECT_RATIO,
                Aircraft.Wing.SWEEP,
            ],
        )

    def compute(self, inputs, outputs):
        wing_area = inputs[Aircraft.Wing.AREA]
        wingspan = inputs[Aircraft.Wing.SPAN]
        AR = inputs[Aircraft.Wing.ASPECT_RATIO]
        taper_ratio = inputs[Aircraft.Wing.TAPER_RATIO]
        sweep_c4 = inputs[Aircraft.Wing.SWEEP]
        tc_ratio_root = inputs[Aircraft.Wing.THICKNESS_TO_CHORD_ROOT]
        cabin_width = inputs[Aircraft.Fuselage.AVG_DIAMETER]
        tc_ratio_tip = inputs[Aircraft.Wing.THICKNESS_TO_CHORD_TIP]

        center_chord = 2.0 * wing_area / wingspan / (1.0 + taper_ratio)
        avg_chord = (2.0 * center_chord / 3.0) * (
            (1.0 + taper_ratio) - (taper_ratio / (1.0 + taper_ratio))
        )
        tan_sweep_LE = (1.0 - taper_ratio) / (1.0 + taper_ratio) / AR + np.tan(
            sweep_c4 * np.pi / 180.0
        )
        outputs[Aircraft.Wing.LEADING_EDGE_SWEEP] = np.arctan(tan_sweep_LE)
        tan_sweep_TE = 3.0 * (taper_ratio - 1.0) / (1.0 + taper_ratio) / AR + np.tan(
            sweep_c4 * (np.pi / 180)
        )
        sweep_TE = np.arctan(tan_sweep_TE)
        FHP = (
            2.0
            * (tc_ratio_root * center_chord * (cabin_width - (tc_ratio_root * center_chord))) ** 0.5
            + 0.4
        )
        HP = FHP * tan_sweep_LE / 2.0
        root_chord = center_chord - HP + FHP * tan_sweep_TE / 2.0
        tc_ratio_avg = (
            (tc_ratio_root - cabin_width / wingspan * (tc_ratio_root - tc_ratio_tip))
            * (1.0 - cabin_width / wingspan * (1.0 - taper_ratio))
            + taper_ratio * tc_ratio_tip
        ) / (1.0 + taper_ratio - cabin_width / wingspan * (1.0 - taper_ratio))

        outputs[Aircraft.Wing.CENTER_CHORD] = center_chord
        outputs[Aircraft.Wing.AVERAGE_CHORD] = avg_chord
        outputs[Aircraft.Wing.ROOT_CHORD] = root_chord
        outputs[Aircraft.Wing.THICKNESS_TO_CHORD_UNWEIGHTED] = tc_ratio_avg

        if not self.options[Aircraft.Wing.HAS_FOLD]:
            fuel_vol_frac = inputs[Aircraft.Fuel.WING_FUEL_FRACTION]

            geometric_fuel_vol = (
                fuel_vol_frac
                * 0.888889
                * tc_ratio_avg
                * (wing_area**1.5)
                * (2.0 * taper_ratio + 1.0)
            ) / ((AR**0.5) * ((taper_ratio + 1.0) ** 2.0))
            outputs[Aircraft.Fuel.WING_VOLUME_GEOMETRIC_MAX] = geometric_fuel_vol

    def compute_partials(self, inputs, J):
        wing_area = inputs[Aircraft.Wing.AREA]
        wingspan = inputs[Aircraft.Wing.SPAN]
        AR = inputs[Aircraft.Wing.ASPECT_RATIO]
        taper_ratio = inputs[Aircraft.Wing.TAPER_RATIO]
        sweep_c4 = inputs[Aircraft.Wing.SWEEP]
        tc_ratio_root = inputs[Aircraft.Wing.THICKNESS_TO_CHORD_ROOT]
        cabin_width = inputs[Aircraft.Fuselage.AVG_DIAMETER]
        tc_ratio_tip = inputs[Aircraft.Wing.THICKNESS_TO_CHORD_TIP]

        center_chord = 2.0 * wing_area / wingspan / (1.0 + taper_ratio)
        FHP = (
            2.0
            * (tc_ratio_root * center_chord * (cabin_width - (tc_ratio_root * center_chord))) ** 0.5
            + 0.4
        )

        tan_sweep_LE = (1.0 - taper_ratio) / (1.0 + taper_ratio) / AR + np.tan(
            sweep_c4 * (np.pi / 180)
        )
        tan_sweep_TE = 3.0 * (taper_ratio - 1.0) / (1.0 + taper_ratio) / AR + np.tan(
            sweep_c4 * (np.pi / 180)
        )

        dCenterChord_dWingArea = 2 / (wingspan * (1 + taper_ratio))
        dCenterChord_dWingspan = -2 * wing_area / ((1 + taper_ratio) * wingspan**2)
        dCenterChord_dTaperRatio = -2 * wing_area / (wingspan * (1 + taper_ratio) ** 2)
        dFHP_dTcRatioRoot = (
            tc_ratio_root * center_chord * (cabin_width - tc_ratio_root * center_chord)
        ) ** (-0.5) * (center_chord * cabin_width - 2 * tc_ratio_root * center_chord**2)
        dFHP_dCabinWidth = (
            (tc_ratio_root * center_chord * (cabin_width - tc_ratio_root * center_chord)) ** (-0.5)
            * tc_ratio_root
            * center_chord
        )
        dFHP_dWingArea = (
            (tc_ratio_root * center_chord * (cabin_width - tc_ratio_root * center_chord)) ** (-0.5)
            * (tc_ratio_root * cabin_width - 2 * tc_ratio_root**2 * center_chord)
            * dCenterChord_dWingArea
        )
        dFHP_dWingspan = (
            (tc_ratio_root * center_chord * (cabin_width - tc_ratio_root * center_chord)) ** (-0.5)
            * (tc_ratio_root * cabin_width - 2 * tc_ratio_root**2 * center_chord)
            * dCenterChord_dWingspan
        )
        dFHP_dTaperRatio = (
            (tc_ratio_root * center_chord * (cabin_width - tc_ratio_root * center_chord)) ** (-0.5)
            * (tc_ratio_root * cabin_width - 2 * tc_ratio_root**2 * center_chord)
            * dCenterChord_dTaperRatio
        )

        dTanSweepLE_dTaperRatio = (-(1 + taper_ratio) * AR - (1 - taper_ratio) * AR) / (
            (1 + taper_ratio) ** 2 * AR**2
        )
        dTanSweepLE_dAR = -(1 - taper_ratio) / ((1 + taper_ratio) * AR**2)
        dTanSweepLE_dSweepC4 = dTanSweepTE_dSweepC4 = (
            (np.pi / 180) * 1 / np.cos(sweep_c4 * (np.pi / 180)) ** 2
        )
        dTanSweepTE_dTaperRatio = (
            3 * ((1 + taper_ratio) * AR - (taper_ratio - 1) * AR) / ((1 + taper_ratio) ** 2 * AR**2)
        )
        dTanSweepTE_dAR = -3 * (taper_ratio - 1) / ((1 + taper_ratio) * AR**2)

        dRootChord_dWingArea = dCenterChord_dWingArea + dFHP_dWingArea * (
            -tan_sweep_LE / 2 + tan_sweep_TE / 2
        )
        dRootChord_dWingspan = dCenterChord_dWingspan + dFHP_dWingspan * (
            -tan_sweep_LE / 2 + tan_sweep_TE / 2
        )
        dRootChord_dTaperRatio = (
            dCenterChord_dTaperRatio
            + dFHP_dTaperRatio * (-tan_sweep_LE / 2 + tan_sweep_TE / 2)
            + FHP * (-dTanSweepLE_dTaperRatio / 2 + dTanSweepTE_dTaperRatio / 2)
        )
        dRootChord_dTcRatioRoot = dFHP_dTcRatioRoot * (-tan_sweep_LE / 2 + tan_sweep_TE / 2)
        dRootChord_dCabinWidth = dFHP_dCabinWidth * (-tan_sweep_LE / 2 + tan_sweep_TE / 2)
        dRootChord_dAR = FHP * (-dTanSweepLE_dAR / 2 + dTanSweepTE_dAR / 2)
        dRootChord_dSweepC4 = FHP * 0.5 * (-dTanSweepLE_dSweepC4 + dTanSweepTE_dSweepC4)

        J[Aircraft.Wing.ROOT_CHORD, Aircraft.Wing.AREA] = dRootChord_dWingArea
        J[Aircraft.Wing.ROOT_CHORD, Aircraft.Wing.SPAN] = dRootChord_dWingspan
        J[Aircraft.Wing.ROOT_CHORD, Aircraft.Wing.TAPER_RATIO] = dRootChord_dTaperRatio
        J[Aircraft.Wing.ROOT_CHORD, Aircraft.Wing.THICKNESS_TO_CHORD_ROOT] = dRootChord_dTcRatioRoot
        J[Aircraft.Wing.ROOT_CHORD, Aircraft.Fuselage.AVG_DIAMETER] = dRootChord_dCabinWidth
        J[Aircraft.Wing.ROOT_CHORD, Aircraft.Wing.ASPECT_RATIO] = dRootChord_dAR
        J[Aircraft.Wing.ROOT_CHORD, Aircraft.Wing.SWEEP] = dRootChord_dSweepC4

        J[Aircraft.Wing.CENTER_CHORD, Aircraft.Wing.AREA] = dCenterChord_dWingArea
        J[Aircraft.Wing.CENTER_CHORD, Aircraft.Wing.SPAN] = dCenterChord_dWingspan
        J[Aircraft.Wing.CENTER_CHORD, Aircraft.Wing.TAPER_RATIO] = dCenterChord_dTaperRatio

        J[Aircraft.Wing.AVERAGE_CHORD, Aircraft.Wing.AREA] = (
            (2.0 / 3.0)
            * ((1.0 + taper_ratio) - (taper_ratio / (1.0 + taper_ratio)))
            * dCenterChord_dWingArea
        )
        J[Aircraft.Wing.AVERAGE_CHORD, Aircraft.Wing.SPAN] = (
            (2.0 / 3.0)
            * ((1.0 + taper_ratio) - (taper_ratio / (1.0 + taper_ratio)))
            * dCenterChord_dWingspan
        )
        J[Aircraft.Wing.AVERAGE_CHORD, Aircraft.Wing.TAPER_RATIO] = dCenterChord_dTaperRatio * (
            2.0 / 3.0
        ) * ((1.0 + taper_ratio) - (taper_ratio / (1.0 + taper_ratio))) + (
            2.0 * center_chord / 3.0
        ) * (1 - ((1 + taper_ratio) - taper_ratio) / (1.0 + taper_ratio) ** 2)

        tc_ratio_avg = (
            (tc_ratio_root - cabin_width / wingspan * (tc_ratio_root - tc_ratio_tip))
            * (1.0 - cabin_width / wingspan * (1.0 - taper_ratio))
            + taper_ratio * tc_ratio_tip
        ) / (1.0 + taper_ratio - cabin_width / wingspan * (1.0 - taper_ratio))
        a = tc_ratio_root - cabin_width / wingspan * (tc_ratio_root - tc_ratio_tip)
        b = 1.0 - cabin_width / wingspan * (1.0 - taper_ratio)
        c = taper_ratio * tc_ratio_tip
        d = 1.0 + taper_ratio - cabin_width / wingspan * (1.0 - taper_ratio)

        dAB_dCabW = a * (taper_ratio - 1) / wingspan + b * (tc_ratio_tip - tc_ratio_root) / wingspan
        dD_dCabW = (taper_ratio - 1) / wingspan
        dAB_dWingspan = (
            a * cabin_width * (1 - taper_ratio) / wingspan**2
            + b * cabin_width * (tc_ratio_root - tc_ratio_tip) / wingspan**2
        )
        dD_dWingspan = cabin_width * (1 - taper_ratio) / wingspan**2
        dABC_dTR = a * cabin_width / wingspan + tc_ratio_tip
        dD_dTR = 1 + cabin_width / wingspan

        J[
            Aircraft.Wing.THICKNESS_TO_CHORD_UNWEIGHTED,
            Aircraft.Wing.THICKNESS_TO_CHORD_ROOT,
        ] = dTCA_dTCR = (1 - cabin_width / wingspan) * b / d
        J[Aircraft.Wing.THICKNESS_TO_CHORD_UNWEIGHTED, Aircraft.Fuselage.AVG_DIAMETER] = (
            dTCA_dCabW
        ) = (d * dAB_dCabW - (a * b + c) * dD_dCabW) / d**2
        J[Aircraft.Wing.THICKNESS_TO_CHORD_UNWEIGHTED, Aircraft.Wing.SPAN] = dTCA_dWingspan = (
            d * dAB_dWingspan - (a * b + c) * dD_dWingspan
        ) / d**2
        J[
            Aircraft.Wing.THICKNESS_TO_CHORD_UNWEIGHTED,
            Aircraft.Wing.THICKNESS_TO_CHORD_TIP,
        ] = dTCA_dTCT = (cabin_width / wingspan * b + taper_ratio) / d
        J[Aircraft.Wing.THICKNESS_TO_CHORD_UNWEIGHTED, Aircraft.Wing.TAPER_RATIO] = dTCA_dTR = (
            d * dABC_dTR - (a * b + c) * dD_dTR
        ) / d**2

        trp1 = taper_ratio + 1
        swprad = np.pi * sweep_c4 / 180.0
        tswprad = np.tan(swprad)
        denom = AR**2 * trp1**2 + (AR * trp1 * tswprad - taper_ratio + 1) ** 2
        J[Aircraft.Wing.LEADING_EDGE_SWEEP, Aircraft.Wing.TAPER_RATIO] = -2 * AR / denom
        J[Aircraft.Wing.LEADING_EDGE_SWEEP, Aircraft.Wing.ASPECT_RATIO] = (
            (taper_ratio - 1) * trp1 / denom
        )
        J[Aircraft.Wing.LEADING_EDGE_SWEEP, Aircraft.Wing.SWEEP] = (
            np.pi * AR**2 * trp1**2 / denom / 180 / np.cos(swprad) ** 2
        )

        if not self.options[Aircraft.Wing.HAS_FOLD]:
            fuel_vol_frac = inputs[Aircraft.Fuel.WING_FUEL_FRACTION]
            geometric_fuel_vol = (
                fuel_vol_frac
                * 0.888889
                * tc_ratio_avg
                * (wing_area**1.5)
                * (2.0 * taper_ratio + 1.0)
            ) / ((AR**0.5) * ((taper_ratio + 1.0) ** 2.0))
            num = (
                fuel_vol_frac
                * 0.888889
                * tc_ratio_avg
                * (wing_area**1.5)
                * (2.0 * taper_ratio + 1.0)
            )
            den = (AR**0.5) * ((taper_ratio + 1.0) ** 2.0)
            dNum_dTR = (
                fuel_vol_frac * 0.888889 * dTCA_dTR * (wing_area**1.5) * (2.0 * taper_ratio + 1.0)
                + fuel_vol_frac * 0.888889 * tc_ratio_avg * (wing_area**1.5) * 2
            )
            dDen_dTR = 2 * (AR**0.5) * (taper_ratio + 1.0)

            J[Aircraft.Fuel.WING_VOLUME_GEOMETRIC_MAX, Aircraft.Fuel.WING_FUEL_FRACTION] = (
                0.888889 * tc_ratio_avg * (wing_area**1.5) * (2.0 * taper_ratio + 1.0)
            ) / ((AR**0.5) * ((taper_ratio + 1.0) ** 2.0))
            J[Aircraft.Fuel.WING_VOLUME_GEOMETRIC_MAX, Aircraft.Wing.AREA] = (
                1.5
                * (
                    fuel_vol_frac
                    * 0.888889
                    * tc_ratio_avg
                    * (wing_area**0.5)
                    * (2.0 * taper_ratio + 1.0)
                )
                / ((AR**0.5) * ((taper_ratio + 1.0) ** 2.0))
            )
            J[Aircraft.Fuel.WING_VOLUME_GEOMETRIC_MAX, Aircraft.Wing.TAPER_RATIO] = (
                den * dNum_dTR - num * dDen_dTR
            ) / den**2
            J[Aircraft.Fuel.WING_VOLUME_GEOMETRIC_MAX, Aircraft.Wing.ASPECT_RATIO] = (
                -0.5
                * (
                    fuel_vol_frac
                    * 0.888889
                    * tc_ratio_avg
                    * (wing_area**1.5)
                    * (2.0 * taper_ratio + 1.0)
                )
                / ((AR**1.5) * (taper_ratio + 1.0) ** 2.0)
            )
            J[Aircraft.Fuel.WING_VOLUME_GEOMETRIC_MAX, Aircraft.Wing.THICKNESS_TO_CHORD_ROOT] = (
                fuel_vol_frac * 0.888889 * dTCA_dTCR * (wing_area**1.5) * (2.0 * taper_ratio + 1.0)
            ) / ((AR**0.5) * ((taper_ratio + 1.0) ** 2.0))
            J[Aircraft.Fuel.WING_VOLUME_GEOMETRIC_MAX, Aircraft.Fuselage.AVG_DIAMETER] = (
                fuel_vol_frac * 0.888889 * dTCA_dCabW * (wing_area**1.5) * (2.0 * taper_ratio + 1.0)
            ) / ((AR**0.5) * ((taper_ratio + 1.0) ** 2.0))
            J[Aircraft.Fuel.WING_VOLUME_GEOMETRIC_MAX, Aircraft.Wing.SPAN] = (
                fuel_vol_frac
                * 0.888889
                * dTCA_dWingspan
                * (wing_area**1.5)
                * (2.0 * taper_ratio + 1.0)
            ) / ((AR**0.5) * ((taper_ratio + 1.0) ** 2.0))
            J[Aircraft.Fuel.WING_VOLUME_GEOMETRIC_MAX, Aircraft.Wing.THICKNESS_TO_CHORD_TIP] = (
                fuel_vol_frac * 0.888889 * dTCA_dTCT * (wing_area**1.5) * (2.0 * taper_ratio + 1.0)
            ) / ((AR**0.5) * ((taper_ratio + 1.0) ** 2.0))


class WingFold(om.ExplicitComponent):
    """
    Computation of taper ratio between wing root and fold location, wing area of
    part of wings that does not fold, mean value of thickess to chord ratio between
    root and fold, aspect ratio of non-folding part of wing, wing tank fuel volume.
    """

    def initialize(self):
        add_aviary_option(self, Aircraft.Wing.CHOOSE_FOLD_LOCATION)

    def setup(self):
        if not self.options[Aircraft.Wing.CHOOSE_FOLD_LOCATION]:
            self.add_input(
                'strut_y', val=25, units='ft', desc='YSTRUT: attachment location of strut'
            )

            self.declare_partials('nonfolded_taper_ratio', 'strut_y')
            self.declare_partials(Aircraft.Wing.FOLDING_AREA, 'strut_y')
            self.declare_partials('nonfolded_wing_area', 'strut_y')
            self.declare_partials('tc_ratio_mean_folded', 'strut_y')
            self.declare_partials('nonfolded_AR', 'strut_y')
            self.declare_partials(Aircraft.Fuel.WING_VOLUME_GEOMETRIC_MAX, 'strut_y')

        else:
            self.declare_partials('nonfolded_taper_ratio', Aircraft.Wing.FOLDED_SPAN)
            self.declare_partials(Aircraft.Wing.FOLDING_AREA, Aircraft.Wing.FOLDED_SPAN)
            self.declare_partials('nonfolded_wing_area', Aircraft.Wing.FOLDED_SPAN)
            self.declare_partials('tc_ratio_mean_folded', Aircraft.Wing.FOLDED_SPAN)
            self.declare_partials('nonfolded_AR', Aircraft.Wing.FOLDED_SPAN)
            self.declare_partials(
                Aircraft.Fuel.WING_VOLUME_GEOMETRIC_MAX, Aircraft.Wing.FOLDED_SPAN
            )

            add_aviary_input(self, Aircraft.Wing.FOLDED_SPAN)

        add_aviary_input(self, Aircraft.Wing.AREA, units='ft**2')
        add_aviary_input(self, Aircraft.Wing.SPAN, units='ft')
        add_aviary_input(self, Aircraft.Wing.TAPER_RATIO, units='unitless')
        add_aviary_input(self, Aircraft.Wing.THICKNESS_TO_CHORD_ROOT, units='unitless')
        add_aviary_input(self, Aircraft.Wing.THICKNESS_TO_CHORD_TIP, units='unitless')
        add_aviary_input(self, Aircraft.Fuel.WING_FUEL_FRACTION, units='unitless')

        self.add_output(
            'nonfolded_taper_ratio',
            val=0.1,
            units='unitless',
            desc='SLM_NF: taper ratio between wing root and fold location',
        )

        add_aviary_output(self, Aircraft.Wing.FOLDING_AREA, units='ft**2')

        self.add_output(
            'nonfolded_wing_area',
            val=150,
            units='ft**2',
            desc='SW_NF: wing area of part of wings that does not fold',
        )
        self.add_output(
            'tc_ratio_mean_folded',
            val=0.12,
            units='unitless',
            desc='TCM: mean value of thickess to chord ratio between root and fold',
        )
        self.add_output(
            'nonfolded_AR',
            val=10,
            units='unitless',
            desc='AR_NF: aspect ratio of non-folding part of wing',
        )

        add_aviary_output(self, Aircraft.Fuel.WING_VOLUME_GEOMETRIC_MAX, units='ft**3')

        self.declare_partials(
            'nonfolded_taper_ratio',
            [Aircraft.Wing.AREA, Aircraft.Wing.SPAN, Aircraft.Wing.TAPER_RATIO],
        )
        self.declare_partials(
            Aircraft.Wing.FOLDING_AREA,
            [Aircraft.Wing.SPAN, Aircraft.Wing.AREA, Aircraft.Wing.TAPER_RATIO],
        )
        self.declare_partials(
            'nonfolded_wing_area',
            [Aircraft.Wing.AREA, Aircraft.Wing.SPAN, Aircraft.Wing.TAPER_RATIO],
        )
        self.declare_partials(
            'tc_ratio_mean_folded',
            [
                Aircraft.Wing.THICKNESS_TO_CHORD_ROOT,
                Aircraft.Wing.THICKNESS_TO_CHORD_TIP,
                Aircraft.Wing.SPAN,
            ],
        )
        self.declare_partials(
            'nonfolded_AR',
            [Aircraft.Wing.AREA, Aircraft.Wing.SPAN, Aircraft.Wing.TAPER_RATIO],
        )
        self.declare_partials(
            Aircraft.Fuel.WING_VOLUME_GEOMETRIC_MAX,
            [
                Aircraft.Fuel.WING_FUEL_FRACTION,
                Aircraft.Wing.THICKNESS_TO_CHORD_ROOT,
                Aircraft.Wing.THICKNESS_TO_CHORD_TIP,
                Aircraft.Wing.SPAN,
                Aircraft.Wing.AREA,
                Aircraft.Wing.TAPER_RATIO,
            ],
        )

    def compute(self, inputs, outputs):
        wing_area = inputs[Aircraft.Wing.AREA]
        wingspan = inputs[Aircraft.Wing.SPAN]
        taper_ratio = inputs[Aircraft.Wing.TAPER_RATIO]
        tc_ratio_root = inputs[Aircraft.Wing.THICKNESS_TO_CHORD_ROOT]
        tc_ratio_tip = inputs[Aircraft.Wing.THICKNESS_TO_CHORD_TIP]
        fuel_vol_frac = inputs[Aircraft.Fuel.WING_FUEL_FRACTION]

        if not self.options[Aircraft.Wing.CHOOSE_FOLD_LOCATION]:
            strut_y = inputs['strut_y']
            location = strut_y

        else:
            fold_y = inputs[Aircraft.Wing.FOLDED_SPAN]
            location = fold_y / 2.0

        root_chord_wing = 2 * wing_area / (wingspan * (1 + taper_ratio))
        tip_chord = taper_ratio * root_chord_wing
        fold_chord = root_chord_wing + location * (tip_chord - root_chord_wing) / (wingspan / 2.0)
        nonfolded_taper_ratio = fold_chord / root_chord_wing
        folding_area = (wingspan / 2.0 - location) * (fold_chord + tip_chord)

        nonfolded_wing_area = wing_area - folding_area

        if (wingspan / 2.0) < location:
            raise ValueError(
                'Error: The wingspan provided is less than the wingspan of the wing fold.'
            )

        tc_ratio_fold = tc_ratio_root + location * (tc_ratio_tip - tc_ratio_root) / (wingspan / 2.0)
        tc_ratio_mean_folded = 0.5 * (tc_ratio_root + tc_ratio_fold)
        nonfolded_AR = 4.0 * location**2 / nonfolded_wing_area
        geometric_fuel_vol = (
            fuel_vol_frac
            * 0.888889
            * tc_ratio_mean_folded
            * (nonfolded_wing_area**1.5)
            * (2.0 * nonfolded_taper_ratio + 1.0)
        ) / ((nonfolded_AR**0.5) * ((nonfolded_taper_ratio + 1.0) ** 2.0))

        outputs['nonfolded_taper_ratio'] = nonfolded_taper_ratio
        outputs[Aircraft.Wing.FOLDING_AREA] = folding_area
        outputs['nonfolded_wing_area'] = nonfolded_wing_area
        outputs['tc_ratio_mean_folded'] = tc_ratio_mean_folded
        outputs['nonfolded_AR'] = nonfolded_AR
        outputs[Aircraft.Fuel.WING_VOLUME_GEOMETRIC_MAX] = geometric_fuel_vol

    def compute_partials(self, inputs, J):
        wing_area = inputs[Aircraft.Wing.AREA]
        wingspan = inputs[Aircraft.Wing.SPAN]
        taper_ratio = inputs[Aircraft.Wing.TAPER_RATIO]
        tc_ratio_root = inputs[Aircraft.Wing.THICKNESS_TO_CHORD_ROOT]
        tc_ratio_tip = inputs[Aircraft.Wing.THICKNESS_TO_CHORD_TIP]
        fuel_vol_frac = inputs[Aircraft.Fuel.WING_FUEL_FRACTION]

        if not self.options[Aircraft.Wing.CHOOSE_FOLD_LOCATION]:
            strut_y = inputs['strut_y']
            location = strut_y
            dLoc_dWingspan = 0
            dLoc_dy = 1
            wrt = 'strut_y'

        else:
            fold_y = inputs[Aircraft.Wing.FOLDED_SPAN]
            wrt = Aircraft.Wing.FOLDED_SPAN

            location = fold_y / 2.0
            dLoc_dWingspan = 0
            dLoc_dy = 1 / 2

        root_chord_wing = 2 * wing_area / (wingspan * (1 + taper_ratio))
        tip_chord = taper_ratio * root_chord_wing
        fold_chord = root_chord_wing + location * (tip_chord - root_chord_wing) / (wingspan / 2.0)
        nonfolded_taper_ratio = fold_chord / root_chord_wing
        folding_area = (wingspan / 2.0 - location) * (fold_chord + tip_chord)
        nonfolded_wing_area = wing_area - folding_area
        tc_ratio_fold = tc_ratio_root + location * (tc_ratio_tip - tc_ratio_root) / (wingspan / 2.0)
        tc_ratio_mean_folded = 0.5 * (tc_ratio_root + tc_ratio_fold)
        nonfolded_AR = 4.0 * location**2 / nonfolded_wing_area

        dRootChordWing_dWingArea = 2 / (wingspan * (1 + taper_ratio))
        dRootChordWing_dWingspan = -2 * wing_area / (wingspan**2 * (1 + taper_ratio))
        dRootChordWing_dTaperRatio = -2 * wing_area / (wingspan * (1 + taper_ratio) ** 2)

        dTipChord_dTaperRatio = taper_ratio * dRootChordWing_dTaperRatio + root_chord_wing
        dTipChord_dWingArea = taper_ratio * dRootChordWing_dWingArea
        dTipChord_dWingspan = taper_ratio * dRootChordWing_dWingspan

        dFoldChord_dWingArea = dRootChordWing_dWingArea + location * (
            dTipChord_dWingArea - dRootChordWing_dWingArea
        ) / (wingspan / 2)
        dFoldChord_dWingspan = (
            dRootChordWing_dWingspan
            + location
            * (
                (wingspan / 2) * (dTipChord_dWingspan - dRootChordWing_dWingspan)
                - (tip_chord - root_chord_wing) * (1 / 2)
            )
            / (wingspan / 2) ** 2
            + dLoc_dWingspan * (tip_chord - root_chord_wing) / (wingspan / 2.0)
        )
        dFoldChord_dTaperRatio = dRootChordWing_dTaperRatio + location * (
            dTipChord_dTaperRatio - dRootChordWing_dTaperRatio
        ) / (wingspan / 2)
        dFoldChord_dy = dLoc_dy * (tip_chord - root_chord_wing) / (wingspan / 2.0)

        dTcRatioFold_dTCR = 1 + location * (-1) / (wingspan / 2)
        dTcRatioFold_dTCT = location / (wingspan / 2)
        dTcRatioFold_dWingspan = (
            (tc_ratio_tip - tc_ratio_root)
            * ((wingspan / 2) * dLoc_dWingspan - location * 0.5)
            / (wingspan / 2) ** 2
        )
        dTcRatioFold_dy = dLoc_dy * (tc_ratio_tip - tc_ratio_root) / (wingspan / 2.0)

        J['nonfolded_taper_ratio', Aircraft.Wing.AREA] = dNFTR_dWingArea = (
            root_chord_wing * dFoldChord_dWingArea - fold_chord * dRootChordWing_dWingArea
        ) / root_chord_wing**2
        J['nonfolded_taper_ratio', Aircraft.Wing.SPAN] = dNFTR_dWingspan = (
            root_chord_wing * dFoldChord_dWingspan - fold_chord * dRootChordWing_dWingspan
        ) / root_chord_wing**2
        J['nonfolded_taper_ratio', Aircraft.Wing.TAPER_RATIO] = dNFTR_dTaperRatio = (
            root_chord_wing * dFoldChord_dTaperRatio - fold_chord * dRootChordWing_dTaperRatio
        ) / root_chord_wing**2
        J['nonfolded_taper_ratio', wrt] = dNFTR_dy = dFoldChord_dy / root_chord_wing

        J[Aircraft.Wing.FOLDING_AREA, Aircraft.Wing.AREA] = dFoldingArea_dWingArea = (
            wingspan / 2.0 - location
        ) * (dFoldChord_dWingArea + dTipChord_dWingArea)
        J[Aircraft.Wing.FOLDING_AREA, Aircraft.Wing.SPAN] = dFoldingArea_dWingspan = (
            wingspan / 2.0 - location
        ) * (dFoldChord_dWingspan + dTipChord_dWingspan) + (fold_chord + tip_chord) * (
            0.5 - dLoc_dWingspan
        )
        J[Aircraft.Wing.FOLDING_AREA, Aircraft.Wing.TAPER_RATIO] = dFoldingArea_dTaperRatio = (
            wingspan / 2.0 - location
        ) * (dFoldChord_dTaperRatio + dTipChord_dTaperRatio)
        J[Aircraft.Wing.FOLDING_AREA, wrt] = dFoldingArea_dy = -dLoc_dy * (
            fold_chord + tip_chord
        ) + (wingspan / 2 - location) * dLoc_dy * (tip_chord - root_chord_wing) / (wingspan / 2.0)

        J['nonfolded_wing_area', Aircraft.Wing.AREA] = dNFWA_dWingArea = 1 - dFoldingArea_dWingArea
        J['nonfolded_wing_area', Aircraft.Wing.SPAN] = dNFWA_dWingspan = -dFoldingArea_dWingspan
        J['nonfolded_wing_area', Aircraft.Wing.TAPER_RATIO] = (
            dNFWA_dTaperRatio
        ) = -dFoldingArea_dTaperRatio
        J['nonfolded_wing_area', wrt] = dNFWA_dy = -dFoldingArea_dy

        J['tc_ratio_mean_folded', Aircraft.Wing.THICKNESS_TO_CHORD_ROOT] = dTCRMeanFolded_dTCR = (
            0.5 * (1 + dTcRatioFold_dTCR)
        )
        J['tc_ratio_mean_folded', Aircraft.Wing.THICKNESS_TO_CHORD_TIP] = dTCRMeanFolded_dTCT = (
            0.5 * dTcRatioFold_dTCT
        )
        J['tc_ratio_mean_folded', Aircraft.Wing.SPAN] = dTCRMeanFolded_dWingspan = (
            0.5 * dTcRatioFold_dWingspan
        )
        J['tc_ratio_mean_folded', wrt] = dTCRMeanFolded_dy = 0.5 * dTcRatioFold_dy

        J['nonfolded_AR', Aircraft.Wing.AREA] = dNFAR_dWingArea = (
            -4 * location**2 / nonfolded_wing_area**2 * dNFWA_dWingArea
        )
        J['nonfolded_AR', Aircraft.Wing.SPAN] = dNFAR_dWingspan = (
            4
            * (nonfolded_wing_area * 2 * location * dLoc_dWingspan - location**2 * dNFWA_dWingspan)
            / nonfolded_wing_area**2
        )
        J['nonfolded_AR', Aircraft.Wing.TAPER_RATIO] = dNFAR_dTaperRatio = (
            -4 * location**2 / nonfolded_wing_area**2 * dNFWA_dTaperRatio
        )
        J['nonfolded_AR', wrt] = dNFAR_dy = (
            4
            * (nonfolded_wing_area * 2 * location * dLoc_dy - location**2 * dNFWA_dy)
            / nonfolded_wing_area**2
        )

        geometric_fuel_vol = (
            fuel_vol_frac
            * 0.888889
            * tc_ratio_mean_folded
            * (nonfolded_wing_area**1.5)
            * (2.0 * nonfolded_taper_ratio + 1.0)
        ) / ((nonfolded_AR**0.5) * ((nonfolded_taper_ratio + 1.0) ** 2.0))
        a = (nonfolded_wing_area**1.5) * (2.0 * nonfolded_taper_ratio + 1.0)
        num = fuel_vol_frac * 0.888889 * tc_ratio_mean_folded * a
        den = (nonfolded_AR**0.5) * ((nonfolded_taper_ratio + 1.0) ** 2.0)

        dA_dWingspan = (
            1.5 * nonfolded_wing_area**0.5 * dNFWA_dWingspan * (2 * nonfolded_taper_ratio + 1)
            + nonfolded_wing_area**1.5 * 2 * dNFTR_dWingspan
        )
        dA_dy = (
            1.5 * nonfolded_wing_area**0.5 * dNFWA_dy * (2 * nonfolded_taper_ratio + 1)
            + nonfolded_wing_area**1.5 * 2 * dNFTR_dy
        )

        dNum_dWingspan = (
            fuel_vol_frac * 0.888889 * dTCRMeanFolded_dWingspan * a
            + fuel_vol_frac * 0.888889 * tc_ratio_mean_folded * dA_dWingspan
        )
        dDen_dWingspan = (
            0.5
            * (nonfolded_AR ** (-0.5))
            * dNFAR_dWingspan
            * ((nonfolded_taper_ratio + 1.0) ** 2.0)
            + ((nonfolded_AR**0.5) * 2 * (nonfolded_taper_ratio + 1.0)) * dNFTR_dWingspan
        )
        dNum_dy = (
            fuel_vol_frac * 0.888889 * dTCRMeanFolded_dy * a
            + fuel_vol_frac * 0.888889 * tc_ratio_mean_folded * dA_dy
        )
        dDen_dy = (
            0.5 * (nonfolded_AR ** (-0.5)) * dNFAR_dy * ((nonfolded_taper_ratio + 1.0) ** 2.0)
            + ((nonfolded_AR**0.5) * 2 * (nonfolded_taper_ratio + 1.0)) * dNFTR_dy
        )
        dNum_dWingArea = (
            fuel_vol_frac
            * 0.888889
            * tc_ratio_mean_folded
            * 1.5
            * (nonfolded_wing_area**0.5)
            * dNFWA_dWingArea
            * (2.0 * nonfolded_taper_ratio + 1.0)
        ) + (
            fuel_vol_frac * 0.888889 * tc_ratio_mean_folded * (nonfolded_wing_area**1.5) * 2
        ) * dNFTR_dWingArea
        dDen_dWingArea = (
            0.5
            * (nonfolded_AR ** (-0.5))
            * dNFAR_dWingArea
            * ((nonfolded_taper_ratio + 1.0) ** 2.0)
            + ((nonfolded_AR**0.5) * 2 * (nonfolded_taper_ratio + 1.0)) * dNFTR_dWingArea
        )
        dNum_dTaperRatio = (
            fuel_vol_frac
            * 0.888889
            * tc_ratio_mean_folded
            * 1.5
            * (nonfolded_wing_area**0.5)
            * dNFWA_dTaperRatio
            * (2.0 * nonfolded_taper_ratio + 1.0)
        ) + (
            fuel_vol_frac * 0.888889 * tc_ratio_mean_folded * (nonfolded_wing_area**1.5) * 2
        ) * dNFTR_dTaperRatio
        dDen_dTaperRatio = (
            0.5
            * (nonfolded_AR ** (-0.5))
            * dNFAR_dTaperRatio
            * ((nonfolded_taper_ratio + 1.0) ** 2.0)
            + ((nonfolded_AR**0.5) * 2 * (nonfolded_taper_ratio + 1.0)) * dNFTR_dTaperRatio
        )

        J[Aircraft.Fuel.WING_VOLUME_GEOMETRIC_MAX, Aircraft.Fuel.WING_FUEL_FRACTION] = (
            0.888889
            * tc_ratio_mean_folded
            * (nonfolded_wing_area**1.5)
            * (2.0 * nonfolded_taper_ratio + 1.0)
        ) / ((nonfolded_AR**0.5) * ((nonfolded_taper_ratio + 1.0) ** 2.0))
        J[Aircraft.Fuel.WING_VOLUME_GEOMETRIC_MAX, Aircraft.Wing.THICKNESS_TO_CHORD_ROOT] = (
            fuel_vol_frac
            * 0.888889
            * dTCRMeanFolded_dTCR
            * (nonfolded_wing_area**1.5)
            * (2.0 * nonfolded_taper_ratio + 1.0)
        ) / ((nonfolded_AR**0.5) * ((nonfolded_taper_ratio + 1.0) ** 2.0))
        J[Aircraft.Fuel.WING_VOLUME_GEOMETRIC_MAX, Aircraft.Wing.THICKNESS_TO_CHORD_TIP] = (
            fuel_vol_frac
            * 0.888889
            * dTCRMeanFolded_dTCT
            * (nonfolded_wing_area**1.5)
            * (2.0 * nonfolded_taper_ratio + 1.0)
        ) / ((nonfolded_AR**0.5) * ((nonfolded_taper_ratio + 1.0) ** 2.0))
        J[Aircraft.Fuel.WING_VOLUME_GEOMETRIC_MAX, Aircraft.Wing.SPAN] = (
            den * dNum_dWingspan - num * dDen_dWingspan
        ) / den**2
        J[Aircraft.Fuel.WING_VOLUME_GEOMETRIC_MAX, Aircraft.Wing.AREA] = (
            den * dNum_dWingArea - num * dDen_dWingArea
        ) / den**2
        J[Aircraft.Fuel.WING_VOLUME_GEOMETRIC_MAX, Aircraft.Wing.TAPER_RATIO] = (
            den * dNum_dTaperRatio - num * dDen_dTaperRatio
        ) / den**2
        J[Aircraft.Fuel.WING_VOLUME_GEOMETRIC_MAX, wrt] = (den * dNum_dy - num * dDen_dy) / den**2


class WingGroup(om.Group):
    """
    Group of WingSize, WingParameters, and WingFold for wing parameter computations.
    """

    def initialize(self):
        add_aviary_option(self, Aircraft.Wing.CHOOSE_FOLD_LOCATION)
        add_aviary_option(self, Aircraft.Wing.HAS_FOLD)
        add_aviary_option(self, Aircraft.Wing.HAS_STRUT)

    def setup(self):
        has_fold = self.options[Aircraft.Wing.HAS_FOLD]
        has_strut = self.options[Aircraft.Wing.HAS_STRUT]

        size = self.add_subsystem(
            'size',
            WingSize(),
            promotes_inputs=['aircraft:*', 'mission:*'],
            promotes_outputs=['aircraft:*'],
        )

        if has_fold or has_strut:
            self.add_subsystem(
                'dimensionless_calcs',
                DimensionalNonDimensionalInterchange(),
                promotes_inputs=['aircraft:*'],
                promotes_outputs=['aircraft:*'],
            )

        parameters = self.add_subsystem(
            'parameters',
            WingParameters(),
            promotes_inputs=['aircraft:*'],
            promotes_outputs=['aircraft:*'],
        )

        if has_strut:
            strut = self.add_subsystem(
                'strut',
                StrutGeom(),
                promotes_inputs=['aircraft:*'],
                promotes_outputs=['aircraft:*'],
            )

        if has_fold:
            fold = self.add_subsystem(
                'fold',
                WingFold(),
                promotes_inputs=['aircraft:*'],
                promotes_outputs=['aircraft:*'],
            )

            choose_fold_location = self.options[Aircraft.Wing.CHOOSE_FOLD_LOCATION]
            if not choose_fold_location:
                check_fold_location_definition(choose_fold_location, has_strut)
<<<<<<< HEAD
                self.promotes('strut', outputs=['strut_y'])
                self.promotes('fold', inputs=['strut_y'])
=======
                self.promotes("strut", outputs=["strut_y"])
                self.promotes("fold", inputs=["strut_y"])


epsilon = 0.05


def f(x):
    """valid for x in [0.0, 1.0]"""
    diff = 0.5 - x
    y = np.sqrt(0.25 - diff**2)
    return y


def df(x):
    """first derivative of f(x), valid for x in (0.0, 1.0)"""
    diff = 0.5 - x
    dy = (0.5 - x) / np.sqrt(0.25 - diff**2)
    return dy


def d2f(x):
    """second derivative of f(x), valid for x in (0.0, 1.0)"""
    diff = 0.5 - x
    d2y = -0.25 / np.sqrt(0.25 - diff**2)**3
    return d2y


def g1(x):
    """
    Returns a cubic function g1(x) such that:
    g1(0.0) = 0.0
    g1(ε) = f(ε)
    g1'(ε) = f'(ε)
    g1"(ε) = f"(ε)
    """
    A1 = f(epsilon)
    B1 = df(epsilon)
    C1 = d2f(epsilon)
    d1 = (A1 - epsilon * B1 + 0.5 * epsilon**2 * C1) / epsilon**3
    c1 = (C1 - 6.0 * d1 * epsilon) / 2.0
    b1 = B1 - epsilon * C1 + 3 * d1 * epsilon**2
    a1 = 0.0
    y = a1 + b1 * x + c1 * x**2 + d1 * x**3
    return y


def dg1(x):
    """first derivative of g1(x)"""
    A1 = f(epsilon)
    B1 = df(epsilon)
    C1 = d2f(epsilon)
    d1 = (A1 - epsilon * B1 + 0.5 * epsilon**2 * C1) / epsilon**3
    c1 = (C1 - 6.0 * d1 * epsilon) / 2.0
    b1 = B1 - epsilon * C1 + 3.0 * d1 * epsilon**2
    dy = b1 + 2.0 * c1 * x + 3.0 * d1 * x**2
    return dy


def g2(x):
    """
    Returns a cubic function g2(x) such that:
    g2(1.0) = 0.0
    g2(ε) = f(1.0-ε)
    g2'(ε) = f'(1.0-ε)
    g2"(ε) = f"(1.0-ε)
    """
    delta = 1.0 - epsilon
    A2 = f(delta)
    B2 = df(delta)
    C2 = d2f(delta)
    d2 = - (A2 + B2 * epsilon + 0.5 * C2 * epsilon**2)/epsilon**3
    c2 = (C2 - 6.0 * d2 * delta)/2.0
    b2 = B2 - C2 * delta + 3.0 * d2 * delta**2
    a2 = - (b2 + c2 + d2)
    y = a2 + b2 * x + c2 * x**2 + d2 * x**3
    return y


def dg2(x):
    """first derivative of g2(x)"""
    delta = 1.0 - epsilon
    A2 = f(delta)
    B2 = df(delta)
    C2 = d2f(delta)
    d2 = - (A2 + B2*epsilon + 0.5 * C2 * epsilon**2)/epsilon**3
    c2 = (C2 - 6*d2*delta) / 2.0
    b2 = B2 - C2 * delta + 3.0 * d2 * delta**2
    dy = b2 + 2.0 * c2 * x + 3.0 * d2 * x**2
    return dy


class ExposedWing(om.ExplicitComponent):
    """
    Computation of exposed wing area. This is useful for BWB, but is available to tube+wing model too.
    """

    def initialize(self):
        add_aviary_option(self, Aircraft.Design.TYPE)
        add_aviary_option(self, Settings.VERBOSITY)

    def setup(self):
        add_aviary_input(self, Aircraft.Wing.VERTICAL_MOUNT_LOCATION,
                         units='unitless', desc='HWING')
        add_aviary_input(self, Aircraft.Fuselage.AVG_DIAMETER, units='ft', desc='SWF')
        add_aviary_input(self, Aircraft.Fuselage.HEIGHT_TO_WIDTH_RATIO,
                         units='unitless', desc='HGTqWID')
        add_aviary_input(self, Aircraft.Wing.SPAN, units='ft', desc='B')
        add_aviary_input(self, Aircraft.Wing.TAPER_RATIO, units='unitless', desc='SLM')
        add_aviary_input(self, Aircraft.Wing.AREA, units='ft**2', desc='SW')

        add_aviary_output(self, Aircraft.Wing.EXPOSED_AREA,
                          units='ft**2', desc='SW_EXP')

    def setup_partials(self):
        design_type = self.options[Aircraft.Design.TYPE]

        self.declare_partials(
            Aircraft.Wing.EXPOSED_AREA,
            [
                Aircraft.Wing.VERTICAL_MOUNT_LOCATION,
                Aircraft.Fuselage.AVG_DIAMETER,
                Aircraft.Wing.SPAN,
                Aircraft.Wing.TAPER_RATIO,
                Aircraft.Wing.AREA,
            ],
        )

        if design_type is AircraftTypes.BLENDED_WING_BODY:
            self.declare_partials(
                Aircraft.Wing.EXPOSED_AREA,
                [
                    Aircraft.Fuselage.HEIGHT_TO_WIDTH_RATIO,
                ],
            )

    def compute(self, inputs, outputs):
        design_type = self.options[Aircraft.Design.TYPE]
        verbosity = self.options[Settings.VERBOSITY]

        h_wing = inputs[Aircraft.Wing.VERTICAL_MOUNT_LOCATION]
        body_width = inputs[Aircraft.Fuselage.AVG_DIAMETER]

        if h_wing >= epsilon and h_wing <= 1.0 - epsilon:
            sqt = np.sqrt(0.25 - (0.5 - h_wing)**2)
        elif h_wing >= 0.0 and h_wing < epsilon:
            sqt = g1(h_wing)
        elif h_wing <= 1.0 and h_wing > 1.0 - epsilon:
            sqt = g2(h_wing)
        else:
            raise "The given parameter Aircraft.Wing.VERTICAL_MOUNT_LOCATION is out of range."

        if design_type is AircraftTypes.BLENDED_WING_BODY:
            cabin_height = body_width * inputs[Aircraft.Fuselage.HEIGHT_TO_WIDTH_RATIO]
            b_fus = 0.5 * (body_width - cabin_height) + cabin_height * sqt
        else:
            b_fus = body_width * sqt

        wingspan = inputs[Aircraft.Wing.SPAN]
        wing_area = inputs[Aircraft.Wing.AREA]
        taper_ratio = inputs[Aircraft.Wing.TAPER_RATIO]
        if wingspan <= 0:
            if verbosity > Verbosity.BRIEF:
                print("Aircraft.Wing.SPAN must be positive.")
        if taper_ratio <= 0:
            if verbosity > Verbosity.BRIEF:
                print("Aircraft.Wing.TAPER_RATIO must be positive.")

        root_chord_wing = 2.0 * wing_area / (wingspan*(1.0 + taper_ratio))
        tip_chord = taper_ratio * root_chord_wing
        c_fus = root_chord_wing + 2.0 * b_fus * (tip_chord - root_chord_wing) / wingspan

        exp_wing_area = (wingspan / 2.0 - b_fus) * (c_fus + tip_chord)
        outputs[Aircraft.Wing.EXPOSED_AREA] = exp_wing_area

    def compute_partials(self, inputs, J):
        design_type = self.options[Aircraft.Design.TYPE]

        h_wing = inputs[Aircraft.Wing.VERTICAL_MOUNT_LOCATION]
        body_width = inputs[Aircraft.Fuselage.AVG_DIAMETER]
        height_to_width = inputs[Aircraft.Fuselage.HEIGHT_TO_WIDTH_RATIO]

        if h_wing >= epsilon and h_wing <= 1.0 - epsilon:
            sqt = np.sqrt(0.25 - (0.5 - h_wing)**2)
            d_sqt = df(h_wing)
        elif h_wing >= 0.0 and h_wing < epsilon:
            sqt = g1(h_wing)
            d_sqt = dg1(h_wing)
        elif h_wing <= 1.0 and h_wing > 1.0 - epsilon:
            sqt = g2(h_wing)
            d_sqt = dg2(h_wing)
        else:
            raise "The given parameter Aircraft.Wing.VERTICAL_MOUNT_LOCATION is out of range."

        if design_type is AircraftTypes.BLENDED_WING_BODY:
            cabin_height = body_width * height_to_width
            b_fus = 0.5 * (body_width - cabin_height) + cabin_height * sqt
        else:
            b_fus = body_width * sqt

        wingspan = inputs[Aircraft.Wing.SPAN]
        wing_area = inputs[Aircraft.Wing.AREA]
        taper_ratio = inputs[Aircraft.Wing.TAPER_RATIO]

        root_chord_wing = 2.0 * wing_area / (wingspan*(1.0 + taper_ratio))
        tip_chord = taper_ratio * root_chord_wing
        c_fus = root_chord_wing + 2.0 * b_fus * (tip_chord - root_chord_wing) / wingspan

        if design_type is AircraftTypes.BLENDED_WING_BODY:
            d_b_fus_d_hwing = body_width * height_to_width * d_sqt
            d_b_fus_d_body_width = 0.5 * (1.0 - height_to_width) + height_to_width * sqt
            d_b_fus_d_height_to_width = -0.5 * body_width + body_width * sqt
            d_c_fus_d_height_to_width = (
                4 * d_b_fus_d_height_to_width * (taper_ratio - 1.0)
                / (taper_ratio + 1.0) * wing_area / wingspan**2
            )

            d_exp_area_d_height_to_width = (
                -d_b_fus_d_height_to_width * c_fus
                + (wingspan * 0.5 - b_fus) * d_c_fus_d_height_to_width
                - d_b_fus_d_height_to_width * 2.0 * wing_area * taper_ratio /
                wingspan / (1.0 + taper_ratio)
            )
            J[Aircraft.Wing.EXPOSED_AREA,
              Aircraft.Fuselage.HEIGHT_TO_WIDTH_RATIO] = d_exp_area_d_height_to_width

        else:
            d_b_fus_d_hwing = body_width * d_sqt
            d_b_fus_d_body_width = sqt

        d_c_fus_d_hwing = 4.0 * d_b_fus_d_hwing * (taper_ratio - 1.0) / \
            (taper_ratio + 1.0) * wing_area / wingspan**2
        d_c_fus_d_body_width = 4.0 * d_b_fus_d_body_width * (taper_ratio - 1.0) / \
            (taper_ratio + 1.0) * wing_area / wingspan**2
        d_c_fus_d_wing_area = 2.0 / (1.0 + taper_ratio) * \
            (1.0 / wingspan + b_fus * 2 * (taper_ratio - 1.0) / wingspan**2)
        d_c_fus_d_wingspan = -2.0 * wing_area / (1.0 + taper_ratio) * \
            (1.0 / wingspan**2 + b_fus * 4.0 * (taper_ratio - 1.0) / wingspan**3)
        d_c_fus_d_taper_ratio = -2.0 * wing_area / (1.0 + taper_ratio)**2 / wingspan + \
            b_fus * 8.0 * wing_area / wingspan**2 / (taper_ratio + 1)**2

        d_exp_area_d_hwing = -d_b_fus_d_hwing * c_fus + \
            (wingspan * 0.5 - b_fus) * d_c_fus_d_hwing - \
            d_b_fus_d_hwing * 2.0 * wing_area * taper_ratio / \
            wingspan / (1.0 + taper_ratio)
        J[Aircraft.Wing.EXPOSED_AREA,
          Aircraft.Wing.VERTICAL_MOUNT_LOCATION] = d_exp_area_d_hwing

        d_exp_area_d_body_width = -d_b_fus_d_body_width * c_fus + \
            (wingspan * 0.5 - b_fus) * d_c_fus_d_body_width - \
            d_b_fus_d_body_width * 2.0 * wing_area * \
            taper_ratio / wingspan / (1 + taper_ratio)
        J[Aircraft.Wing.EXPOSED_AREA,
          Aircraft.Fuselage.AVG_DIAMETER] = d_exp_area_d_body_width

        d_exp_area_d_wingspan = (
            0.5 * c_fus + (0.5 * wingspan - b_fus) * d_c_fus_d_wingspan
            + b_fus * 2.0 * wing_area * taper_ratio / wingspan**2/(1.0 + taper_ratio)
        )
        J[Aircraft.Wing.EXPOSED_AREA, Aircraft.Wing.SPAN] = d_exp_area_d_wingspan

        d_exp_area_d_taper_ratio = (
            (0.5 * wingspan - b_fus) * d_c_fus_d_taper_ratio
            + wing_area / (1.0 + taper_ratio)**2
            - b_fus * 2.0 * wing_area / wingspan / (1.0 + taper_ratio)**2
        )
        J[Aircraft.Wing.EXPOSED_AREA, Aircraft.Wing.TAPER_RATIO] = d_exp_area_d_taper_ratio

        d_exp_area_d_wing_area = (
            (0.5 * wingspan - b_fus) * d_c_fus_d_wing_area
            + taper_ratio / (1.0 + taper_ratio)
            - b_fus * 2.0 * taper_ratio / wingspan / (1.0 + taper_ratio)
        )
        J[Aircraft.Wing.EXPOSED_AREA, Aircraft.Wing.AREA] = d_exp_area_d_wing_area
>>>>>>> 92f19b7c
<|MERGE_RESOLUTION|>--- conflicted
+++ resolved
@@ -875,12 +875,8 @@
             choose_fold_location = self.options[Aircraft.Wing.CHOOSE_FOLD_LOCATION]
             if not choose_fold_location:
                 check_fold_location_definition(choose_fold_location, has_strut)
-<<<<<<< HEAD
                 self.promotes('strut', outputs=['strut_y'])
                 self.promotes('fold', inputs=['strut_y'])
-=======
-                self.promotes("strut", outputs=["strut_y"])
-                self.promotes("fold", inputs=["strut_y"])
 
 
 epsilon = 0.05
@@ -903,7 +899,7 @@
 def d2f(x):
     """second derivative of f(x), valid for x in (0.0, 1.0)"""
     diff = 0.5 - x
-    d2y = -0.25 / np.sqrt(0.25 - diff**2)**3
+    d2y = -0.25 / np.sqrt(0.25 - diff**2) ** 3
     return d2y
 
 
@@ -950,10 +946,10 @@
     A2 = f(delta)
     B2 = df(delta)
     C2 = d2f(delta)
-    d2 = - (A2 + B2 * epsilon + 0.5 * C2 * epsilon**2)/epsilon**3
-    c2 = (C2 - 6.0 * d2 * delta)/2.0
+    d2 = -(A2 + B2 * epsilon + 0.5 * C2 * epsilon**2) / epsilon**3
+    c2 = (C2 - 6.0 * d2 * delta) / 2.0
     b2 = B2 - C2 * delta + 3.0 * d2 * delta**2
-    a2 = - (b2 + c2 + d2)
+    a2 = -(b2 + c2 + d2)
     y = a2 + b2 * x + c2 * x**2 + d2 * x**3
     return y
 
@@ -964,8 +960,8 @@
     A2 = f(delta)
     B2 = df(delta)
     C2 = d2f(delta)
-    d2 = - (A2 + B2*epsilon + 0.5 * C2 * epsilon**2)/epsilon**3
-    c2 = (C2 - 6*d2*delta) / 2.0
+    d2 = -(A2 + B2 * epsilon + 0.5 * C2 * epsilon**2) / epsilon**3
+    c2 = (C2 - 6 * d2 * delta) / 2.0
     b2 = B2 - C2 * delta + 3.0 * d2 * delta**2
     dy = b2 + 2.0 * c2 * x + 3.0 * d2 * x**2
     return dy
@@ -981,17 +977,18 @@
         add_aviary_option(self, Settings.VERBOSITY)
 
     def setup(self):
-        add_aviary_input(self, Aircraft.Wing.VERTICAL_MOUNT_LOCATION,
-                         units='unitless', desc='HWING')
+        add_aviary_input(
+            self, Aircraft.Wing.VERTICAL_MOUNT_LOCATION, units='unitless', desc='HWING'
+        )
         add_aviary_input(self, Aircraft.Fuselage.AVG_DIAMETER, units='ft', desc='SWF')
-        add_aviary_input(self, Aircraft.Fuselage.HEIGHT_TO_WIDTH_RATIO,
-                         units='unitless', desc='HGTqWID')
+        add_aviary_input(
+            self, Aircraft.Fuselage.HEIGHT_TO_WIDTH_RATIO, units='unitless', desc='HGTqWID'
+        )
         add_aviary_input(self, Aircraft.Wing.SPAN, units='ft', desc='B')
         add_aviary_input(self, Aircraft.Wing.TAPER_RATIO, units='unitless', desc='SLM')
         add_aviary_input(self, Aircraft.Wing.AREA, units='ft**2', desc='SW')
 
-        add_aviary_output(self, Aircraft.Wing.EXPOSED_AREA,
-                          units='ft**2', desc='SW_EXP')
+        add_aviary_output(self, Aircraft.Wing.EXPOSED_AREA, units='ft**2', desc='SW_EXP')
 
     def setup_partials(self):
         design_type = self.options[Aircraft.Design.TYPE]
@@ -1023,13 +1020,13 @@
         body_width = inputs[Aircraft.Fuselage.AVG_DIAMETER]
 
         if h_wing >= epsilon and h_wing <= 1.0 - epsilon:
-            sqt = np.sqrt(0.25 - (0.5 - h_wing)**2)
+            sqt = np.sqrt(0.25 - (0.5 - h_wing) ** 2)
         elif h_wing >= 0.0 and h_wing < epsilon:
             sqt = g1(h_wing)
         elif h_wing <= 1.0 and h_wing > 1.0 - epsilon:
             sqt = g2(h_wing)
         else:
-            raise "The given parameter Aircraft.Wing.VERTICAL_MOUNT_LOCATION is out of range."
+            raise 'The given parameter Aircraft.Wing.VERTICAL_MOUNT_LOCATION is out of range.'
 
         if design_type is AircraftTypes.BLENDED_WING_BODY:
             cabin_height = body_width * inputs[Aircraft.Fuselage.HEIGHT_TO_WIDTH_RATIO]
@@ -1042,12 +1039,12 @@
         taper_ratio = inputs[Aircraft.Wing.TAPER_RATIO]
         if wingspan <= 0:
             if verbosity > Verbosity.BRIEF:
-                print("Aircraft.Wing.SPAN must be positive.")
+                print('Aircraft.Wing.SPAN must be positive.')
         if taper_ratio <= 0:
             if verbosity > Verbosity.BRIEF:
-                print("Aircraft.Wing.TAPER_RATIO must be positive.")
-
-        root_chord_wing = 2.0 * wing_area / (wingspan*(1.0 + taper_ratio))
+                print('Aircraft.Wing.TAPER_RATIO must be positive.')
+
+        root_chord_wing = 2.0 * wing_area / (wingspan * (1.0 + taper_ratio))
         tip_chord = taper_ratio * root_chord_wing
         c_fus = root_chord_wing + 2.0 * b_fus * (tip_chord - root_chord_wing) / wingspan
 
@@ -1062,7 +1059,7 @@
         height_to_width = inputs[Aircraft.Fuselage.HEIGHT_TO_WIDTH_RATIO]
 
         if h_wing >= epsilon and h_wing <= 1.0 - epsilon:
-            sqt = np.sqrt(0.25 - (0.5 - h_wing)**2)
+            sqt = np.sqrt(0.25 - (0.5 - h_wing) ** 2)
             d_sqt = df(h_wing)
         elif h_wing >= 0.0 and h_wing < epsilon:
             sqt = g1(h_wing)
@@ -1071,7 +1068,7 @@
             sqt = g2(h_wing)
             d_sqt = dg2(h_wing)
         else:
-            raise "The given parameter Aircraft.Wing.VERTICAL_MOUNT_LOCATION is out of range."
+            raise 'The given parameter Aircraft.Wing.VERTICAL_MOUNT_LOCATION is out of range.'
 
         if design_type is AircraftTypes.BLENDED_WING_BODY:
             cabin_height = body_width * height_to_width
@@ -1083,7 +1080,7 @@
         wing_area = inputs[Aircraft.Wing.AREA]
         taper_ratio = inputs[Aircraft.Wing.TAPER_RATIO]
 
-        root_chord_wing = 2.0 * wing_area / (wingspan*(1.0 + taper_ratio))
+        root_chord_wing = 2.0 * wing_area / (wingspan * (1.0 + taper_ratio))
         tip_chord = taper_ratio * root_chord_wing
         c_fus = root_chord_wing + 2.0 * b_fus * (tip_chord - root_chord_wing) / wingspan
 
@@ -1092,58 +1089,89 @@
             d_b_fus_d_body_width = 0.5 * (1.0 - height_to_width) + height_to_width * sqt
             d_b_fus_d_height_to_width = -0.5 * body_width + body_width * sqt
             d_c_fus_d_height_to_width = (
-                4 * d_b_fus_d_height_to_width * (taper_ratio - 1.0)
-                / (taper_ratio + 1.0) * wing_area / wingspan**2
+                4
+                * d_b_fus_d_height_to_width
+                * (taper_ratio - 1.0)
+                / (taper_ratio + 1.0)
+                * wing_area
+                / wingspan**2
             )
 
             d_exp_area_d_height_to_width = (
                 -d_b_fus_d_height_to_width * c_fus
                 + (wingspan * 0.5 - b_fus) * d_c_fus_d_height_to_width
-                - d_b_fus_d_height_to_width * 2.0 * wing_area * taper_ratio /
-                wingspan / (1.0 + taper_ratio)
-            )
-            J[Aircraft.Wing.EXPOSED_AREA,
-              Aircraft.Fuselage.HEIGHT_TO_WIDTH_RATIO] = d_exp_area_d_height_to_width
+                - d_b_fus_d_height_to_width
+                * 2.0
+                * wing_area
+                * taper_ratio
+                / wingspan
+                / (1.0 + taper_ratio)
+            )
+            J[Aircraft.Wing.EXPOSED_AREA, Aircraft.Fuselage.HEIGHT_TO_WIDTH_RATIO] = (
+                d_exp_area_d_height_to_width
+            )
 
         else:
             d_b_fus_d_hwing = body_width * d_sqt
             d_b_fus_d_body_width = sqt
 
-        d_c_fus_d_hwing = 4.0 * d_b_fus_d_hwing * (taper_ratio - 1.0) / \
-            (taper_ratio + 1.0) * wing_area / wingspan**2
-        d_c_fus_d_body_width = 4.0 * d_b_fus_d_body_width * (taper_ratio - 1.0) / \
-            (taper_ratio + 1.0) * wing_area / wingspan**2
-        d_c_fus_d_wing_area = 2.0 / (1.0 + taper_ratio) * \
-            (1.0 / wingspan + b_fus * 2 * (taper_ratio - 1.0) / wingspan**2)
-        d_c_fus_d_wingspan = -2.0 * wing_area / (1.0 + taper_ratio) * \
-            (1.0 / wingspan**2 + b_fus * 4.0 * (taper_ratio - 1.0) / wingspan**3)
-        d_c_fus_d_taper_ratio = -2.0 * wing_area / (1.0 + taper_ratio)**2 / wingspan + \
-            b_fus * 8.0 * wing_area / wingspan**2 / (taper_ratio + 1)**2
-
-        d_exp_area_d_hwing = -d_b_fus_d_hwing * c_fus + \
-            (wingspan * 0.5 - b_fus) * d_c_fus_d_hwing - \
-            d_b_fus_d_hwing * 2.0 * wing_area * taper_ratio / \
-            wingspan / (1.0 + taper_ratio)
-        J[Aircraft.Wing.EXPOSED_AREA,
-          Aircraft.Wing.VERTICAL_MOUNT_LOCATION] = d_exp_area_d_hwing
-
-        d_exp_area_d_body_width = -d_b_fus_d_body_width * c_fus + \
-            (wingspan * 0.5 - b_fus) * d_c_fus_d_body_width - \
-            d_b_fus_d_body_width * 2.0 * wing_area * \
-            taper_ratio / wingspan / (1 + taper_ratio)
-        J[Aircraft.Wing.EXPOSED_AREA,
-          Aircraft.Fuselage.AVG_DIAMETER] = d_exp_area_d_body_width
+        d_c_fus_d_hwing = (
+            4.0
+            * d_b_fus_d_hwing
+            * (taper_ratio - 1.0)
+            / (taper_ratio + 1.0)
+            * wing_area
+            / wingspan**2
+        )
+        d_c_fus_d_body_width = (
+            4.0
+            * d_b_fus_d_body_width
+            * (taper_ratio - 1.0)
+            / (taper_ratio + 1.0)
+            * wing_area
+            / wingspan**2
+        )
+        d_c_fus_d_wing_area = (
+            2.0
+            / (1.0 + taper_ratio)
+            * (1.0 / wingspan + b_fus * 2 * (taper_ratio - 1.0) / wingspan**2)
+        )
+        d_c_fus_d_wingspan = (
+            -2.0
+            * wing_area
+            / (1.0 + taper_ratio)
+            * (1.0 / wingspan**2 + b_fus * 4.0 * (taper_ratio - 1.0) / wingspan**3)
+        )
+        d_c_fus_d_taper_ratio = (
+            -2.0 * wing_area / (1.0 + taper_ratio) ** 2 / wingspan
+            + b_fus * 8.0 * wing_area / wingspan**2 / (taper_ratio + 1) ** 2
+        )
+
+        d_exp_area_d_hwing = (
+            -d_b_fus_d_hwing * c_fus
+            + (wingspan * 0.5 - b_fus) * d_c_fus_d_hwing
+            - d_b_fus_d_hwing * 2.0 * wing_area * taper_ratio / wingspan / (1.0 + taper_ratio)
+        )
+        J[Aircraft.Wing.EXPOSED_AREA, Aircraft.Wing.VERTICAL_MOUNT_LOCATION] = d_exp_area_d_hwing
+
+        d_exp_area_d_body_width = (
+            -d_b_fus_d_body_width * c_fus
+            + (wingspan * 0.5 - b_fus) * d_c_fus_d_body_width
+            - d_b_fus_d_body_width * 2.0 * wing_area * taper_ratio / wingspan / (1 + taper_ratio)
+        )
+        J[Aircraft.Wing.EXPOSED_AREA, Aircraft.Fuselage.AVG_DIAMETER] = d_exp_area_d_body_width
 
         d_exp_area_d_wingspan = (
-            0.5 * c_fus + (0.5 * wingspan - b_fus) * d_c_fus_d_wingspan
-            + b_fus * 2.0 * wing_area * taper_ratio / wingspan**2/(1.0 + taper_ratio)
+            0.5 * c_fus
+            + (0.5 * wingspan - b_fus) * d_c_fus_d_wingspan
+            + b_fus * 2.0 * wing_area * taper_ratio / wingspan**2 / (1.0 + taper_ratio)
         )
         J[Aircraft.Wing.EXPOSED_AREA, Aircraft.Wing.SPAN] = d_exp_area_d_wingspan
 
         d_exp_area_d_taper_ratio = (
             (0.5 * wingspan - b_fus) * d_c_fus_d_taper_ratio
-            + wing_area / (1.0 + taper_ratio)**2
-            - b_fus * 2.0 * wing_area / wingspan / (1.0 + taper_ratio)**2
+            + wing_area / (1.0 + taper_ratio) ** 2
+            - b_fus * 2.0 * wing_area / wingspan / (1.0 + taper_ratio) ** 2
         )
         J[Aircraft.Wing.EXPOSED_AREA, Aircraft.Wing.TAPER_RATIO] = d_exp_area_d_taper_ratio
 
@@ -1152,5 +1180,4 @@
             + taper_ratio / (1.0 + taper_ratio)
             - b_fus * 2.0 * taper_ratio / wingspan / (1.0 + taper_ratio)
         )
-        J[Aircraft.Wing.EXPOSED_AREA, Aircraft.Wing.AREA] = d_exp_area_d_wing_area
->>>>>>> 92f19b7c
+        J[Aircraft.Wing.EXPOSED_AREA, Aircraft.Wing.AREA] = d_exp_area_d_wing_area