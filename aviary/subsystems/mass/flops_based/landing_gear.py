--- conflicted
+++ resolved
@@ -280,29 +280,18 @@
         num_wing_engines = self.options['aviary_options'].get_val(
             Aircraft.Engine.NUM_WING_ENGINES)
 
-<<<<<<< HEAD
         add_aviary_input(self, Aircraft.Fuselage.LENGTH)
         add_aviary_input(self, Aircraft.Fuselage.MAX_WIDTH)
         add_aviary_input(self, Aircraft.Nacelle.AVG_DIAMETER, shape=num_engine_type)
-        # XJ: shape=(num_engine_type, int(num_wing_engines[0]/2))
-        add_aviary_input(self, Aircraft.Engine.WING_LOCATIONS,
-                         val=np.zeros((num_engine_type, int(num_wing_engines[0]/2))))
-        add_aviary_input(self, Aircraft.Wing.DIHEDRAL)
-        add_aviary_input(self, Aircraft.Wing.SPAN)
-=======
-        add_aviary_input(self, Aircraft.Fuselage.LENGTH, val=0.0)
-        add_aviary_input(self, Aircraft.Fuselage.MAX_WIDTH, val=0.0)
-        add_aviary_input(self, Aircraft.Nacelle.AVG_DIAMETER,
-                         val=np.zeros(num_engine_type))
         if any(num_wing_engines) > 0:
+            # XJ: shape=(num_engine_type, int(num_wing_engines[0]/2))
             add_aviary_input(self, Aircraft.Engine.WING_LOCATIONS, val=np.zeros(
                 (num_engine_type, int(num_wing_engines[0] / 2))))
         else:
             add_aviary_input(self, Aircraft.Engine.WING_LOCATIONS,
                              val=[[0.0]])
-        add_aviary_input(self, Aircraft.Wing.DIHEDRAL, val=0.0)
-        add_aviary_input(self, Aircraft.Wing.SPAN, val=0.0)
->>>>>>> 98cda9aa
+        add_aviary_input(self, Aircraft.Wing.DIHEDRAL)
+        add_aviary_input(self, Aircraft.Wing.SPAN)
 
         add_aviary_output(self, Aircraft.LandingGear.MAIN_GEAR_OLEO_LENGTH)
 
