--- conflicted
+++ resolved
@@ -18,7 +18,6 @@
             desc='collection of Aircraft/Mission specific options')
 
     def setup(self):
-<<<<<<< HEAD
         add_aviary_input(self, Aircraft.Wing.AREA)
         add_aviary_input(self, Aircraft.Wing.SPAN)
         add_aviary_input(self, Aircraft.Wing.TAPER_RATIO)
@@ -28,29 +27,8 @@
         add_aviary_input(self, Aircraft.Wing.ASPECT_RATIO)
         add_aviary_input(self, Aircraft.Wing.SWEEP)
 
-        add_aviary_output(self, Aircraft.Wing.BENDING_FACTOR)
+        add_aviary_output(self, Aircraft.Wing.BENDING_MATERIAL_FACTOR)
         add_aviary_output(self, Aircraft.Wing.ENG_POD_INERTIA_FACTOR)
-=======
-        add_aviary_input(self, Aircraft.Wing.AREA, val=0.0)
-
-        add_aviary_input(self, Aircraft.Wing.SPAN, val=0.0)
-
-        add_aviary_input(self, Aircraft.Wing.TAPER_RATIO, val=0.0)
-
-        add_aviary_input(self, Aircraft.Wing.THICKNESS_TO_CHORD, val=0.0)
-
-        add_aviary_input(self, Aircraft.Wing.STRUT_BRACING_FACTOR, val=0.0)
-
-        add_aviary_input(self, Aircraft.Wing.AEROELASTIC_TAILORING_FACTOR, val=0.0)
-
-        add_aviary_input(self, Aircraft.Wing.ASPECT_RATIO, val=0.0)
-
-        add_aviary_input(self, Aircraft.Wing.SWEEP, val=0.0)
-
-        add_aviary_output(self, Aircraft.Wing.BENDING_MATERIAL_FACTOR, val=0.0)
-
-        add_aviary_output(self, Aircraft.Wing.ENG_POD_INERTIA_FACTOR, val=0.0)
->>>>>>> 98cda9aa
 
     def setup_partials(self):
         self.declare_partials(
