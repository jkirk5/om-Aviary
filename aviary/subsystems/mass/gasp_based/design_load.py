--- conflicted
+++ resolved
@@ -1223,19 +1223,9 @@
 
 
 class DesignLoadGroup(om.Group):
-<<<<<<< HEAD
-=======
     """
     Design load group for GASP-based mass.
     """
-
-    def initialize(self):
-
-        self.options.declare(
-            'aviary_options', types=AviaryValues,
-            desc='collection of Aircraft/Mission specific options'
-        )
->>>>>>> e30ee5b6
 
     def setup(self):
 
