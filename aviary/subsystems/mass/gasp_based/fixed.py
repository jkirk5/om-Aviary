import numpy as np
import openmdao.api as om
from openmdao.components.ks_comp import KSfunction

from aviary.constants import GRAV_ENGLISH_LBM, RHO_SEA_LEVEL_ENGLISH
from aviary.variable_info.enums import FlapType
from aviary.variable_info.functions import add_aviary_input, add_aviary_output, add_aviary_option
from aviary.variable_info.variables import Aircraft, Mission


def sigX(x):
    # sig = np.divide(1, (1 + np.exp(-320*x)), out=np.zeros_like(x), where=x>-1)
    sig = 1 / (1 + np.exp(-320*x)) if x > -1 else 0
    return sig


def dSigXdX(x):
    derivative = -1 / (1 + np.exp(-320 * x)) ** 2 * \
        (-320 * np.exp(-320 * x)) if x > -1 else 0
    return derivative


class MassParameters(om.ExplicitComponent):
    """
    Computation of various parameters (such as correction factor for the use of
    non optimum material, reduction in bending moment factor for strut braced wing,
    landing gear location factor, engine position factor, and wing chord half sweep
    angle)
    """

    def initialize(self):
        add_aviary_option(self, Aircraft.Engine.NUM_ENGINES)
        add_aviary_option(self, Aircraft.Engine.NUM_FUSELAGE_ENGINES)
        add_aviary_option(self, Aircraft.Propulsion.TOTAL_NUM_ENGINES)
        add_aviary_option(self, Aircraft.Design.SMOOTH_MASS_DISCONTINUITIES)

    def setup(self):
        num_engine_type = len(self.options[Aircraft.Engine.NUM_ENGINES])

        add_aviary_input(self, Aircraft.Wing.SWEEP, val=0.436, units='rad')
        add_aviary_input(self, Aircraft.Wing.TAPER_RATIO, val=0.33)
        add_aviary_input(self, Aircraft.Wing.ASPECT_RATIO, val=10.13)
        add_aviary_input(self, Aircraft.Wing.SPAN, val=117.8)

        self.add_input(
            "max_mach", val=0.9, units="unitless",
            desc="EMM0: maximum operating mach number"
        )

        add_aviary_input(
            self, Aircraft.Strut.ATTACHMENT_LOCATION_DIMENSIONLESS, val=0,
            units='unitless')

        add_aviary_input(self, Aircraft.LandingGear.MAIN_GEAR_LOCATION, val=0.15)

        add_aviary_output(self, Aircraft.Wing.MATERIAL_FACTOR, val=0)
        self.add_output(
            "c_strut_braced",
            val=0,
            units="unitless",
            desc="SKSTR: reduction in bending moment factor for strut braced wing",
        )
        self.add_output(
            "c_gear_loc", val=0, units="unitless",
            desc="SKGEAR: landing gear location factor"
        )
        add_aviary_output(self, Aircraft.Engine.POSITION_FACTOR,
                          val=np.zeros(num_engine_type))
        self.add_output(
            "half_sweep", val=0, units="rad", desc="SWC2: wing chord half sweep angle"
        )

        self.declare_partials(
            Aircraft.Wing.MATERIAL_FACTOR,
            [
                Aircraft.Wing.SPAN,
                Aircraft.Wing.SWEEP,
                Aircraft.Wing.TAPER_RATIO,
                Aircraft.Wing.ASPECT_RATIO,
            ],
        )
        self.declare_partials(Aircraft.Engine.POSITION_FACTOR, ["max_mach"])
        self.declare_partials(
            "half_sweep",
            [
                Aircraft.Wing.SWEEP,
                Aircraft.Wing.TAPER_RATIO,
                Aircraft.Wing.ASPECT_RATIO,
            ],
        )

        self.declare_partials(
            "c_strut_braced",
            [Aircraft.Strut.ATTACHMENT_LOCATION_DIMENSIONLESS, Aircraft.Wing.SPAN],
        )

        self.declare_partials(
            "c_gear_loc", Aircraft.LandingGear.MAIN_GEAR_LOCATION)

    def compute(self, inputs, outputs):

        sweep_c4 = inputs[Aircraft.Wing.SWEEP]
        taper_ratio = inputs[Aircraft.Wing.TAPER_RATIO]
        AR = inputs[Aircraft.Wing.ASPECT_RATIO]
        wingspan = inputs[Aircraft.Wing.SPAN]
        num_engines = self.options[Aircraft.Propulsion.TOTAL_NUM_ENGINES]
        max_mach = inputs["max_mach"]
        strut_x = inputs[Aircraft.Strut.ATTACHMENT_LOCATION_DIMENSIONLESS]
        gear_location = inputs[Aircraft.LandingGear.MAIN_GEAR_LOCATION]

        tan_half_sweep = \
            np.tan(sweep_c4) - \
            (1.0 - taper_ratio) / (1.0 + taper_ratio) / AR

        half_sweep = np.arctan(tan_half_sweep)
        cos_half_sweep = np.cos(half_sweep)
        struct_span = wingspan / cos_half_sweep
        c_material = 1.0 + 2.5 / (struct_span**0.5)
        c_strut_braced = 1.0 - strut_x**2

        not_fuselage_mounted = self.options[Aircraft.Engine.NUM_FUSELAGE_ENGINES] == 0

        # note: c_gear_loc doesn't actually depend on any of the inputs... perhaps use a
        # set_input_defaults call to declare this at a higher level
        c_gear_loc = 1.0
        if self.options[Aircraft.Design.SMOOTH_MASS_DISCONTINUITIES]:
            # smooth transition for c_gear_loc from 0.95 to 1 when gear_location varies
            # between 0 and 1% of span
            c_gear_loc = .95 * sigX((0.005 - gear_location)*100) + \
                1 * sigX(100*(gear_location - 0.005))
        else:
            if gear_location == 0:
                c_gear_loc = 0.95

        c_eng_pos = 1.0 * sigX(0.75 - max_mach) + 1.05 * sigX(max_mach - 0.75)
        if (
            not_fuselage_mounted
            and num_engines == 2
            or num_engines == 3
        ):
            c_eng_pos = 0.98 * sigX(0.75 - max_mach) + 0.95 * sigX(max_mach - 0.75)
        if not_fuselage_mounted and num_engines == 4:
            c_eng_pos = 0.95 * sigX(0.75 - max_mach) + 0.9 * sigX(max_mach - 0.75)

        outputs[Aircraft.Wing.MATERIAL_FACTOR] = c_material
        outputs["c_strut_braced"] = c_strut_braced
        outputs["c_gear_loc"] = c_gear_loc
        outputs[Aircraft.Engine.POSITION_FACTOR] = c_eng_pos
        outputs["half_sweep"] = half_sweep

    def compute_partials(self, inputs, J):

        sweep_c4 = inputs[Aircraft.Wing.SWEEP]
        taper_ratio = inputs[Aircraft.Wing.TAPER_RATIO]
        AR = inputs[Aircraft.Wing.ASPECT_RATIO]
        wingspan = inputs[Aircraft.Wing.SPAN]
        num_engines = self.options[Aircraft.Propulsion.TOTAL_NUM_ENGINES]
        max_mach = inputs["max_mach"]
        strut_x = inputs[Aircraft.Strut.ATTACHMENT_LOCATION_DIMENSIONLESS]
        gear_location = inputs[Aircraft.LandingGear.MAIN_GEAR_LOCATION]

        tan_half_sweep = (
            np.tan(sweep_c4) -
            (1.0 - taper_ratio) / (1.0 + taper_ratio) / AR
        )
        half_sweep = np.arctan(tan_half_sweep)
        cos_half_sweep = np.cos(half_sweep)
        struct_span = wingspan / cos_half_sweep
        c_material = 1.0 + 2.5 / (struct_span**0.5)

        not_fuselage_mounted = self.options[Aircraft.Engine.NUM_FUSELAGE_ENGINES] == 0

        dTanHS_dSC4 = (1 / np.cos(sweep_c4) ** 2)
        dTanHS_TR = (
            -(1 / AR)
            * ((1 + taper_ratio) * (-1) - (1 - taper_ratio))
            / (1 + taper_ratio) ** 2
        )
        dTanHS_dAR = (1.0 - taper_ratio) / (1.0 + taper_ratio) / AR**2

        J[Aircraft.Wing.MATERIAL_FACTOR, Aircraft.Wing.SPAN] = (
            -0.5 * 2.5 / struct_span ** (1.5) * (1 / cos_half_sweep)
        )
        J[Aircraft.Wing.MATERIAL_FACTOR, Aircraft.Wing.SWEEP] = (
            -0.5
            * 2.5
            / struct_span ** (1.5)
            * (-wingspan / cos_half_sweep**2)
            * (-np.sin(half_sweep))
            / (tan_half_sweep**2 + 1)
            * dTanHS_dSC4
        )
        J[Aircraft.Wing.MATERIAL_FACTOR, Aircraft.Wing.TAPER_RATIO] = (
            -0.5
            * 2.5
            / struct_span ** (1.5)
            * (-wingspan / cos_half_sweep**2)
            * (-np.sin(half_sweep))
            / (tan_half_sweep**2 + 1)
            * dTanHS_TR
        )
        J[Aircraft.Wing.MATERIAL_FACTOR, Aircraft.Wing.ASPECT_RATIO] = (
            -0.5
            * 2.5
            / struct_span ** (1.5)
            * (-wingspan / cos_half_sweep**2)
            * (-np.sin(half_sweep))
            / (tan_half_sweep**2 + 1)
            * dTanHS_dAR
        )

        J[Aircraft.Engine.POSITION_FACTOR, "max_mach"] = -dSigXdX(
            0.75 - max_mach
        ) + 1.05 * dSigXdX(max_mach - 0.75)
        if (
            not_fuselage_mounted
            and num_engines == 2
            or num_engines == 3
        ):
            J[Aircraft.Engine.POSITION_FACTOR, "max_mach"] = -0.98 * dSigXdX(
                0.75 - max_mach
            ) + 0.95 * dSigXdX(max_mach - 0.75)
        if not_fuselage_mounted and num_engines == 4:
            J[Aircraft.Engine.POSITION_FACTOR, "max_mach"] = -0.95 * dSigXdX(
                0.75 - max_mach
            ) + 0.9 * dSigXdX(max_mach - 0.75)

        J["half_sweep", Aircraft.Wing.SWEEP] = (
            1 / (tan_half_sweep**2 + 1) * dTanHS_dSC4
        )
        J["half_sweep", Aircraft.Wing.TAPER_RATIO] = (
            1 / (tan_half_sweep**2 + 1) * dTanHS_TR
        )
        J["half_sweep", Aircraft.Wing.ASPECT_RATIO] = (
            1 / (tan_half_sweep**2 + 1) * dTanHS_dAR
        )

        J["c_strut_braced", Aircraft.Strut.ATTACHMENT_LOCATION_DIMENSIONLESS] = \
            -2 * strut_x

        if self.options[Aircraft.Design.SMOOTH_MASS_DISCONTINUITIES]:
            J["c_gear_loc", Aircraft.LandingGear.MAIN_GEAR_LOCATION] = (
                .95 * (-100) * dSigXdX((0.005 - gear_location)*100)
                + 1 * (100) * dSigXdX(100*(gear_location - 0.005)))


class PayloadMass(om.ExplicitComponent):
    """
    Computation of maximum payload that the aircraft is being asked to carry
    """

    def initialize(self):
        add_aviary_option(self, Aircraft.CrewPayload.NUM_PASSENGERS)
        add_aviary_option(self, Aircraft.CrewPayload.PASSENGER_MASS_WITH_BAGS,
                          units='lbm')

    def setup(self):
        add_aviary_input(self, Aircraft.CrewPayload.CARGO_MASS, val=10040)
        add_aviary_input(self,Aircraft.CrewPayload.Design.CARGO_MASS, val=0)

        add_aviary_output(self, Aircraft.CrewPayload.PASSENGER_PAYLOAD_MASS, val=0)
        add_aviary_output(self, Aircraft.CrewPayload.TOTAL_PAYLOAD_MASS, val=0)

        self.add_output(
            "payload_mass_des", val=0, units="lbm", desc="WPLDES: design payload"
        )
        self.add_output(
            "payload_mass_max",
            val=0,
            units="lbm",
            desc="WPLMAX: maximum payload that the aircraft is being asked to carry"
            " (design payload + cargo)",
        )

        self.declare_partials(
            "payload_mass_max", [
                Aircraft.CrewPayload.CARGO_MASS],
            val=1.0)

    def compute(self, inputs, outputs):
<<<<<<< HEAD
        aviary_options: AviaryValues = self.options['aviary_options']
        pax_mass = aviary_options.get_val(
            Aircraft.CrewPayload.PASSENGER_MASS_WITH_BAGS, units='lbm')
        PAX = aviary_options.get_val(
            Aircraft.CrewPayload.NUM_PASSENGERS, units='unitless')
        PAX_des = aviary_options.get_val(
            Aircraft.CrewPayload.Design.NUM_PASSENGERS, units='unitless')
=======
        pax_mass, _ = self.options[Aircraft.CrewPayload.PASSENGER_MASS_WITH_BAGS]
        PAX = self.options[Aircraft.CrewPayload.NUM_PASSENGERS]
>>>>>>> 394fb52e
        cargo_mass = inputs[Aircraft.CrewPayload.CARGO_MASS]
        cargo_mass_des = inputs[Aircraft.CrewPayload.Design.CARGO_MASS]
        cargo_mass_max = aviary_options.get_val(Aircraft.CrewPayload.MAX_CARGO_MASS, units='lbm')

        outputs[Aircraft.CrewPayload.PASSENGER_PAYLOAD_MASS] = \
            payload_mass = pax_mass * PAX
        outputs["payload_mass_des"] = pax_mass * PAX_des + cargo_mass_des
        outputs["payload_mass_max"] = pax_mass * PAX_des + cargo_mass_max
        outputs[Aircraft.CrewPayload.TOTAL_PAYLOAD_MASS] = pax_mass * PAX + cargo_mass


class ElectricAugmentationMass(om.ExplicitComponent):
    """
    Computation of electrical augmentation system mass
    """

    def initialize(self):
        add_aviary_option(self, Aircraft.Propulsion.TOTAL_NUM_ENGINES)

    def setup(self):
        self.add_input(
            "motor_power",
            val=200,
            units="kW",
            desc="MOTRKW: power of augmentation motor",
        )
        self.add_input(
            "motor_voltage",
            val=50,
            units="V",
            desc="VOLTS: voltage of augmentation system",
        )
        self.add_input(
            "max_amp_per_wire",
            val=50,
            units="A",
            desc="AMPSPW: maximum amperage of each cable in augmentation system",
        )
        self.add_input(
            "safety_factor",
            val=1.33,
            units="unitless",
            desc="REDUNCY: cable mass redundancy/safety factor",
        )

        add_aviary_input(self, Aircraft.Electrical.HYBRID_CABLE_LENGTH, val=200)

        self.add_input(
            "wire_area",
            val=0.0015,
            units="ft**2",
            desc="ACSWIRE: cross sectional area of electrical augmentation system wire",
        )
        self.add_input(
            "rho_wire",
            val=1,
            units="lbm/ft**3",
            desc="DENWIRE: density of wire for electrical augmentation system",
        )
        self.add_input(
            "battery_energy",
            val=1,
            units="MJ",
            desc="EBATT: energy coming from the battery",
        )
        self.add_input(
            "motor_eff",
            val=1,
            units="unitless",
            desc="EFF_MTR: efficiency of electrical augmentation motor",
        )
        self.add_input(
            "inverter_eff",
            val=1,
            units="unitless",
            desc="EFF_INV: efficiency of electrical augmentation inverter/controller",
        )
        self.add_input(
            "transmission_eff",
            val=1,
            units="unitless",
            desc="EFF_TRN: efficiency of electrical augmentation system power"
            " transmission",
        )
        self.add_input(
            "battery_eff",
            val=1,
            units="unitless",
            desc="EFF_BAT: efficiency of electrical augmentation battery storage",
        )
        self.add_input(
            "rho_battery",
            val=200,
            units="MJ/lb",
            desc="ENGYDEN: energy density of electrical augmentation system battery",
        )
        self.add_input(
            "motor_spec_mass",
            val=10,
            units="hp/lbm",
            desc="SWT_MTR: specific mass of electrical augmentation motor",
        )
        self.add_input(
            "inverter_spec_mass",
            val=10,
            units="kW/lbm",
            desc="SWT_INV: specific mass of electrical augmentation inverter",
        )
        self.add_input(
            "TMS_spec_mass",
            val=10,
            units="lbm/kW",
            desc="SWT_TMS: specific mass of thermal managements system",
        )

        self.add_output(
            "aug_mass",
            val=0,
            units="lbm",
            desc="WEAUG: mass of electrical augmentation system",
        )

        self.declare_partials("aug_mass", "*")

    def compute(self, inputs, outputs):
        motor_power = inputs["motor_power"]
        motor_voltage = inputs["motor_voltage"]
        max_amp_per_wire = inputs["max_amp_per_wire"]
        safety_factor = inputs["safety_factor"]
        cable_len = inputs[Aircraft.Electrical.HYBRID_CABLE_LENGTH]
        wire_area = inputs["wire_area"]
        rho_wire = inputs["rho_wire"]
        battery_energy = inputs["battery_energy"]
        motor_eff = inputs["motor_eff"]
        inverter_eff = inputs["inverter_eff"]
        transmission_eff = inputs["transmission_eff"]
        battery_eff = inputs["battery_eff"]
        rho_battery = inputs["rho_battery"]
        motor_spec_wt = inputs["motor_spec_mass"] / GRAV_ENGLISH_LBM
        inverter_spec_wt = inputs["inverter_spec_mass"] / GRAV_ENGLISH_LBM
        TMS_spec_wt = inputs["TMS_spec_mass"] * GRAV_ENGLISH_LBM
        num_engines = self.options[Aircraft.Propulsion.TOTAL_NUM_ENGINES]

        motor_current = 1000.0 * motor_power / motor_voltage
        num_wires = motor_current / max_amp_per_wire
        cable_wt = 1.15 * safety_factor * num_wires * cable_len * \
            wire_area * rho_wire * GRAV_ENGLISH_LBM
        actual_battery_energy = battery_energy / (
            motor_eff * inverter_eff * transmission_eff * battery_eff
        )
        battery_wt = actual_battery_energy / rho_battery
        motor_wt = motor_power / 0.746 / motor_spec_wt
        inverter_wt = motor_power / inverter_spec_wt
        TMS_wt = TMS_spec_wt * motor_power

        aug_wt = (
            battery_wt
            + cable_wt
            + num_engines * inverter_wt
            + num_engines * motor_wt
            + num_engines * TMS_wt
        )

        outputs["aug_mass"] = aug_wt / GRAV_ENGLISH_LBM

    def compute_partials(self, inputs, J):
        motor_power = inputs["motor_power"]
        motor_voltage = inputs["motor_voltage"]
        max_amp_per_wire = inputs["max_amp_per_wire"]
        safety_factor = inputs["safety_factor"]
        cable_len = inputs[Aircraft.Electrical.HYBRID_CABLE_LENGTH]
        wire_area = inputs["wire_area"]
        rho_wire = inputs["rho_wire"]
        battery_energy = inputs["battery_energy"]
        motor_eff = inputs["motor_eff"]
        inverter_eff = inputs["inverter_eff"]
        transmission_eff = inputs["transmission_eff"]
        battery_eff = inputs["battery_eff"]
        rho_battery = inputs["rho_battery"]
        motor_spec_wt = inputs["motor_spec_mass"] / GRAV_ENGLISH_LBM
        inverter_spec_wt = inputs["inverter_spec_mass"] / GRAV_ENGLISH_LBM
        TMS_spec_wt = inputs["TMS_spec_mass"] * GRAV_ENGLISH_LBM
        num_engines = self.options[Aircraft.Propulsion.TOTAL_NUM_ENGINES]

        motor_current = 1000.0 * motor_power / motor_voltage
        num_wires = motor_current / max_amp_per_wire
        cable_wt = 1.15 * safety_factor * num_wires * cable_len * \
            wire_area * rho_wire * GRAV_ENGLISH_LBM
        actual_battery_energy = battery_energy / (
            motor_eff * inverter_eff * transmission_eff * battery_eff
        )
        battery_wt = actual_battery_energy / rho_battery
        motor_wt = motor_power / 0.746 / motor_spec_wt
        inverter_wt = motor_power / inverter_spec_wt

        TMS_wt = TMS_spec_wt * motor_power

        aug_wt = (
            battery_wt
            + cable_wt
            + num_engines * inverter_wt
            + num_engines * motor_wt
            + num_engines * TMS_wt
        )

        dCableWt_dMotorPower = (
            1.15
            * safety_factor
            * cable_len
            * wire_area
            * rho_wire * GRAV_ENGLISH_LBM
            * 1000.0
            / motor_voltage
            / max_amp_per_wire
        )

        dInverterWt_dMotorPower = 1 / inverter_spec_wt
        dMotorWt_dMotorPower = 1 / 0.746 / motor_spec_wt
        dTMSwt_dMotorPower = TMS_spec_wt

        J["aug_mass", "motor_power"] = (
            dCableWt_dMotorPower
            + num_engines * dInverterWt_dMotorPower
            + num_engines * dMotorWt_dMotorPower
            + num_engines * dTMSwt_dMotorPower
        ) / GRAV_ENGLISH_LBM
        J["aug_mass", "motor_voltage"] = (
            -1.15
            * safety_factor
            * cable_len
            * wire_area
            * rho_wire * GRAV_ENGLISH_LBM
            / max_amp_per_wire
            * 1000.0
            * motor_power
            / motor_voltage**2 / GRAV_ENGLISH_LBM
        )
        J["aug_mass", "max_amp_per_wire"] = (
            -1.15
            * safety_factor
            * cable_len
            * wire_area
            * rho_wire * GRAV_ENGLISH_LBM
            * motor_current
            / max_amp_per_wire**2 / GRAV_ENGLISH_LBM
        )
        J["aug_mass", "safety_factor"] = (
            1.15 * num_wires * cable_len * wire_area * rho_wire
        )
        J["aug_mass", Aircraft.Electrical.HYBRID_CABLE_LENGTH] = (
            1.15 * safety_factor * num_wires * wire_area * rho_wire
        )
        J["aug_mass", "wire_area"] = (
            1.15 * safety_factor * num_wires * cable_len * rho_wire
        )
        J["aug_mass", "rho_wire"] = (
            1.15 * safety_factor * num_wires * cable_len * wire_area
        )
        J["aug_mass", "battery_energy"] = (
            1
            / (motor_eff * inverter_eff * transmission_eff * battery_eff)
            / rho_battery / GRAV_ENGLISH_LBM
        )
        J["aug_mass", "motor_eff"] = (
            -battery_energy
            / (motor_eff**2 * inverter_eff * transmission_eff * battery_eff)
            / rho_battery / GRAV_ENGLISH_LBM
        )
        J["aug_mass", "inverter_eff"] = (
            -battery_energy
            / (motor_eff * inverter_eff**2 * transmission_eff * battery_eff)
            / rho_battery / GRAV_ENGLISH_LBM
        )
        J["aug_mass", "transmission_eff"] = (
            -battery_energy
            / (motor_eff * inverter_eff * transmission_eff**2 * battery_eff)
            / rho_battery / GRAV_ENGLISH_LBM
        )
        J["aug_mass", "battery_eff"] = (
            -battery_energy
            / (motor_eff * inverter_eff * transmission_eff * battery_eff**2)
            / rho_battery / GRAV_ENGLISH_LBM
        )
        J["aug_mass", "rho_battery"] = -actual_battery_energy / \
            rho_battery**2 / GRAV_ENGLISH_LBM
        J["aug_mass", "motor_spec_mass"] = (
            -num_engines * motor_power / 0.746 / motor_spec_wt**2 / GRAV_ENGLISH_LBM**2
        )
        J["aug_mass", "inverter_spec_mass"] = (
            -num_engines * motor_power / inverter_spec_wt**2 / GRAV_ENGLISH_LBM**2
        )
        J["aug_mass", "TMS_spec_mass"] = num_engines * motor_power


class EngineMass(om.ExplicitComponent):
    """
    Computation of total engine mass, nacelle mass, pylon mass, total engine POD mass,
    additional engine mass
    """

    def initialize(self):
        add_aviary_option(self, Aircraft.Electrical.HAS_HYBRID_SYSTEM)
        add_aviary_option(self, Aircraft.Engine.NUM_ENGINES)
        add_aviary_option(self, Aircraft.Propulsion.TOTAL_NUM_ENGINES)

    def setup(self):
        num_engine_type = len(self.options[Aircraft.Engine.NUM_ENGINES])
        total_num_engines = self.options[Aircraft.Propulsion.TOTAL_NUM_ENGINES]

        add_aviary_input(self, Aircraft.Engine.MASS_SPECIFIC,
                         val=np.full(num_engine_type, 0.21366))
        add_aviary_input(self, Aircraft.Engine.SCALED_SLS_THRUST,
                         val=np.full(num_engine_type, 4000), units="lbf")
        add_aviary_input(self, Aircraft.Nacelle.MASS_SPECIFIC,
                         val=np.full(num_engine_type, 3))
        add_aviary_input(self, Aircraft.Nacelle.SURFACE_AREA,
                         val=np.full(num_engine_type, 5))
        add_aviary_input(self, Aircraft.Engine.PYLON_FACTOR,
                         val=np.full(num_engine_type, 1.25))
        add_aviary_input(self, Aircraft.Engine.ADDITIONAL_MASS_FRACTION,
                         val=np.full(num_engine_type, 0.14))
        add_aviary_input(self, Aircraft.Engine.MASS_SCALER,
                         val=np.full(num_engine_type, 1.0))
        add_aviary_input(self, Aircraft.Propulsion.MISC_MASS_SCALER, val=1)
        add_aviary_input(self, Aircraft.Engine.WING_LOCATIONS,
                         val=np.full(int(total_num_engines/2), 0.35))

        add_aviary_input(self, Aircraft.LandingGear.MAIN_GEAR_MASS,
                         val=500, units="lbm", desc="WMG: mass of main gear")

        add_aviary_input(self, Aircraft.LandingGear.MAIN_GEAR_LOCATION, val=0.15)

        has_hybrid_system = self.options[Aircraft.Electrical.HAS_HYBRID_SYSTEM]

        if has_hybrid_system:
            self.add_input(
                "aug_mass",
                val=400,
                units="lbm",
                desc="WEAUG: mass of electrical augmentation system",
            )

        add_aviary_output(self, Aircraft.Propulsion.TOTAL_ENGINE_MASS, val=0)
        add_aviary_output(self, Aircraft.Nacelle.MASS, val=np.zeros(num_engine_type))
        self.add_output('pylon_mass', units='lbm',
                        desc='WPYLON: mass of each pylon', val=np.zeros(num_engine_type))
        add_aviary_output(self, Aircraft.Propulsion.TOTAL_ENGINE_POD_MASS, val=0)
        add_aviary_output(self, Aircraft.Engine.ADDITIONAL_MASS,
                          val=np.zeros(num_engine_type))
        self.add_output(
            "eng_comb_mass",
            val=0,
            units="lbm",
            desc="WPSTAR: combined mass of dry engine and engine installation,"
            " includes mass of electrical augmentation system",
        )
        self.add_output(
            "wing_mounted_mass",
            val=0,
            units="lbm",
            desc="WM: mass of gear and engine, basically everything mounted on the"
            " wing",
        )

        # for multiengine implementation needs this to always be avaliable
        self.add_input(
            "prop_mass",
            # val=np.full(num_engine_type, 0.000000001),
            val=np.zeros(num_engine_type),
            units="lbm",
            desc="WPROP1: mass of one propeller",
        )

        self.add_output(
            "prop_mass_all",
            val=0,
            units="lbm",
            desc="WPROP: mass of all propellers",
        )

        self.declare_partials("prop_mass_all", ["prop_mass"])
        self.declare_partials("wing_mounted_mass", "prop_mass")

        # derivatives w.r.t vectorized engine inputs have known sparsity pattern
        num_engine_type = len(self.options[Aircraft.Engine.NUM_ENGINES])
        shape = np.arange(num_engine_type)

        self.declare_partials(
            Aircraft.Propulsion.TOTAL_ENGINE_MASS, [
                Aircraft.Engine.MASS_SPECIFIC, Aircraft.Engine.SCALED_SLS_THRUST]
        )

        self.declare_partials(
            Aircraft.Nacelle.MASS,
            [Aircraft.Nacelle.MASS_SPECIFIC, Aircraft.Nacelle.SURFACE_AREA],
            rows=shape, cols=shape, val=1.0
        )

        self.declare_partials(
            "pylon_mass",
            [
                Aircraft.Nacelle.MASS_SPECIFIC,
                Aircraft.Nacelle.SURFACE_AREA,
                Aircraft.Engine.PYLON_FACTOR,
                Aircraft.Engine.MASS_SPECIFIC,
                Aircraft.Engine.SCALED_SLS_THRUST,
            ],
            rows=shape, cols=shape, val=1.0
        )

        self.declare_partials(
            Aircraft.Propulsion.TOTAL_ENGINE_POD_MASS,
            [
                Aircraft.Nacelle.MASS_SPECIFIC,
                Aircraft.Nacelle.SURFACE_AREA,
                Aircraft.Engine.PYLON_FACTOR,
                Aircraft.Engine.MASS_SPECIFIC,
                Aircraft.Engine.SCALED_SLS_THRUST,
            ],
        )
        self.declare_partials(
            Aircraft.Engine.ADDITIONAL_MASS, [Aircraft.Engine.ADDITIONAL_MASS_FRACTION,
                                              Aircraft.Engine.MASS_SPECIFIC, Aircraft.Engine.SCALED_SLS_THRUST],
            rows=shape, cols=shape, val=1.0
        )

        self.declare_partials(
            "wing_mounted_mass",
            [
                Aircraft.Engine.WING_LOCATIONS,
                Aircraft.Engine.MASS_SPECIFIC,
                Aircraft.Engine.SCALED_SLS_THRUST,
                Aircraft.Engine.ADDITIONAL_MASS_FRACTION,
                Aircraft.Nacelle.MASS_SPECIFIC,
                Aircraft.Nacelle.SURFACE_AREA,
                Aircraft.Engine.PYLON_FACTOR,
                Aircraft.LandingGear.MAIN_GEAR_MASS,
                Aircraft.LandingGear.MAIN_GEAR_LOCATION,
            ],
        )
        if not has_hybrid_system:
            self.declare_partials(
                "eng_comb_mass",
                [
                    Aircraft.Engine.MASS_SCALER,
                    Aircraft.Propulsion.MISC_MASS_SCALER,
                    Aircraft.Engine.ADDITIONAL_MASS_FRACTION,
                    Aircraft.Engine.MASS_SPECIFIC,
                    Aircraft.Engine.SCALED_SLS_THRUST,
                ],
            )
        else:
            self.declare_partials(
                "eng_comb_mass",
                [
                    Aircraft.Engine.MASS_SCALER,
                    Aircraft.Propulsion.MISC_MASS_SCALER,
                    Aircraft.Engine.ADDITIONAL_MASS_FRACTION,
                    Aircraft.Engine.MASS_SPECIFIC,
                    Aircraft.Engine.SCALED_SLS_THRUST,
                    "aug_mass",
                ],
            )

    def compute(self, inputs, outputs):
        num_engines = self.options[Aircraft.Engine.NUM_ENGINES]
        num_engine_type = len(num_engines)
        eng_spec_wt = inputs[Aircraft.Engine.MASS_SPECIFIC] * GRAV_ENGLISH_LBM
        Fn_SLS = inputs[Aircraft.Engine.SCALED_SLS_THRUST]

        spec_nacelle_wt = inputs[Aircraft.Nacelle.MASS_SPECIFIC] * GRAV_ENGLISH_LBM
        nacelle_area = inputs[Aircraft.Nacelle.SURFACE_AREA]
        pylon_fac = inputs[Aircraft.Engine.PYLON_FACTOR]
        c_instl = inputs[Aircraft.Engine.ADDITIONAL_MASS_FRACTION]
        CK5 = inputs[Aircraft.Engine.MASS_SCALER]
        CK7 = inputs[Aircraft.Propulsion.MISC_MASS_SCALER]
        eng_span_frac = inputs[Aircraft.Engine.WING_LOCATIONS]
        main_gear_wt = inputs[Aircraft.LandingGear.MAIN_GEAR_MASS] * GRAV_ENGLISH_LBM
        loc_main_gear = inputs[Aircraft.LandingGear.MAIN_GEAR_LOCATION]

        dry_wt_eng = eng_spec_wt * Fn_SLS
        dry_wt_eng_all = sum(dry_wt_eng * num_engines)
        nacelle_wt = spec_nacelle_wt * nacelle_area
        pylon_wt = pylon_fac * ((dry_wt_eng + nacelle_wt) ** 0.736)
        pod_wt = (nacelle_wt + pylon_wt)
        # sec_wt_all = sum((nacelle_wt + pylon_wt) * num_engines)
        eng_instl_wt = c_instl * dry_wt_eng
        eng_instl_wt_all = sum(eng_instl_wt * num_engines)

        outputs[Aircraft.Propulsion.TOTAL_ENGINE_MASS] = dry_wt_eng_all / GRAV_ENGLISH_LBM
        outputs[Aircraft.Nacelle.MASS] = nacelle_wt / GRAV_ENGLISH_LBM
        outputs['pylon_mass'] = pylon_wt / GRAV_ENGLISH_LBM
        outputs[Aircraft.Propulsion.TOTAL_ENGINE_POD_MASS] = sum(
            pod_wt * num_engines) / GRAV_ENGLISH_LBM
        outputs[Aircraft.Engine.ADDITIONAL_MASS] = eng_instl_wt / GRAV_ENGLISH_LBM
        outputs["eng_comb_mass"] = (sum(
            CK5 * dry_wt_eng * num_engines) + CK7 * eng_instl_wt_all) / GRAV_ENGLISH_LBM

        if self.options[Aircraft.Electrical.HAS_HYBRID_SYSTEM]:
            aug_wt = inputs["aug_mass"] * GRAV_ENGLISH_LBM
            outputs["eng_comb_mass"] = (sum(CK5 * dry_wt_eng * num_engines) +
                                        CK7 * eng_instl_wt_all + aug_wt) / GRAV_ENGLISH_LBM

        # prop_wt = np.zeros(num_engine_type)
        # prop_idx = np.where(self.options[Aircraft.Engine.HAS_PROPELLERS))
        # prop_wt[prop_idx] = inputs["prop_mass"] * GRAV_ENGLISH_LBM
        prop_wt = inputs["prop_mass"] * GRAV_ENGLISH_LBM
        outputs["prop_mass_all"] = sum(num_engines * prop_wt) / GRAV_ENGLISH_LBM

        span_frac_factor = eng_span_frac / (eng_span_frac + 0.001)
        # sum span_frac_factor for each engine type
        span_frac_factor_sum = np.zeros(num_engine_type, dtype=Fn_SLS.dtype)
        idx = 0
        for i in range(num_engine_type):
            span_frac_factor_sum[i] = sum(span_frac_factor[idx:idx+num_engines[i]])
            idx = idx + num_engines[i]

        outputs["wing_mounted_mass"] = (sum(span_frac_factor_sum * (
            dry_wt_eng + eng_instl_wt + pod_wt + prop_wt) * num_engines
        ) + main_gear_wt * loc_main_gear / (loc_main_gear + 0.001)) / GRAV_ENGLISH_LBM

    def compute_partials(self, inputs, J):
        num_engine_type = len(self.options[Aircraft.Engine.NUM_ENGINES])

        eng_spec_wt = inputs[Aircraft.Engine.MASS_SPECIFIC] * GRAV_ENGLISH_LBM
        Fn_SLS = inputs[Aircraft.Engine.SCALED_SLS_THRUST]
        num_engines = self.options[Aircraft.Engine.NUM_ENGINES]

        spec_nacelle_wt = inputs[Aircraft.Nacelle.MASS_SPECIFIC] * GRAV_ENGLISH_LBM
        nacelle_area = inputs[Aircraft.Nacelle.SURFACE_AREA]
        pylon_fac = inputs[Aircraft.Engine.PYLON_FACTOR]
        c_instl = inputs[Aircraft.Engine.ADDITIONAL_MASS_FRACTION]
        CK5 = inputs[Aircraft.Engine.MASS_SCALER]
        CK7 = inputs[Aircraft.Propulsion.MISC_MASS_SCALER]
        eng_span_frac = inputs[Aircraft.Engine.WING_LOCATIONS]
        main_gear_wt = inputs[Aircraft.LandingGear.MAIN_GEAR_MASS] * GRAV_ENGLISH_LBM
        loc_main_gear = inputs[Aircraft.LandingGear.MAIN_GEAR_LOCATION]

        dDWEA_dESW = num_engines * Fn_SLS
        dDWEA_dFNSLS = num_engines * eng_spec_wt
        dNW_dNWS = nacelle_area
        dPW_dNWS = 0.736 * pylon_fac * \
            (eng_spec_wt * Fn_SLS + spec_nacelle_wt *
             nacelle_area) ** (-0.264) * nacelle_area
        dNW_dNSA = spec_nacelle_wt
        dPW_dNSA = 0.736 * pylon_fac * \
            (eng_spec_wt * Fn_SLS + spec_nacelle_wt *
             nacelle_area) ** (-0.264) * spec_nacelle_wt
        dPW_dPF = (eng_spec_wt * Fn_SLS + spec_nacelle_wt * nacelle_area) ** 0.736
        dPW_dEWS = 0.736 * pylon_fac * \
            (eng_spec_wt * Fn_SLS + spec_nacelle_wt * nacelle_area) ** (-0.264) * Fn_SLS
        dPW_dSLST = (pylon_fac * 0.736 * (eng_spec_wt * Fn_SLS +
                     spec_nacelle_wt * nacelle_area) ** (-0.264) * eng_spec_wt)

        J[Aircraft.Propulsion.TOTAL_ENGINE_MASS,
            Aircraft.Engine.MASS_SPECIFIC] = dDWEA_dESW
        J[Aircraft.Propulsion.TOTAL_ENGINE_MASS,
            Aircraft.Engine.SCALED_SLS_THRUST] = dDWEA_dFNSLS / GRAV_ENGLISH_LBM

        J[Aircraft.Nacelle.MASS,
            Aircraft.Nacelle.MASS_SPECIFIC] = dNW_dNWS
        J["pylon_mass",
            Aircraft.Nacelle.MASS_SPECIFIC] = dPW_dNWS
        J[Aircraft.Propulsion.TOTAL_ENGINE_POD_MASS,
            Aircraft.Nacelle.MASS_SPECIFIC] = num_engines * (dNW_dNWS + dPW_dNWS)
        J[Aircraft.Nacelle.MASS,
            Aircraft.Nacelle.SURFACE_AREA] = dNW_dNSA / GRAV_ENGLISH_LBM
        J["pylon_mass",
            Aircraft.Nacelle.SURFACE_AREA] = dPW_dNSA / GRAV_ENGLISH_LBM
        J[Aircraft.Propulsion.TOTAL_ENGINE_POD_MASS,
            Aircraft.Nacelle.SURFACE_AREA] = num_engines * (dNW_dNSA + dPW_dNSA) / GRAV_ENGLISH_LBM
        J["pylon_mass",
            Aircraft.Engine.PYLON_FACTOR] = dPW_dPF / GRAV_ENGLISH_LBM
        J[Aircraft.Propulsion.TOTAL_ENGINE_POD_MASS,
            Aircraft.Engine.PYLON_FACTOR] = num_engines * dPW_dPF / GRAV_ENGLISH_LBM
        J["pylon_mass",
            Aircraft.Engine.MASS_SPECIFIC] = dPW_dEWS
        J[Aircraft.Propulsion.TOTAL_ENGINE_POD_MASS,
            Aircraft.Engine.MASS_SPECIFIC] = num_engines * dPW_dEWS
        J["pylon_mass",
            Aircraft.Engine.SCALED_SLS_THRUST] = dPW_dSLST / GRAV_ENGLISH_LBM
        J[Aircraft.Propulsion.TOTAL_ENGINE_POD_MASS,
            Aircraft.Engine.SCALED_SLS_THRUST] = num_engines * dPW_dSLST / GRAV_ENGLISH_LBM

        J[Aircraft.Engine.ADDITIONAL_MASS,
            Aircraft.Engine.ADDITIONAL_MASS_FRACTION] = eng_spec_wt * Fn_SLS / GRAV_ENGLISH_LBM
        J[Aircraft.Engine.ADDITIONAL_MASS,
            Aircraft.Engine.MASS_SPECIFIC] = c_instl * Fn_SLS
        J[Aircraft.Engine.ADDITIONAL_MASS,
            Aircraft.Engine.SCALED_SLS_THRUST] = c_instl * eng_spec_wt / GRAV_ENGLISH_LBM

        J["eng_comb_mass", Aircraft.Engine.MASS_SCALER] = eng_spec_wt * \
            Fn_SLS * num_engines / GRAV_ENGLISH_LBM
        J["eng_comb_mass", Aircraft.Propulsion.MISC_MASS_SCALER] = sum(
            c_instl * eng_spec_wt * Fn_SLS * num_engines) / GRAV_ENGLISH_LBM
        J["eng_comb_mass", Aircraft.Engine.ADDITIONAL_MASS_FRACTION] = eng_spec_wt * \
            CK7 * Fn_SLS * num_engines / GRAV_ENGLISH_LBM
        J["eng_comb_mass", Aircraft.Engine.MASS_SPECIFIC] = (
            CK5 + CK7 * c_instl) * num_engines * Fn_SLS
        J["eng_comb_mass", Aircraft.Engine.SCALED_SLS_THRUST] = (
            CK5 + CK7 * c_instl) * num_engines * eng_spec_wt / GRAV_ENGLISH_LBM

        dry_wt_eng = eng_spec_wt * Fn_SLS
        nacelle_wt = spec_nacelle_wt * nacelle_area
        pylon_wt = pylon_fac * ((dry_wt_eng + nacelle_wt) ** 0.736)
        pod_wt = (nacelle_wt + pylon_wt)
        eng_instl_wt = c_instl * dry_wt_eng

        # prop_idx = np.where(self.options[Aircraft.Engine.HAS_PROPELLERS))
        prop_wt = inputs["prop_mass"] * GRAV_ENGLISH_LBM
        # prop_wt_all = sum(num_engines * prop_wt) / GRAV_ENGLISH_LBM

        J["prop_mass_all", "prop_mass"] = num_engines

        dPylonWt_dFnSLS = (
            pylon_fac * 0.736 * (dry_wt_eng + nacelle_wt) ** (0.736 - 1) * eng_spec_wt
        )
        dPylonWt_dEngSpecWt = (
            pylon_fac * 0.736 * ((dry_wt_eng + nacelle_wt) ** (0.736 - 1) * Fn_SLS)
        )

        span_frac_factor = eng_span_frac / (eng_span_frac + 0.001)
        # sum span_frac_factor for each engine type
        span_frac_factor_sum = np.zeros(num_engine_type, dtype=Fn_SLS.dtype)
        wing_mass_deriv = np.zeros(len(span_frac_factor), dtype=Fn_SLS.dtype)
        idx = 0
        # wing_mass_vec = (eng_spec_wt * Fn_SLS * (1 + c_instl) +
        #                 sec_wt + prop_wt) * num_engines
        wing_mass_vec = (dry_wt_eng + eng_instl_wt + pod_wt + prop_wt) * num_engines
        for i in range(num_engine_type):
            span_frac_factor_sum[i] = sum(span_frac_factor[idx:idx+num_engines[i]])
            wing_mass_deriv[idx:idx+num_engines[i]] = wing_mass_vec[i]
            idx = idx + num_engines[i]

        J["wing_mounted_mass", Aircraft.Engine.WING_LOCATIONS] = 0.001 \
            / (eng_span_frac + 0.001) ** 2 * wing_mass_deriv / GRAV_ENGLISH_LBM

        J["wing_mounted_mass", Aircraft.Engine.MASS_SPECIFIC] = span_frac_factor_sum \
            * (Fn_SLS + c_instl * Fn_SLS + dPylonWt_dEngSpecWt) * num_engines

        J["wing_mounted_mass", Aircraft.Engine.SCALED_SLS_THRUST] = span_frac_factor_sum  \
            * (num_engines * eng_spec_wt + c_instl * num_engines * eng_spec_wt + dPylonWt_dFnSLS * num_engines) / GRAV_ENGLISH_LBM

        J["wing_mounted_mass", Aircraft.Engine.ADDITIONAL_MASS_FRACTION] = span_frac_factor_sum \
            * (eng_spec_wt * Fn_SLS * num_engines) / GRAV_ENGLISH_LBM

        J["wing_mounted_mass", Aircraft.Nacelle.MASS_SPECIFIC] = (span_frac_factor_sum * num_engines
                                                                  * (nacelle_area + pylon_fac * 0.736 * ((dry_wt_eng + spec_nacelle_wt * nacelle_area) ** (0.736 - 1) * nacelle_area)))

        J["wing_mounted_mass", Aircraft.Nacelle.SURFACE_AREA] = (span_frac_factor_sum * num_engines
                                                                 * (spec_nacelle_wt + pylon_fac * 0.736 * ((dry_wt_eng + spec_nacelle_wt * nacelle_area) ** (0.736 - 1) * spec_nacelle_wt))) / GRAV_ENGLISH_LBM

        J["wing_mounted_mass", Aircraft.Engine.PYLON_FACTOR] = (
            span_frac_factor_sum * num_engines * (((dry_wt_eng + spec_nacelle_wt * nacelle_area) ** 0.736))) / GRAV_ENGLISH_LBM

        J["wing_mounted_mass", Aircraft.LandingGear.MAIN_GEAR_MASS] = loc_main_gear / \
            (loc_main_gear + 0.001)

        J["wing_mounted_mass", Aircraft.LandingGear.MAIN_GEAR_LOCATION] = (
            main_gear_wt / GRAV_ENGLISH_LBM * ((loc_main_gear + 0.001) - loc_main_gear) / (loc_main_gear + 0.001) ** 2)

        J["wing_mounted_mass", "prop_mass"] = span_frac_factor_sum * num_engines

        if self.options[Aircraft.Electrical.HAS_HYBRID_SYSTEM]:
            J["eng_comb_mass", "aug_mass"] = 1


class TailMass(om.ExplicitComponent):
    """
    Computation of horizontal tail mass and vertical tail mass.
    """

    def setup(self):
        add_aviary_input(self, Aircraft.VerticalTail.TAPER_RATIO, val=0.801)
        add_aviary_input(self, Aircraft.VerticalTail.ASPECT_RATIO, val=1.67)
        add_aviary_input(self, Aircraft.VerticalTail.SWEEP, val=0.1, units="rad")
        add_aviary_input(self, Aircraft.VerticalTail.SPAN, val=5)
        add_aviary_input(self, Mission.Design.GROSS_MASS, val=152000)
        add_aviary_input(self, Aircraft.HorizontalTail.MASS_COEFFICIENT, val=0.232)
        add_aviary_input(self, Aircraft.Fuselage.LENGTH, val=200)
        add_aviary_input(self, Aircraft.HorizontalTail.SPAN, val=7)
        add_aviary_input(self, Aircraft.LandingGear.TAIL_HOOK_MASS_SCALER, val=1)
        add_aviary_input(self, Aircraft.HorizontalTail.TAPER_RATIO, val=0.352)
        add_aviary_input(self, Aircraft.VerticalTail.MASS_COEFFICIENT, val=0.289)
        add_aviary_input(self, Aircraft.Wing.SPAN, val=118)
        add_aviary_input(self, Aircraft.HorizontalTail.AREA, val=15)
        self.add_input("min_dive_vel", val=200, units="kn", desc="VDMIN: dive velocity")
        add_aviary_input(self, Aircraft.HorizontalTail.MOMENT_ARM, val=20)
        add_aviary_input(self, Aircraft.HorizontalTail.THICKNESS_TO_CHORD, val=0.11)
        add_aviary_input(self, Aircraft.HorizontalTail.ROOT_CHORD, val=2)
        add_aviary_input(self, Aircraft.HorizontalTail.VERTICAL_TAIL_FRACTION, val=0)
        add_aviary_input(self, Aircraft.VerticalTail.AREA, val=20)
        add_aviary_input(self, Aircraft.VerticalTail.MOMENT_ARM, val=20)
        add_aviary_input(self, Aircraft.VerticalTail.THICKNESS_TO_CHORD, val=200)
        add_aviary_input(self, Aircraft.VerticalTail.ROOT_CHORD, val=0.12)

        self.add_output(
            "loc_MAC_vtail",
            val=0,
            units="ft",
            desc="XVMAC: location of mean aerodynamic chord on the vertical tail",
        )
        add_aviary_output(self, Aircraft.HorizontalTail.MASS, val=0)
        add_aviary_output(self, Aircraft.VerticalTail.MASS, val=0)

        self.declare_partials(
            "loc_MAC_vtail",
            [
                Aircraft.VerticalTail.SPAN,
                Aircraft.VerticalTail.TAPER_RATIO,
                Aircraft.VerticalTail.ASPECT_RATIO,
                Aircraft.VerticalTail.SWEEP,
            ],
        )
        self.declare_partials(
            Aircraft.HorizontalTail.MASS,
            [
                Aircraft.HorizontalTail.AREA,
                Mission.Design.GROSS_MASS,
                Aircraft.HorizontalTail.MASS_COEFFICIENT,
                Aircraft.Fuselage.LENGTH,
                Aircraft.HorizontalTail.SPAN,
                Aircraft.LandingGear.TAIL_HOOK_MASS_SCALER,
                Aircraft.HorizontalTail.TAPER_RATIO,
                "min_dive_vel",
                Aircraft.HorizontalTail.MOMENT_ARM,
                Aircraft.HorizontalTail.THICKNESS_TO_CHORD,
                Aircraft.HorizontalTail.ROOT_CHORD,
            ],
        )
        self.declare_partials(
            Aircraft.VerticalTail.MASS,
            [
                Mission.Design.GROSS_MASS,
                Aircraft.VerticalTail.MASS_COEFFICIENT,
                Aircraft.Fuselage.LENGTH,
                Aircraft.Wing.SPAN,
                Aircraft.VerticalTail.SPAN,
                Aircraft.VerticalTail.TAPER_RATIO,
                Aircraft.HorizontalTail.MASS_COEFFICIENT,
                Aircraft.HorizontalTail.SPAN,
                Aircraft.LandingGear.TAIL_HOOK_MASS_SCALER,
                Aircraft.HorizontalTail.TAPER_RATIO,
                Aircraft.HorizontalTail.VERTICAL_TAIL_FRACTION,
                Aircraft.VerticalTail.AREA,
                "min_dive_vel",
                Aircraft.VerticalTail.MOMENT_ARM,
                Aircraft.VerticalTail.THICKNESS_TO_CHORD,
                Aircraft.VerticalTail.ROOT_CHORD,
            ],
        )

    def compute(self, inputs, outputs):
        taper_ratio_vtail = inputs[Aircraft.VerticalTail.TAPER_RATIO]
        AR_vtail = inputs[Aircraft.VerticalTail.ASPECT_RATIO]
        quarter_sweep_tail = inputs[Aircraft.VerticalTail.SWEEP]
        span_vtail = inputs[Aircraft.VerticalTail.SPAN]
        gross_wt_initial = inputs[Mission.Design.GROSS_MASS] * GRAV_ENGLISH_LBM
        coef_htail = inputs[Aircraft.HorizontalTail.MASS_COEFFICIENT]
        fus_len = inputs[Aircraft.Fuselage.LENGTH]
        span_htail = inputs[Aircraft.HorizontalTail.SPAN]
        hook_fac = inputs[Aircraft.LandingGear.TAIL_HOOK_MASS_SCALER]
        taper_ratio_htail = inputs[Aircraft.HorizontalTail.TAPER_RATIO]
        coef_vtail = inputs[Aircraft.VerticalTail.MASS_COEFFICIENT]
        wingspan = inputs[Aircraft.Wing.SPAN]
        htail_area = inputs[Aircraft.HorizontalTail.AREA]
        min_dive_vel = inputs["min_dive_vel"]
        htail_mom_arm = inputs[Aircraft.HorizontalTail.MOMENT_ARM]
        tc_ratio_root_htail = inputs[Aircraft.HorizontalTail.THICKNESS_TO_CHORD]
        root_chord_htail = inputs[Aircraft.HorizontalTail.ROOT_CHORD]
        htail_loc = inputs[Aircraft.HorizontalTail.VERTICAL_TAIL_FRACTION]
        vtail_area = inputs[Aircraft.VerticalTail.AREA]
        vtail_mom_arm = inputs[Aircraft.VerticalTail.MOMENT_ARM]
        tc_ratio_root_vtail = inputs[Aircraft.VerticalTail.THICKNESS_TO_CHORD]
        root_chord_vtail = inputs[Aircraft.VerticalTail.ROOT_CHORD]

        tan_sweep_vtail_LE = (1.0 - taper_ratio_vtail) / (
            1.0 + taper_ratio_vtail
        ) / AR_vtail / 2.0 + np.tan(quarter_sweep_tail)
        FH = (
            gross_wt_initial
            * coef_htail
            * fus_len
            * span_htail
            * hook_fac
            * (1.0 + 2.0 * taper_ratio_htail)
            / (1000000.0 * (1.0 + taper_ratio_htail))
        )
        FV = (
            gross_wt_initial
            * coef_vtail
            * (fus_len + wingspan)
            * span_vtail
            * (1.0 + 2.0 * taper_ratio_vtail)
            / (1000000.0 * (1.0 + taper_ratio_vtail))
        ) / 2

        outputs["loc_MAC_vtail"] = (
            span_vtail
            * tan_sweep_vtail_LE
            * (1.0 + 2.0 * taper_ratio_vtail)
            / 3.0
            / (1.0 + taper_ratio_vtail)
        )
        outputs[Aircraft.HorizontalTail.MASS] = (
            350.0 / GRAV_ENGLISH_LBM
            * (
                htail_area
                * FH
                * np.log10(min_dive_vel)
                / (100.0 * htail_mom_arm * tc_ratio_root_htail * root_chord_htail)
            )
            ** 0.54
        )
        outputs[Aircraft.VerticalTail.MASS] = (
            380.0 / GRAV_ENGLISH_LBM
            * (
                (FV + htail_loc * FH / 2.0)
                * vtail_area
                * np.log10(min_dive_vel)
                / (100.0 * vtail_mom_arm * tc_ratio_root_vtail * root_chord_vtail)
            )
            ** 0.54
        )

    def compute_partials(self, inputs, J):
        taper_ratio_vtail = inputs[Aircraft.VerticalTail.TAPER_RATIO]
        AR_vtail = inputs[Aircraft.VerticalTail.ASPECT_RATIO]
        quarter_sweep_tail = inputs[Aircraft.VerticalTail.SWEEP]
        span_vtail = inputs[Aircraft.VerticalTail.SPAN]
        gross_wt_initial = inputs[Mission.Design.GROSS_MASS] * GRAV_ENGLISH_LBM
        coef_htail = inputs[Aircraft.HorizontalTail.MASS_COEFFICIENT]
        fus_len = inputs[Aircraft.Fuselage.LENGTH]
        span_htail = inputs[Aircraft.HorizontalTail.SPAN]
        hook_fac = inputs[Aircraft.LandingGear.TAIL_HOOK_MASS_SCALER]
        taper_ratio_htail = inputs[Aircraft.HorizontalTail.TAPER_RATIO]
        coef_vtail = inputs[Aircraft.VerticalTail.MASS_COEFFICIENT]
        wingspan = inputs[Aircraft.Wing.SPAN]
        htail_area = inputs[Aircraft.HorizontalTail.AREA]
        min_dive_vel = inputs["min_dive_vel"]
        htail_mom_arm = inputs[Aircraft.HorizontalTail.MOMENT_ARM]
        tc_ratio_root_htail = inputs[Aircraft.HorizontalTail.THICKNESS_TO_CHORD]
        root_chord_htail = inputs[Aircraft.HorizontalTail.ROOT_CHORD]
        htail_loc = inputs[Aircraft.HorizontalTail.VERTICAL_TAIL_FRACTION]
        vtail_area = inputs[Aircraft.VerticalTail.AREA]
        vtail_mom_arm = inputs[Aircraft.VerticalTail.MOMENT_ARM]
        tc_ratio_root_vtail = inputs[Aircraft.VerticalTail.THICKNESS_TO_CHORD]
        root_chord_vtail = inputs[Aircraft.VerticalTail.ROOT_CHORD]

        tan_sweep_vtail_LE = (1.0 - taper_ratio_vtail) / (
            1.0 + taper_ratio_vtail
        ) / AR_vtail / 2.0 + np.tan(quarter_sweep_tail)
        FH = (
            gross_wt_initial
            * coef_htail
            * fus_len
            * span_htail
            * hook_fac
            * (1.0 + 2.0 * taper_ratio_htail)
            / (1000000.0 * (1.0 + taper_ratio_htail))
        )
        FV = (
            gross_wt_initial
            * coef_vtail
            * (fus_len + wingspan)
            * span_vtail
            * (1.0 + 2.0 * taper_ratio_vtail)
            / (1000000.0 * (1.0 + taper_ratio_vtail))
        ) / 2

        dTanSweepVtailLE_dTaperRatioVtail = (
            -((1.0 + taper_ratio_vtail) * AR_vtail * 2.0)
            - (1.0 - taper_ratio_vtail) * 2 * AR_vtail
        ) / ((1.0 + taper_ratio_vtail) * AR_vtail * 2.0) ** 2
        dTanSweepVtailLE_dARVtail = (
            -(1.0 - taper_ratio_vtail)
            / ((1.0 + taper_ratio_vtail) * AR_vtail * 2.0) ** 2
            * 2
            * (1.0 + taper_ratio_vtail)
        )
        dTanSweepVtailLE_dQuarterSweepTail = (1 / np.cos(quarter_sweep_tail)) ** 2

        dFH_dGrossWtInitial = (
            coef_htail
            * fus_len
            * span_htail
            * hook_fac
            * (1.0 + 2.0 * taper_ratio_htail)
            / (1000000.0 * (1.0 + taper_ratio_htail))
        )
        dFH_dCoefHtail = (
            gross_wt_initial
            * fus_len
            * span_htail
            * hook_fac
            * (1.0 + 2.0 * taper_ratio_htail)
            / (1000000.0 * (1.0 + taper_ratio_htail))
        )
        dFH_dFusLen = (
            gross_wt_initial
            * coef_htail
            * span_htail
            * hook_fac
            * (1.0 + 2.0 * taper_ratio_htail)
            / (1000000.0 * (1.0 + taper_ratio_htail))
        )
        dFH_dSpanHtail = (
            gross_wt_initial
            * coef_htail
            * fus_len
            * hook_fac
            * (1.0 + 2.0 * taper_ratio_htail)
            / (1000000.0 * (1.0 + taper_ratio_htail))
        )
        dFH_dHookFac = (
            gross_wt_initial
            * coef_htail
            * fus_len
            * span_htail
            * (1.0 + 2.0 * taper_ratio_htail)
            / (1000000.0 * (1.0 + taper_ratio_htail))
        )
        dFH_dTaperRatioHtail = (
            gross_wt_initial
            * coef_htail
            * fus_len
            * span_htail
            * hook_fac
            * (
                (1000000.0 * (1.0 + taper_ratio_htail)) * 2
                - (1.0 + 2.0 * taper_ratio_htail) * 1000000.0
            )
            / (1000000.0 * (1.0 + taper_ratio_htail)) ** 2
        )

        dFV_dGrossWtInitial = (
            coef_vtail
            * (fus_len + wingspan)
            * span_vtail
            * (1.0 + 2.0 * taper_ratio_vtail)
            / (2 * 1000000.0 * (1.0 + taper_ratio_vtail))
        )
        dFV_dCoefVtail = (
            gross_wt_initial
            * (fus_len + wingspan)
            * span_vtail
            * (1.0 + 2.0 * taper_ratio_vtail)
            / (2 * 1000000.0 * (1.0 + taper_ratio_vtail))
        )
        dFV_dFusLen = (
            gross_wt_initial
            * coef_vtail
            * span_vtail
            * (1.0 + 2.0 * taper_ratio_vtail)
            / (2 * 1000000.0 * (1.0 + taper_ratio_vtail))
        )
        dFV_dWingspan = (
            gross_wt_initial
            * coef_vtail
            * span_vtail
            * (1.0 + 2.0 * taper_ratio_vtail)
            / (2 * 1000000.0 * (1.0 + taper_ratio_vtail))
        )
        dFV_dSpanVtail = (
            gross_wt_initial
            * coef_vtail
            * (fus_len + wingspan)
            * (1.0 + 2.0 * taper_ratio_vtail)
            / (2 * 1000000.0 * (1.0 + taper_ratio_vtail))
        )
        dFV_dTaperRatioVtail = (
            gross_wt_initial
            * coef_vtail
            * (fus_len + wingspan)
            * span_vtail
            * (
                (2 * 1000000.0 * (1.0 + taper_ratio_vtail)) * 2
                - (1.0 + 2.0 * taper_ratio_vtail) * 2 * 1000000.0
            )
            / (2 * 1000000.0 * (1.0 + taper_ratio_vtail)) ** 2
        )

        temp = (
            (3.0 * (1.0 + taper_ratio_vtail)) * 2 - (1.0 + 2.0 * taper_ratio_vtail) * 3
        ) / (3.0 * (1.0 + taper_ratio_vtail)) ** 2

        J["loc_MAC_vtail", Aircraft.VerticalTail.SPAN] = (
            tan_sweep_vtail_LE
            * (1.0 + 2.0 * taper_ratio_vtail)
            / 3.0
            / (1.0 + taper_ratio_vtail)
        )
        J["loc_MAC_vtail", Aircraft.VerticalTail.TAPER_RATIO] = span_vtail * (
            dTanSweepVtailLE_dTaperRatioVtail
            * (1.0 + 2.0 * taper_ratio_vtail)
            / (3.0 * (1.0 + taper_ratio_vtail))
            + tan_sweep_vtail_LE * temp
        )
        J["loc_MAC_vtail", Aircraft.VerticalTail.ASPECT_RATIO] = (
            dTanSweepVtailLE_dARVtail
            * span_vtail
            * (1.0 + 2.0 * taper_ratio_vtail)
            / (3.0 * (1.0 + taper_ratio_vtail))
        )
        J["loc_MAC_vtail", Aircraft.VerticalTail.SWEEP] = (
            dTanSweepVtailLE_dQuarterSweepTail
            * span_vtail
            * (1.0 + 2.0 * taper_ratio_vtail)
            / (3.0 * (1.0 + taper_ratio_vtail))
        )

        J[Aircraft.HorizontalTail.MASS, Aircraft.HorizontalTail.AREA] = (
            350.0 / GRAV_ENGLISH_LBM
            * 0.54
            * (
                FH
                * np.log10(min_dive_vel)
                / (100.0 * htail_mom_arm * tc_ratio_root_htail * root_chord_htail)
            )
            ** 0.54
            * htail_area ** (-0.46)
        )
        J[Aircraft.HorizontalTail.MASS, Mission.Design.GROSS_MASS] = (
            350.0
            * 0.54
            * (
                htail_area
                * np.log10(min_dive_vel)
                / (100.0 * htail_mom_arm * tc_ratio_root_htail * root_chord_htail)
            )
            ** 0.54
            * FH ** (-0.46)
            * dFH_dGrossWtInitial
        )
        J[Aircraft.HorizontalTail.MASS, Aircraft.HorizontalTail.MASS_COEFFICIENT] = (
            350.0 / GRAV_ENGLISH_LBM
            * 0.54
            * (
                htail_area
                * np.log10(min_dive_vel)
                / (100.0 * htail_mom_arm * tc_ratio_root_htail * root_chord_htail)
            )
            ** 0.54
            * FH ** (-0.46)
            * dFH_dCoefHtail
        )
        J[Aircraft.HorizontalTail.MASS, Aircraft.Fuselage.LENGTH] = (
            350.0 / GRAV_ENGLISH_LBM
            * 0.54
            * (
                htail_area
                * np.log10(min_dive_vel)
                / (100.0 * htail_mom_arm * tc_ratio_root_htail * root_chord_htail)
            )
            ** 0.54
            * FH ** (-0.46)
            * dFH_dFusLen
        )
        J[Aircraft.HorizontalTail.MASS, Aircraft.HorizontalTail.SPAN] = (
            350.0 / GRAV_ENGLISH_LBM
            * 0.54
            * (
                htail_area
                * np.log10(min_dive_vel)
                / (100.0 * htail_mom_arm * tc_ratio_root_htail * root_chord_htail)
            )
            ** 0.54
            * FH ** (-0.46)
            * dFH_dSpanHtail
        )
        J[Aircraft.HorizontalTail.MASS, Aircraft.LandingGear.TAIL_HOOK_MASS_SCALER] = (
            350.0 / GRAV_ENGLISH_LBM
            * 0.54
            * (
                htail_area
                * np.log10(min_dive_vel)
                / (100.0 * htail_mom_arm * tc_ratio_root_htail * root_chord_htail)
            )
            ** 0.54
            * FH ** (-0.46)
            * dFH_dHookFac
        )
        J[Aircraft.HorizontalTail.MASS, Aircraft.HorizontalTail.TAPER_RATIO] = (
            350.0 / GRAV_ENGLISH_LBM
            * 0.54
            * (
                htail_area
                * np.log10(min_dive_vel)
                / (100.0 * htail_mom_arm * tc_ratio_root_htail * root_chord_htail)
            )
            ** 0.54
            * FH ** (-0.46)
            * dFH_dTaperRatioHtail
        )
        J[Aircraft.HorizontalTail.MASS, "min_dive_vel"] = (
            350.0 / GRAV_ENGLISH_LBM
            * 0.54
            * (
                htail_area
                * FH
                / (100.0 * htail_mom_arm * tc_ratio_root_htail * root_chord_htail)
            )
            ** 0.54
            * (np.log10(min_dive_vel)) ** (-0.46)
            / (min_dive_vel * np.log(10))
        )
        J[Aircraft.HorizontalTail.MASS, Aircraft.HorizontalTail.MOMENT_ARM] = (
            350.0 / GRAV_ENGLISH_LBM
            * (
                htail_area
                * FH
                * np.log10(min_dive_vel)
                / (100.0 * tc_ratio_root_htail * root_chord_htail)
            )
            ** 0.54
            * (-0.54)
            * htail_mom_arm ** (-1.54)
        )
        J[Aircraft.HorizontalTail.MASS, Aircraft.HorizontalTail.THICKNESS_TO_CHORD] = (
            350.0 / GRAV_ENGLISH_LBM
            * (
                htail_area
                * FH
                * np.log10(min_dive_vel)
                / (100.0 * htail_mom_arm * root_chord_htail)
            )
            ** 0.54
            * (-0.54)
            * tc_ratio_root_htail ** (-1.54)
        )
        J[Aircraft.HorizontalTail.MASS, Aircraft.HorizontalTail.ROOT_CHORD] = (
            350.0 / GRAV_ENGLISH_LBM
            * (
                htail_area
                * FH
                * np.log10(min_dive_vel)
                / (100.0 * htail_mom_arm * tc_ratio_root_htail)
            )
            ** 0.54
            * (-0.54)
            * root_chord_htail ** (-1.54)
        )

        temp = (
            380.0
            * (
                vtail_area
                * np.log10(min_dive_vel)
                / (100.0 * vtail_mom_arm * tc_ratio_root_vtail * root_chord_vtail)
            )
            ** 0.54
        )

        J[Aircraft.VerticalTail.MASS, Mission.Design.GROSS_MASS] = (
            temp
            * 0.54
            * (FV + htail_loc * FH / 2.0) ** (-0.46)
            * (dFV_dGrossWtInitial + htail_loc * dFH_dGrossWtInitial / 2)
        )
        J[Aircraft.VerticalTail.MASS, Aircraft.VerticalTail.MASS_COEFFICIENT] = (
            temp * 0.54 * (FV + htail_loc * FH / 2.0) ** (-0.46) *
            dFV_dCoefVtail / GRAV_ENGLISH_LBM
        )
        J[Aircraft.VerticalTail.MASS, Aircraft.Fuselage.LENGTH] = (
            temp / GRAV_ENGLISH_LBM
            * 0.54
            * (FV + htail_loc * FH / 2.0) ** (-0.46)
            * (dFV_dFusLen + htail_loc * dFH_dFusLen / 2)
        )
        J[Aircraft.VerticalTail.MASS, Aircraft.Wing.SPAN] = (
            temp * 0.54 * (FV + htail_loc * FH / 2.0) ** (-0.46) *
            dFV_dWingspan / GRAV_ENGLISH_LBM
        )
        J[Aircraft.VerticalTail.MASS, Aircraft.VerticalTail.SPAN] = (
            temp * 0.54 * (FV + htail_loc * FH / 2.0) ** (-0.46) *
            dFV_dSpanVtail / GRAV_ENGLISH_LBM
        )
        J[Aircraft.VerticalTail.MASS, Aircraft.VerticalTail.TAPER_RATIO] = (
            temp * 0.54 * (FV + htail_loc * FH / 2.0) ** (-0.46) *
            dFV_dTaperRatioVtail / GRAV_ENGLISH_LBM
        )
        J[Aircraft.VerticalTail.MASS, Aircraft.HorizontalTail.MASS_COEFFICIENT] = (
            temp / GRAV_ENGLISH_LBM
            * 0.54
            * (FV + htail_loc * FH / 2.0) ** (-0.46)
            * dFH_dCoefHtail
            * htail_loc
            / 2
        )
        J[Aircraft.VerticalTail.MASS, Aircraft.HorizontalTail.SPAN] = (
            temp / GRAV_ENGLISH_LBM
            * 0.54
            * (FV + htail_loc * FH / 2.0) ** (-0.46)
            * dFH_dSpanHtail
            * htail_loc
            / 2
        )
        J[Aircraft.VerticalTail.MASS, Aircraft.LandingGear.TAIL_HOOK_MASS_SCALER] = (
            temp / GRAV_ENGLISH_LBM
            * 0.54
            * (FV + htail_loc * FH / 2.0) ** (-0.46)
            * dFH_dHookFac
            * htail_loc
            / 2
        )
        J[Aircraft.VerticalTail.MASS, Aircraft.HorizontalTail.TAPER_RATIO] = (
            temp / GRAV_ENGLISH_LBM
            * 0.54
            * (FV + htail_loc * FH / 2.0) ** (-0.46)
            * dFH_dTaperRatioHtail
            * htail_loc
            / 2
        )
        J[Aircraft.VerticalTail.MASS, Aircraft.HorizontalTail.VERTICAL_TAIL_FRACTION] = (
            380.0 / GRAV_ENGLISH_LBM
            * (
                vtail_area
                * np.log10(min_dive_vel)
                / (100.0 * vtail_mom_arm * tc_ratio_root_vtail * root_chord_vtail)
            )
            ** 0.54
            * 0.54
            * (FV + htail_loc * FH / 2.0) ** (-0.46)
            * FH
            / 2
        )
        J[Aircraft.VerticalTail.MASS, Aircraft.VerticalTail.AREA] = (
            380.0 / GRAV_ENGLISH_LBM
            * (
                (FV + htail_loc * FH / 2.0)
                * np.log10(min_dive_vel)
                / (100.0 * vtail_mom_arm * tc_ratio_root_vtail * root_chord_vtail)
            )
            ** 0.54
            * 0.54
            * vtail_area ** (-0.46)
        )
        J[Aircraft.VerticalTail.MASS, "min_dive_vel"] = (
            380.0 / GRAV_ENGLISH_LBM
            * (
                (FV + htail_loc * FH / 2.0)
                * vtail_area
                / (100.0 * vtail_mom_arm * tc_ratio_root_vtail * root_chord_vtail)
            )
            ** 0.54
            * 0.54
            * (np.log10(min_dive_vel)) ** (-0.46)
            / (min_dive_vel * np.log(10))
        )
        J[Aircraft.VerticalTail.MASS, Aircraft.VerticalTail.MOMENT_ARM] = (
            380.0 / GRAV_ENGLISH_LBM
            * (
                (FV + htail_loc * FH / 2.0)
                * vtail_area
                * np.log10(min_dive_vel)
                / (100.0 * tc_ratio_root_vtail * root_chord_vtail)
            )
            ** 0.54
            * (-0.54)
            * vtail_mom_arm ** (-1.54)
        )
        J[Aircraft.VerticalTail.MASS, Aircraft.VerticalTail.THICKNESS_TO_CHORD] = (
            380.0 / GRAV_ENGLISH_LBM
            * (
                (FV + htail_loc * FH / 2.0)
                * vtail_area
                * np.log10(min_dive_vel)
                / (100.0 * vtail_mom_arm * root_chord_vtail)
            )
            ** 0.54
            * (-0.54)
            * tc_ratio_root_vtail ** (-1.54)
        )
        J[Aircraft.VerticalTail.MASS, Aircraft.VerticalTail.ROOT_CHORD] = (
            380.0 / GRAV_ENGLISH_LBM
            * (
                (FV + htail_loc * FH / 2.0)
                * vtail_area
                * np.log10(min_dive_vel)
                / (100.0 * vtail_mom_arm * tc_ratio_root_vtail)
            )
            ** 0.54
            * (-0.54)
            * root_chord_vtail ** (-1.54)
        )


class HighLiftMass(om.ExplicitComponent):
    """
    Computation of masses of the high lift devices, trailing edge devices,
    leading edge devices.
    """

    def initialize(self):
        add_aviary_option(self, Aircraft.Wing.FLAP_TYPE)
        add_aviary_option(self, Aircraft.Wing.NUM_FLAP_SEGMENTS)

    def setup(self):
        add_aviary_input(self, Aircraft.Wing.HIGH_LIFT_MASS_COEFFICIENT, val=2.66)
        add_aviary_input(self, Aircraft.Wing.AREA, val=200)
        add_aviary_input(self, Aircraft.Wing.SLAT_CHORD_RATIO, val=.15)
        add_aviary_input(self, Aircraft.Wing.FLAP_CHORD_RATIO, val=.3)
        add_aviary_input(self, Aircraft.Wing.TAPER_RATIO, val=.33)
        add_aviary_input(self, Aircraft.Wing.SLAT_SPAN_RATIO, val=.9)
        add_aviary_input(self, Aircraft.Wing.FLAP_SPAN_RATIO, val=.65)
        add_aviary_input(self, Aircraft.Wing.LOADING, val=128)
        add_aviary_input(self, Aircraft.Wing.THICKNESS_TO_CHORD_ROOT, val=.15)
        add_aviary_input(self, Aircraft.Wing.SPAN, val=118)
        add_aviary_input(self, Aircraft.Fuselage.AVG_DIAMETER, val=13.1)
        add_aviary_input(self, Aircraft.Wing.CENTER_CHORD, val=17.48974)
        add_aviary_input(self, Mission.Landing.LIFT_COEFFICIENT_MAX, val=1.8)
        self.add_input("density", val=RHO_SEA_LEVEL_ENGLISH, units='slug/ft**3',
                       desc='RHO: Density of air')

        add_aviary_output(self, Aircraft.Wing.HIGH_LIFT_MASS, val=0)
        self.add_output("flap_mass", val=0, units="lbm",
                        desc="WFLAP: mass of trailing edge devices")
        self.add_output("slat_mass", val=0, units="lbm",
                        desc="WLED: mass of leading edge devices")

        self.declare_partials(
            "slat_mass",
            [
                Aircraft.Wing.THICKNESS_TO_CHORD_ROOT, Aircraft.Wing.CENTER_CHORD,
                Aircraft.Fuselage.AVG_DIAMETER, Aircraft.Wing.SPAN,
                Aircraft.Wing.SLAT_CHORD_RATIO, Aircraft.Wing.AREA,
                Aircraft.Wing.TAPER_RATIO, Aircraft.Wing.SLAT_SPAN_RATIO])

        self.declare_partials(
            "flap_mass",
            [
                Aircraft.Wing.HIGH_LIFT_MASS_COEFFICIENT,
                Aircraft.Wing.THICKNESS_TO_CHORD_ROOT,
                Aircraft.Wing.CENTER_CHORD, Aircraft.Fuselage.AVG_DIAMETER,
                Aircraft.Wing.SPAN, Aircraft.Wing.FLAP_CHORD_RATIO,
                Aircraft.Wing.AREA, Aircraft.Wing.TAPER_RATIO,
                Aircraft.Wing.FLAP_SPAN_RATIO, Aircraft.Wing.LOADING, "density",
                Mission.Landing.LIFT_COEFFICIENT_MAX])

        self.declare_partials(
            Aircraft.Wing.HIGH_LIFT_MASS,
            [
                Aircraft.Wing.HIGH_LIFT_MASS_COEFFICIENT,
                Aircraft.Wing.THICKNESS_TO_CHORD_ROOT,
                Aircraft.Wing.CENTER_CHORD, Aircraft.Fuselage.AVG_DIAMETER,
                Aircraft.Wing.SPAN, Aircraft.Wing.FLAP_CHORD_RATIO,
                Aircraft.Wing.SLAT_CHORD_RATIO, Aircraft.Wing.AREA,
                Aircraft.Wing.TAPER_RATIO, Aircraft.Wing.FLAP_SPAN_RATIO,
                Aircraft.Wing.SLAT_SPAN_RATIO, Aircraft.Wing.LOADING, "density",
                Mission.Landing.LIFT_COEFFICIENT_MAX])

    def compute(self, inputs, outputs):
        flap_type = self.options[Aircraft.Wing.FLAP_TYPE]
        c_mass_trend_high_lift = inputs[Aircraft.Wing.HIGH_LIFT_MASS_COEFFICIENT]
        wing_area = inputs[Aircraft.Wing.AREA]
        num_flaps = self.options[Aircraft.Wing.NUM_FLAP_SEGMENTS]
        slat_chord_ratio = inputs[Aircraft.Wing.SLAT_CHORD_RATIO]
        flap_chord_ratio = inputs[Aircraft.Wing.FLAP_CHORD_RATIO]
        taper_ratio = inputs[Aircraft.Wing.TAPER_RATIO]
        flap_span_ratio = inputs[Aircraft.Wing.FLAP_SPAN_RATIO]
        slat_span_ratio = inputs[Aircraft.Wing.SLAT_SPAN_RATIO]
        wing_loading = inputs[Aircraft.Wing.LOADING]
        tc_ratio_root = inputs[Aircraft.Wing.THICKNESS_TO_CHORD_ROOT]
        wingspan = inputs[Aircraft.Wing.SPAN]
        cabin_width = inputs[Aircraft.Fuselage.AVG_DIAMETER]
        center_chord = inputs[Aircraft.Wing.CENTER_CHORD]
        CL_max_flaps_landing = inputs[Mission.Landing.LIFT_COEFFICIENT_MAX]
        RHO = inputs["density"]

        body_to_span_ratio = (2. * np.sqrt(tc_ratio_root*center_chord *
                              (cabin_width-(tc_ratio_root*center_chord))) + 0.4)/wingspan

        SFLAP = (
            flap_chord_ratio * wing_area / (1. + taper_ratio)
            * (flap_span_ratio - body_to_span_ratio)
            * (2. - ((1. - taper_ratio) * (flap_span_ratio + body_to_span_ratio))))

        SLE = slat_chord_ratio*wing_area / \
            (1.+taper_ratio)*slat_span_ratio * \
            (2.-((1.-taper_ratio)*(.99+body_to_span_ratio)))
        VSTALL = .5921*np.sqrt(2.*wing_loading/(RHO*CL_max_flaps_landing))
        VFLAP = 1.8 * VSTALL

        # Slat Mass
        WLED = 3.28 * SLE**1.13
        outputs['slat_mass'] = WLED / GRAV_ENGLISH_LBM

        # Flap Mass
        if flap_type is FlapType.PLAIN:
            outputs["flap_mass"] = c_mass_trend_high_lift * \
                (VFLAP/100.)**2*SFLAP*num_flaps**(-.5) / GRAV_ENGLISH_LBM
        elif flap_type is FlapType.SPLIT:
            if VFLAP > 160:
                outputs["flap_mass"] = c_mass_trend_high_lift*SFLAP * \
                    (VFLAP**2.195)/45180. / GRAV_ENGLISH_LBM
            else:
                outputs["flap_mass"] = c_mass_trend_high_lift*SFLAP * \
                    0.369*VFLAP**0.2733 / GRAV_ENGLISH_LBM

        elif (
            flap_type is FlapType.SINGLE_SLOTTED or flap_type is FlapType.DOUBLE_SLOTTED
            or flap_type is FlapType.TRIPLE_SLOTTED
        ):
            outputs["flap_mass"] = c_mass_trend_high_lift * \
                (VFLAP/100.)**2*SFLAP*num_flaps**.5 / GRAV_ENGLISH_LBM
        elif flap_type is FlapType.FOWLER or flap_type is FlapType.DOUBLE_SLOTTED_FOWLER:
            outputs["flap_mass"] = c_mass_trend_high_lift * \
                (VFLAP/100.)**2.38*SFLAP**1.19 / \
                (num_flaps**.595) / GRAV_ENGLISH_LBM
        else:
            raise ValueError(flap_type + ' is not a valid flap type')

        outputs[Aircraft.Wing.HIGH_LIFT_MASS] = outputs["flap_mass"] + \
            WLED / GRAV_ENGLISH_LBM

    def compute_partials(self, inputs, J):
        flap_type = self.options[Aircraft.Wing.FLAP_TYPE]
        c_mass_trend_high_lift = inputs[Aircraft.Wing.HIGH_LIFT_MASS_COEFFICIENT]
        wing_area = inputs[Aircraft.Wing.AREA]
        num_flaps = self.options[Aircraft.Wing.NUM_FLAP_SEGMENTS]
        slat_chord_ratio = inputs[Aircraft.Wing.SLAT_CHORD_RATIO]
        flap_chord_ratio = inputs[Aircraft.Wing.FLAP_CHORD_RATIO]
        taper_ratio = inputs[Aircraft.Wing.TAPER_RATIO]
        flap_span_ratio = inputs[Aircraft.Wing.FLAP_SPAN_RATIO]
        slat_span_ratio = inputs[Aircraft.Wing.SLAT_SPAN_RATIO]
        wing_loading = inputs[Aircraft.Wing.LOADING]
        tc_ratio_root = inputs[Aircraft.Wing.THICKNESS_TO_CHORD_ROOT]
        wingspan = inputs[Aircraft.Wing.SPAN]
        cabin_width = inputs[Aircraft.Fuselage.AVG_DIAMETER]
        center_chord = inputs[Aircraft.Wing.CENTER_CHORD]
        CL_max_flaps_landing = inputs[Mission.Landing.LIFT_COEFFICIENT_MAX]
        RHO = inputs["density"]

        u1 = tc_ratio_root*center_chord * (cabin_width-(tc_ratio_root*center_chord))
        body_to_span_ratio = (2 * np.sqrt(u1) + 0.4)/wingspan
        dBTSR_dwingspan = -(1/wingspan) * body_to_span_ratio

        dBTSR_dTCRR = (
            (1 / wingspan) * (1 / np.sqrt(u1))
            * (center_chord * cabin_width - 2 * tc_ratio_root * center_chord**2))

        dBTSR_dCC = (
            (1 / wingspan) * (1 / np.sqrt(u1))
            * (tc_ratio_root * cabin_width - 2 * tc_ratio_root**2 * center_chord))

        dBTSR_dCW = (1/wingspan) * (1/np.sqrt(u1)) * (tc_ratio_root*center_chord)

        SFLAP = (
            flap_chord_ratio * wing_area / (1. + taper_ratio)
            * (flap_span_ratio - body_to_span_ratio)
            * (2 - ((1 - taper_ratio) * (flap_span_ratio + body_to_span_ratio))))

        dSFLAP_dFCR = wing_area/(1.+taper_ratio)*(flap_span_ratio-body_to_span_ratio)*(
            2-((1-taper_ratio)*(flap_span_ratio+body_to_span_ratio)))

        dSFLAP_dWA = (
            flap_chord_ratio / (1. + taper_ratio)
            * (flap_span_ratio - body_to_span_ratio)
            * (2 - ((1 - taper_ratio) * (flap_span_ratio + body_to_span_ratio))))

        dSFLAP_dFSR = flap_chord_ratio*wing_area * \
            (2/(1.+taper_ratio)*(1-2*flap_span_ratio) + 2*flap_span_ratio)
        dSFLAP_dBTSR = flap_chord_ratio*wing_area * \
            (2/(1.+taper_ratio)*(2*body_to_span_ratio-1) - 2*body_to_span_ratio)
        dSFLAP_dTR = flap_chord_ratio*wing_area * -2 / \
            (1.+taper_ratio)**2 * (flap_span_ratio-body_to_span_ratio) * \
            (1-flap_span_ratio-body_to_span_ratio)

        SLE = slat_chord_ratio*wing_area / \
            (1+taper_ratio)*slat_span_ratio * \
            (2-((1-taper_ratio)*(.99+body_to_span_ratio)))
        dSLE_dSCR = wing_area/(1+taper_ratio)*slat_span_ratio * \
            (2-((1-taper_ratio)*(.99+body_to_span_ratio)))

        dSLE_dWA = (
            slat_chord_ratio / (1 + taper_ratio)
            * slat_span_ratio * (2 - ((1 - taper_ratio) * (.99 + body_to_span_ratio))))

        dSLE_dSSR = (slat_chord_ratio*wing_area)/(1+taper_ratio) * \
            (2-((1-taper_ratio)*(.99+body_to_span_ratio)))
        dSLE_dBTSR = -(slat_chord_ratio*wing_area)/(1+taper_ratio) * \
            slat_span_ratio*(1-taper_ratio)
        dSLE_dTR = (2*slat_chord_ratio*wing_area*slat_span_ratio) / \
            ((1+taper_ratio)**2)*(.99+body_to_span_ratio-1)

        u2 = 2*wing_loading/(RHO*CL_max_flaps_landing)
        VFLAP = 1.8 * (.5921*np.sqrt(u2))
        dVFLAP_dWL = (1.8*.5921) * (1/np.sqrt(u2)) * (1/(RHO*CL_max_flaps_landing))
        dVFLAP_drho = -(1.8*.5921) * (1/np.sqrt(u2)) * \
            (wing_loading/(RHO**2*CL_max_flaps_landing))
        dVFLAP_dCMFL = -(1.8*.5921) * (1/np.sqrt(u2)) * \
            (wing_loading/(RHO*CL_max_flaps_landing**2))

        # Slat Mass
        J['slat_mass', Aircraft.Wing.SLAT_CHORD_RATIO] = 3.28 * \
            1.13*(SLE**.13)*dSLE_dSCR / GRAV_ENGLISH_LBM
        J['slat_mass', Aircraft.Wing.AREA] = 3.28*1.13 * \
            (SLE**.13)*dSLE_dWA / GRAV_ENGLISH_LBM
        J['slat_mass', Aircraft.Wing.SLAT_SPAN_RATIO] = 3.28 * \
            1.13*(SLE**.13)*dSLE_dSSR / GRAV_ENGLISH_LBM
        J['slat_mass', Aircraft.Wing.TAPER_RATIO] = 3.28*1.13 * \
            (SLE**.13)*dSLE_dTR / GRAV_ENGLISH_LBM
        J['slat_mass', Aircraft.Wing.SPAN] = 3.28 * \
            1.13*(SLE**.13)*dSLE_dBTSR*dBTSR_dwingspan / GRAV_ENGLISH_LBM
        J['slat_mass', Aircraft.Wing.THICKNESS_TO_CHORD_ROOT] = 3.28 * \
            1.13*(SLE**.13)*dSLE_dBTSR*dBTSR_dTCRR / GRAV_ENGLISH_LBM
        J['slat_mass', Aircraft.Wing.CENTER_CHORD] = 3.28 * \
            1.13*(SLE**.13)*dSLE_dBTSR*dBTSR_dCC / GRAV_ENGLISH_LBM
        J['slat_mass', Aircraft.Fuselage.AVG_DIAMETER] = 3.28 * \
            1.13*(SLE**.13)*dSLE_dBTSR*dBTSR_dCW / GRAV_ENGLISH_LBM

        # Flap Mass
        if flap_type is FlapType.PLAIN:
            # c_wt_trend_high_lift * (VFLAP/100.)**2*SFLAP*num_flaps**(-.5)
            J["flap_mass", Aircraft.Wing.HIGH_LIFT_MASS_COEFFICIENT] = (
                VFLAP/100)**2 * SFLAP * num_flaps**(-.5) / GRAV_ENGLISH_LBM
            J["flap_mass", Aircraft.Wing.LOADING] = c_mass_trend_high_lift * \
                (2*VFLAP/100**2)*dVFLAP_dWL * SFLAP * \
                num_flaps**(-.5) / GRAV_ENGLISH_LBM
            J["flap_mass", "density"] = c_mass_trend_high_lift * \
                (2*VFLAP/100**2)*dVFLAP_drho * SFLAP * \
                num_flaps**(-.5) / GRAV_ENGLISH_LBM
            J["flap_mass", Mission.Landing.LIFT_COEFFICIENT_MAX] = c_mass_trend_high_lift * \
                (2*VFLAP/100**2)*dVFLAP_dCMFL * SFLAP * \
                num_flaps**(-.5) / GRAV_ENGLISH_LBM
            J["flap_mass", Aircraft.Wing.FLAP_CHORD_RATIO] = c_mass_trend_high_lift * \
                (VFLAP/100)**2 * dSFLAP_dFCR * \
                num_flaps**(-.5) / GRAV_ENGLISH_LBM
            J["flap_mass", Aircraft.Wing.AREA] = c_mass_trend_high_lift * \
                (VFLAP/100)**2 * dSFLAP_dWA * num_flaps**(-.5) / GRAV_ENGLISH_LBM
            J["flap_mass", Aircraft.Wing.FLAP_SPAN_RATIO] = c_mass_trend_high_lift * \
                (VFLAP/100)**2 * dSFLAP_dFSR * \
                num_flaps**(-.5) / GRAV_ENGLISH_LBM
            J["flap_mass", Aircraft.Wing.TAPER_RATIO] = c_mass_trend_high_lift * \
                (VFLAP/100)**2 * dSFLAP_dTR * num_flaps**(-.5) / GRAV_ENGLISH_LBM
            J["flap_mass", Aircraft.Wing.SPAN] = c_mass_trend_high_lift * \
                (VFLAP/100)**2 * dSFLAP_dBTSR * dBTSR_dwingspan * \
                num_flaps**(-.5) / GRAV_ENGLISH_LBM

            J["flap_mass", Aircraft.Wing.THICKNESS_TO_CHORD_ROOT] = (
                c_mass_trend_high_lift * (VFLAP / 100)**2 * dSFLAP_dBTSR * dBTSR_dTCRR
                * num_flaps**(-.5) / GRAV_ENGLISH_LBM)

            J["flap_mass", Aircraft.Wing.CENTER_CHORD] = c_mass_trend_high_lift * \
                (VFLAP/100)**2 * dSFLAP_dBTSR * dBTSR_dCC * \
                num_flaps**(-.5) / GRAV_ENGLISH_LBM
            J["flap_mass", Aircraft.Fuselage.AVG_DIAMETER] = c_mass_trend_high_lift * \
                (VFLAP/100)**2 * dSFLAP_dBTSR * dBTSR_dCW * \
                num_flaps**(-.5) / GRAV_ENGLISH_LBM
        elif flap_type is FlapType.SPLIT:
            if VFLAP > 160:
                # c_wt_trend_high_lift*SFLAP*(VFLAP**2.195)/45180.
                J["flap_mass", Aircraft.Wing.HIGH_LIFT_MASS_COEFFICIENT] = SFLAP * \
                    (VFLAP**2.195)/45180. / GRAV_ENGLISH_LBM
                J["flap_mass", Aircraft.Wing.LOADING] = c_mass_trend_high_lift * \
                    SFLAP*(2.195*VFLAP**1.195*dVFLAP_dWL) / \
                    45180. / GRAV_ENGLISH_LBM
                J["flap_mass", "density"] = c_mass_trend_high_lift * \
                    SFLAP*(2.195*VFLAP**1.195*dVFLAP_drho) / \
                    45180. / GRAV_ENGLISH_LBM

                J["flap_mass", Mission.Landing.LIFT_COEFFICIENT_MAX] = (
                    c_mass_trend_high_lift * SFLAP
                    * (2.195 * VFLAP**1.195 * dVFLAP_dCMFL) / 45180. / GRAV_ENGLISH_LBM)

                J["flap_mass", Aircraft.Wing.FLAP_CHORD_RATIO] = (
                    c_mass_trend_high_lift * dSFLAP_dFCR
                    * (VFLAP**2.195) / 45180. / GRAV_ENGLISH_LBM)

                J["flap_mass", Aircraft.Wing.AREA] = c_mass_trend_high_lift * \
                    dSFLAP_dWA*(VFLAP**2.195)/45180. / GRAV_ENGLISH_LBM

                J["flap_mass", Aircraft.Wing.FLAP_SPAN_RATIO] = (
                    c_mass_trend_high_lift * dSFLAP_dFSR
                    * (VFLAP**2.195) / 45180. / GRAV_ENGLISH_LBM)

                J["flap_mass", Aircraft.Wing.TAPER_RATIO] = c_mass_trend_high_lift * \
                    dSFLAP_dTR*(VFLAP**2.195)/45180. / GRAV_ENGLISH_LBM
                J["flap_mass", Aircraft.Wing.SPAN] = c_mass_trend_high_lift * \
                    dSFLAP_dBTSR*dBTSR_dwingspan * \
                    (VFLAP**2.195)/45180. / GRAV_ENGLISH_LBM

                J["flap_mass", Aircraft.Wing.THICKNESS_TO_CHORD_ROOT] = (
                    c_mass_trend_high_lift * dSFLAP_dBTSR * dBTSR_dTCRR
                    * (VFLAP**2.195) / 45180. / GRAV_ENGLISH_LBM)

                J["flap_mass", Aircraft.Wing.CENTER_CHORD] = c_mass_trend_high_lift * \
                    dSFLAP_dBTSR*dBTSR_dCC*(VFLAP**2.195)/45180. / \
                    GRAV_ENGLISH_LBM

                J["flap_mass", Aircraft.Fuselage.AVG_DIAMETER] = (
                    c_mass_trend_high_lift * dSFLAP_dBTSR * dBTSR_dCW
                    * (VFLAP**2.195) / 45180. / GRAV_ENGLISH_LBM)
            else:
                # c_wt_trend_high_lift*SFLAP*0.369*VFLAP**0.2733
                J["flap_mass", Aircraft.Wing.HIGH_LIFT_MASS_COEFFICIENT] = SFLAP * \
                    0.369*VFLAP**0.2733 / GRAV_ENGLISH_LBM
                J["flap_mass", Aircraft.Wing.LOADING] = c_mass_trend_high_lift * \
                    SFLAP*0.369*(.2733*VFLAP**(-.7267)*dVFLAP_dWL) / \
                    GRAV_ENGLISH_LBM
                J["flap_mass", "density"] = c_mass_trend_high_lift * \
                    SFLAP*0.369*(.2733*VFLAP**(-.7267)*dVFLAP_drho) / \
                    GRAV_ENGLISH_LBM

                J["flap_mass", Mission.Landing.LIFT_COEFFICIENT_MAX] = (
                    c_mass_trend_high_lift * SFLAP * 0.369
                    * (.2733 * VFLAP**(-.7267) * dVFLAP_dCMFL) / GRAV_ENGLISH_LBM)

                J["flap_mass", Aircraft.Wing.FLAP_CHORD_RATIO] = (
                    c_mass_trend_high_lift * dSFLAP_dFCR * 0.369 * VFLAP**0.2733
                    / GRAV_ENGLISH_LBM)

                J["flap_mass", Aircraft.Wing.AREA] = c_mass_trend_high_lift * \
                    dSFLAP_dWA*0.369*VFLAP**0.2733 / GRAV_ENGLISH_LBM

                J["flap_mass", Aircraft.Wing.FLAP_SPAN_RATIO] = (
                    c_mass_trend_high_lift * dSFLAP_dFSR * 0.369 * VFLAP**0.2733
                    / GRAV_ENGLISH_LBM)

                J["flap_mass", Aircraft.Wing.TAPER_RATIO] = c_mass_trend_high_lift * \
                    dSFLAP_dTR*0.369*VFLAP**0.2733 / GRAV_ENGLISH_LBM
                J["flap_mass", Aircraft.Wing.SPAN] = c_mass_trend_high_lift * \
                    dSFLAP_dBTSR*dBTSR_dwingspan*0.369*VFLAP**0.2733 / GRAV_ENGLISH_LBM

                J["flap_mass", Aircraft.Wing.THICKNESS_TO_CHORD_ROOT] = (
                    c_mass_trend_high_lift * dSFLAP_dBTSR * dBTSR_dTCRR * 0.369
                    * VFLAP**0.2733 / GRAV_ENGLISH_LBM)

                J["flap_mass", Aircraft.Wing.CENTER_CHORD] = c_mass_trend_high_lift * \
                    dSFLAP_dBTSR*dBTSR_dCC*0.369*VFLAP**0.2733 / GRAV_ENGLISH_LBM

                J["flap_mass", Aircraft.Fuselage.AVG_DIAMETER] = (
                    c_mass_trend_high_lift * dSFLAP_dBTSR * dBTSR_dCW * 0.369
                    * VFLAP**0.2733 / GRAV_ENGLISH_LBM)

        elif (
            flap_type is FlapType.SINGLE_SLOTTED or flap_type is FlapType.DOUBLE_SLOTTED
            or flap_type is FlapType.TRIPLE_SLOTTED
        ):
            # c_wt_trend_high_lift*(VFLAP/100.)**2*SFLAP*num_flaps**.5
            J["flap_mass", Aircraft.Wing.HIGH_LIFT_MASS_COEFFICIENT] = (
                VFLAP/100.)**2*SFLAP*num_flaps**.5 / GRAV_ENGLISH_LBM
            J["flap_mass", Aircraft.Wing.LOADING] = c_mass_trend_high_lift * \
                (2*VFLAP/100**2)*dVFLAP_dWL*SFLAP * \
                num_flaps**.5 / GRAV_ENGLISH_LBM
            J["flap_mass", "density"] = c_mass_trend_high_lift * \
                (2*VFLAP/100**2)*dVFLAP_drho*SFLAP * \
                num_flaps**.5 / GRAV_ENGLISH_LBM
            J["flap_mass", Mission.Landing.LIFT_COEFFICIENT_MAX] = c_mass_trend_high_lift * \
                (2*VFLAP/100**2)*dVFLAP_dCMFL*SFLAP * \
                num_flaps**.5 / GRAV_ENGLISH_LBM
            J["flap_mass", Aircraft.Wing.FLAP_CHORD_RATIO] = c_mass_trend_high_lift * \
                (VFLAP/100.)**2*dSFLAP_dFCR*num_flaps**.5 / GRAV_ENGLISH_LBM
            J["flap_mass", Aircraft.Wing.AREA] = c_mass_trend_high_lift * \
                (VFLAP/100.)**2*dSFLAP_dWA*num_flaps**.5 / GRAV_ENGLISH_LBM
            J["flap_mass", Aircraft.Wing.FLAP_SPAN_RATIO] = c_mass_trend_high_lift * \
                (VFLAP/100.)**2*dSFLAP_dFSR*num_flaps**.5 / GRAV_ENGLISH_LBM
            J["flap_mass", Aircraft.Wing.TAPER_RATIO] = c_mass_trend_high_lift * \
                (VFLAP/100.)**2*dSFLAP_dTR*num_flaps**.5 / GRAV_ENGLISH_LBM
            J["flap_mass", Aircraft.Wing.SPAN] = c_mass_trend_high_lift * \
                (VFLAP/100.)**2*dSFLAP_dBTSR*dBTSR_dwingspan * \
                num_flaps**.5 / GRAV_ENGLISH_LBM

            J["flap_mass", Aircraft.Wing.THICKNESS_TO_CHORD_ROOT] = (
                c_mass_trend_high_lift * (VFLAP / 100.)**2 * dSFLAP_dBTSR * dBTSR_dTCRR
                * num_flaps**.5 / GRAV_ENGLISH_LBM)

            J["flap_mass", Aircraft.Wing.CENTER_CHORD] = c_mass_trend_high_lift * \
                (VFLAP/100.)**2*dSFLAP_dBTSR*dBTSR_dCC * \
                num_flaps**.5 / GRAV_ENGLISH_LBM
            J["flap_mass", Aircraft.Fuselage.AVG_DIAMETER] = c_mass_trend_high_lift * \
                (VFLAP/100.)**2*dSFLAP_dBTSR*dBTSR_dCW * \
                num_flaps**.5 / GRAV_ENGLISH_LBM
        elif flap_type is FlapType.FOWLER or flap_type is FlapType.DOUBLE_SLOTTED_FOWLER:
            # c_wt_trend_high_lift * (VFLAP/100.)**2.38*SFLAP**1.19/(num_flaps**.595)
            J["flap_mass", Aircraft.Wing.HIGH_LIFT_MASS_COEFFICIENT] = (
                VFLAP/100.)**2.38*SFLAP**1.19/(num_flaps**.595) / GRAV_ENGLISH_LBM
            J["flap_mass", Aircraft.Wing.LOADING] = c_mass_trend_high_lift * \
                (2.38*VFLAP**1.38/100.**2.38)*dVFLAP_dWL*SFLAP**1.19 / \
                (num_flaps**.595) / GRAV_ENGLISH_LBM
            J["flap_mass", "density"] = c_mass_trend_high_lift * \
                (2.38*VFLAP**1.38/100.**2.38)*dVFLAP_drho*SFLAP**1.19 / \
                (num_flaps**.595) / GRAV_ENGLISH_LBM
            J["flap_mass", Mission.Landing.LIFT_COEFFICIENT_MAX] = c_mass_trend_high_lift * \
                (2.38*VFLAP**1.38/100.**2.38)*dVFLAP_dCMFL*SFLAP**1.19 / \
                (num_flaps**.595) / GRAV_ENGLISH_LBM
            J["flap_mass", Aircraft.Wing.FLAP_CHORD_RATIO] = c_mass_trend_high_lift * \
                (VFLAP/100.)**2.38*(1.19*SFLAP**.19)*dSFLAP_dFCR / \
                (num_flaps**.595) / GRAV_ENGLISH_LBM
            J["flap_mass", Aircraft.Wing.AREA] = c_mass_trend_high_lift * \
                (VFLAP/100.)**2.38*(1.19*SFLAP**.19)*dSFLAP_dWA / \
                (num_flaps**.595) / GRAV_ENGLISH_LBM
            J["flap_mass", Aircraft.Wing.FLAP_SPAN_RATIO] = c_mass_trend_high_lift * \
                (VFLAP/100.)**2.38*(1.19*SFLAP**.19)*dSFLAP_dFSR / \
                (num_flaps**.595) / GRAV_ENGLISH_LBM
            J["flap_mass", Aircraft.Wing.TAPER_RATIO] = c_mass_trend_high_lift * \
                (VFLAP/100.)**2.38*(1.19*SFLAP**.19)*dSFLAP_dTR / \
                (num_flaps**.595) / GRAV_ENGLISH_LBM
            J["flap_mass", Aircraft.Wing.SPAN] = c_mass_trend_high_lift * \
                (VFLAP/100.)**2.38*(1.19*SFLAP**.19) * \
                dSFLAP_dBTSR*dBTSR_dwingspan / \
                (num_flaps**.595) / GRAV_ENGLISH_LBM

            J["flap_mass", Aircraft.Wing.THICKNESS_TO_CHORD_ROOT] = (
                c_mass_trend_high_lift * (VFLAP / 100.)**2.38 * (1.19 * SFLAP**.19)
                * dSFLAP_dBTSR * dBTSR_dTCRR / (num_flaps**.595) / GRAV_ENGLISH_LBM)

            J["flap_mass", Aircraft.Wing.CENTER_CHORD] = c_mass_trend_high_lift * \
                (VFLAP/100.)**2.38*(1.19*SFLAP**.19) * \
                dSFLAP_dBTSR*dBTSR_dCC/(num_flaps**.595) / GRAV_ENGLISH_LBM
            J["flap_mass", Aircraft.Fuselage.AVG_DIAMETER] = c_mass_trend_high_lift * \
                (VFLAP/100.)**2.38*(1.19*SFLAP**.19) * \
                dSFLAP_dBTSR*dBTSR_dCW/(num_flaps**.595) / GRAV_ENGLISH_LBM

        J[Aircraft.Wing.HIGH_LIFT_MASS, Aircraft.Wing.HIGH_LIFT_MASS_COEFFICIENT] = \
            J["flap_mass", Aircraft.Wing.HIGH_LIFT_MASS_COEFFICIENT]

        J[Aircraft.Wing.HIGH_LIFT_MASS,
            Aircraft.Wing.LOADING] = J["flap_mass", Aircraft.Wing.LOADING]
        J[Aircraft.Wing.HIGH_LIFT_MASS, "density"] = J["flap_mass", "density"]

        J[Aircraft.Wing.HIGH_LIFT_MASS, Mission.Landing.LIFT_COEFFICIENT_MAX] = \
            J["flap_mass", Mission.Landing.LIFT_COEFFICIENT_MAX]

        J[Aircraft.Wing.HIGH_LIFT_MASS, Aircraft.Wing.FLAP_CHORD_RATIO] = \
            J["flap_mass", Aircraft.Wing.FLAP_CHORD_RATIO]

        J[Aircraft.Wing.HIGH_LIFT_MASS, Aircraft.Wing.SLAT_CHORD_RATIO] = \
            J['slat_mass', Aircraft.Wing.SLAT_CHORD_RATIO]

        J[Aircraft.Wing.HIGH_LIFT_MASS, Aircraft.Wing.AREA] = \
            J["flap_mass", Aircraft.Wing.AREA] + J['slat_mass', Aircraft.Wing.AREA]

        J[Aircraft.Wing.HIGH_LIFT_MASS, Aircraft.Wing.FLAP_SPAN_RATIO] = \
            J["flap_mass", Aircraft.Wing.FLAP_SPAN_RATIO]

        J[Aircraft.Wing.HIGH_LIFT_MASS, Aircraft.Wing.SLAT_SPAN_RATIO] = \
            J['slat_mass', Aircraft.Wing.SLAT_SPAN_RATIO]

        J[Aircraft.Wing.HIGH_LIFT_MASS, Aircraft.Wing.TAPER_RATIO] = (
            J["flap_mass", Aircraft.Wing.TAPER_RATIO]
            + J['slat_mass', Aircraft.Wing.TAPER_RATIO])

        J[Aircraft.Wing.HIGH_LIFT_MASS, Aircraft.Wing.SPAN] = \
            J["flap_mass", Aircraft.Wing.SPAN] + J['slat_mass', Aircraft.Wing.SPAN]

        J[Aircraft.Wing.HIGH_LIFT_MASS, Aircraft.Wing.THICKNESS_TO_CHORD_ROOT] = (
            J["flap_mass", Aircraft.Wing.THICKNESS_TO_CHORD_ROOT]
            + J['slat_mass', Aircraft.Wing.THICKNESS_TO_CHORD_ROOT])

        J[Aircraft.Wing.HIGH_LIFT_MASS, Aircraft.Wing.CENTER_CHORD] = (
            J["flap_mass", Aircraft.Wing.CENTER_CHORD]
            + J['slat_mass', Aircraft.Wing.CENTER_CHORD])

        J[Aircraft.Wing.HIGH_LIFT_MASS, Aircraft.Fuselage.AVG_DIAMETER] = (
            J["flap_mass", Aircraft.Fuselage.AVG_DIAMETER]
            + J['slat_mass', Aircraft.Fuselage.AVG_DIAMETER])


class ControlMass(om.ExplicitComponent):
    """
    Computation of total mass of cockpit controls, fixed wing controls, and SAS,
    and mass of surface controls.
    """

    def setup(self):
        add_aviary_input(
            self, Aircraft.Wing.SURFACE_CONTROL_MASS_COEFFICIENT, val=0.95)
        add_aviary_input(self, Aircraft.Wing.AREA, val=200)
        add_aviary_input(self, Mission.Design.GROSS_MASS, val=20000)
        add_aviary_input(self, Aircraft.Wing.ULTIMATE_LOAD_FACTOR, val=7)
        self.add_input("min_dive_vel", val=700, units="kn", desc="VDMIN: dive velocity")
        add_aviary_input(
            self, Aircraft.Design.COCKPIT_CONTROL_MASS_COEFFICIENT, val=16.5)
        add_aviary_input(
            self, Aircraft.Controls.STABILITY_AUGMENTATION_SYSTEM_MASS, val=200)
        add_aviary_input(self, Aircraft.Controls.COCKPIT_CONTROL_MASS_SCALER, val=1)
        add_aviary_input(self, Aircraft.Wing.SURFACE_CONTROL_MASS_SCALER, val=1)
        add_aviary_input(
            self, Aircraft.Controls.STABILITY_AUGMENTATION_SYSTEM_MASS_SCALER, val=1)
        add_aviary_input(self, Aircraft.Controls.CONTROL_MASS_INCREMENT, val=0)

        add_aviary_output(self, Aircraft.Controls.TOTAL_MASS, val=0)
        add_aviary_output(self, Aircraft.Wing.SURFACE_CONTROL_MASS, val=0)

        self.declare_partials(Aircraft.Controls.TOTAL_MASS, "*")
        self.declare_partials(
            Aircraft.Wing.SURFACE_CONTROL_MASS,
            [
                Aircraft.Wing.SURFACE_CONTROL_MASS_COEFFICIENT, Aircraft.Wing.AREA,
                Mission.Design.GROSS_MASS, Aircraft.Wing.ULTIMATE_LOAD_FACTOR,
                "min_dive_vel", Aircraft.Design.COCKPIT_CONTROL_MASS_COEFFICIENT])

    def compute(self, inputs, outputs):
        c_mass_trend_wing_control = \
            inputs[Aircraft.Wing.SURFACE_CONTROL_MASS_COEFFICIENT]

        wing_area = inputs[Aircraft.Wing.AREA]
        gross_wt_initial = inputs[Mission.Design.GROSS_MASS] * GRAV_ENGLISH_LBM
        ULF = inputs[Aircraft.Wing.ULTIMATE_LOAD_FACTOR]

        c_mass_trend_cockpit_control = \
            inputs[Aircraft.Design.COCKPIT_CONTROL_MASS_COEFFICIENT]

        stab_aug_wt = inputs[Aircraft.Controls.STABILITY_AUGMENTATION_SYSTEM_MASS] * \
            GRAV_ENGLISH_LBM
        CK15 = inputs[Aircraft.Controls.COCKPIT_CONTROL_MASS_SCALER]
        CK18 = inputs[Aircraft.Wing.SURFACE_CONTROL_MASS_SCALER]
        CK19 = inputs[Aircraft.Controls.STABILITY_AUGMENTATION_SYSTEM_MASS_SCALER]
        delta_control_wt = inputs[Aircraft.Controls.CONTROL_MASS_INCREMENT] * \
            GRAV_ENGLISH_LBM
        min_dive_vel = inputs["min_dive_vel"]

        dive_param = (1.15 * min_dive_vel) ** 2 / 391.0

        intermediate_control_wt = (
            c_mass_trend_wing_control
            * wing_area**0.317
            * (gross_wt_initial / 1000.0) ** 0.602
            * ULF**0.525
            * dive_param**0.345
        )
        cockpit_control_wt = (
            c_mass_trend_cockpit_control * (gross_wt_initial / 1000.0) ** 0.41
        )
        wing_control_wt = intermediate_control_wt - cockpit_control_wt
        outputs[Aircraft.Wing.SURFACE_CONTROL_MASS] = wing_control_wt / \
            GRAV_ENGLISH_LBM
        stab_control_wt = stab_aug_wt

        outputs[Aircraft.Controls.TOTAL_MASS] = (
            CK15 * cockpit_control_wt
            + CK18 * wing_control_wt
            + CK19 * stab_control_wt
            + delta_control_wt
        ) / GRAV_ENGLISH_LBM

    def compute_partials(self, inputs, J):
        c_mass_trend_wing_control = \
            inputs[Aircraft.Wing.SURFACE_CONTROL_MASS_COEFFICIENT]

        wing_area = inputs[Aircraft.Wing.AREA]
        gross_wt_initial = inputs[Mission.Design.GROSS_MASS] * GRAV_ENGLISH_LBM
        ULF = inputs[Aircraft.Wing.ULTIMATE_LOAD_FACTOR]

        c_mass_trend_cockpit_control = \
            inputs[Aircraft.Design.COCKPIT_CONTROL_MASS_COEFFICIENT]

        stab_aug_wt = inputs[Aircraft.Controls.STABILITY_AUGMENTATION_SYSTEM_MASS]
        CK15 = inputs[Aircraft.Controls.COCKPIT_CONTROL_MASS_SCALER]
        CK18 = inputs[Aircraft.Wing.SURFACE_CONTROL_MASS_SCALER]
        CK19 = inputs[Aircraft.Controls.STABILITY_AUGMENTATION_SYSTEM_MASS_SCALER]
        delta_control_wt = inputs[Aircraft.Controls.CONTROL_MASS_INCREMENT] * \
            GRAV_ENGLISH_LBM
        min_dive_vel = inputs["min_dive_vel"]

        dive_param = (1.15 * min_dive_vel) ** 2 / 391.0

        intermediate_control_wt = (
            c_mass_trend_wing_control
            * wing_area**0.317
            * (gross_wt_initial / 1000.0) ** 0.602
            * ULF**0.525
            * dive_param**0.345
        )
        cockpit_control_wt = (
            c_mass_trend_cockpit_control * (gross_wt_initial / 1000.0) ** 0.41
        )
        wing_control_wt = intermediate_control_wt - cockpit_control_wt
        dSCW_dSWCC = (
            wing_area**0.317
            * (gross_wt_initial / 1000.0) ** 0.602
            * ULF**0.525
            * dive_param**0.345
        )
        dSCW_dWA = (
            0.317
            * (
                c_mass_trend_wing_control
                * wing_area ** (0.317 - 1)
                * (gross_wt_initial / 1000.0) ** 0.602
                * ULF**0.525
                * dive_param**0.345
            )
        )
        dSCW_dWG = (
            0.602
            * c_mass_trend_wing_control
            * wing_area**0.317
            * (gross_wt_initial / 1000.0) ** (0.602 - 1)
            * (1 / 1000)
            * ULF**0.525
            * dive_param**0.345
            - 0.41
            * c_mass_trend_cockpit_control
            * (gross_wt_initial / 1000.0) ** (0.41 - 1)
            * (1 / 1000)
        )
        dSCW_dULF = (
            0.525
            * c_mass_trend_wing_control
            * wing_area**0.317
            * (gross_wt_initial / 1000.0) ** 0.602
            * ULF ** (0.525 - 1)
            * dive_param**0.345
        )
        dSCW_dMDV = (
            0.345
            * c_mass_trend_wing_control
            * wing_area**0.317
            * (gross_wt_initial / 1000.0) ** 0.602
            * ULF**0.525
            * dive_param ** (0.345 - 1)
            * 2
            * 1.15
            * min_dive_vel
            * 1.15
            / 391
        )
        dSCW_dCCWC = - (gross_wt_initial / 1000.0) ** 0.41

        J[
            Aircraft.Wing.SURFACE_CONTROL_MASS,
            Aircraft.Wing.SURFACE_CONTROL_MASS_COEFFICIENT] = \
            dSCW_dSWCC / GRAV_ENGLISH_LBM

        J[
            Aircraft.Controls.TOTAL_MASS,
            Aircraft.Wing.SURFACE_CONTROL_MASS_COEFFICIENT] = \
            CK18 * dSCW_dSWCC / GRAV_ENGLISH_LBM

        J[Aircraft.Wing.SURFACE_CONTROL_MASS, Aircraft.Wing.AREA] = dSCW_dWA / \
            GRAV_ENGLISH_LBM

        J[Aircraft.Controls.TOTAL_MASS, Aircraft.Wing.AREA] = CK18 * \
            dSCW_dWA / GRAV_ENGLISH_LBM

        J[Aircraft.Wing.SURFACE_CONTROL_MASS, Mission.Design.GROSS_MASS] = dSCW_dWG

        J[Aircraft.Controls.TOTAL_MASS, Mission.Design.GROSS_MASS] = 0.41 * CK15 * (
            c_mass_trend_cockpit_control
            * (gross_wt_initial / 1000.0) ** (0.41 - 1)
            * (1 / 1000)
        ) + CK18 * dSCW_dWG
        J[Aircraft.Wing.SURFACE_CONTROL_MASS,
            Aircraft.Wing.ULTIMATE_LOAD_FACTOR] = dSCW_dULF / GRAV_ENGLISH_LBM

        J[Aircraft.Controls.TOTAL_MASS, Aircraft.Wing.ULTIMATE_LOAD_FACTOR] = CK18 * \
            dSCW_dULF / GRAV_ENGLISH_LBM
        J[Aircraft.Wing.SURFACE_CONTROL_MASS, "min_dive_vel"] = dSCW_dMDV / \
            GRAV_ENGLISH_LBM
        J[Aircraft.Controls.TOTAL_MASS, "min_dive_vel"] = CK18 * \
            dSCW_dMDV / GRAV_ENGLISH_LBM

        J[
            Aircraft.Wing.SURFACE_CONTROL_MASS,
            Aircraft.Design.COCKPIT_CONTROL_MASS_COEFFICIENT] = \
            dSCW_dCCWC / GRAV_ENGLISH_LBM

        J[
            Aircraft.Controls.TOTAL_MASS,
            Aircraft.Design.COCKPIT_CONTROL_MASS_COEFFICIENT] = (
            CK15 * (gross_wt_initial / 1000.0) ** 0.41
            + CK18 * dSCW_dCCWC
        ) / GRAV_ENGLISH_LBM

        J[Aircraft.Controls.TOTAL_MASS,
            Aircraft.Controls.STABILITY_AUGMENTATION_SYSTEM_MASS] = CK19

        J[
            Aircraft.Controls.TOTAL_MASS,
            Aircraft.Controls.COCKPIT_CONTROL_MASS_SCALER] = \
            cockpit_control_wt / GRAV_ENGLISH_LBM

        J[
            Aircraft.Controls.TOTAL_MASS,
            Aircraft.Wing.SURFACE_CONTROL_MASS_SCALER] = \
            wing_control_wt / GRAV_ENGLISH_LBM

        J[Aircraft.Controls.TOTAL_MASS,
            Aircraft.Controls.STABILITY_AUGMENTATION_SYSTEM_MASS_SCALER] = stab_aug_wt
        J[Aircraft.Controls.TOTAL_MASS, Aircraft.Controls.CONTROL_MASS_INCREMENT] = 1


class GearMass(om.ExplicitComponent):
    """
    Computation of total mass of landing gear and mass of main landing gear.
    """

    def initialize(self):
        add_aviary_option(self, Aircraft.Engine.NUM_ENGINES)

    def setup(self):
        num_engine_type = len(self.options[Aircraft.Engine.NUM_ENGINES])

        add_aviary_input(self, Aircraft.Wing.MOUNTING_TYPE, val=0)
        add_aviary_input(self, Aircraft.LandingGear.MASS_COEFFICIENT, val=0.04)
        add_aviary_input(self, Mission.Design.GROSS_MASS, val=152000)
        add_aviary_input(self, Aircraft.LandingGear.MAIN_GEAR_MASS_COEFFICIENT, val=0.85)
        add_aviary_input(self, Aircraft.Nacelle.CLEARANCE_RATIO,
                         val=np.full(num_engine_type, 0.2), units="unitless")
        add_aviary_input(self, Aircraft.Nacelle.AVG_DIAMETER,
                         val=np.full(num_engine_type, 7.5))

        add_aviary_output(self, Aircraft.LandingGear.TOTAL_MASS, val=0)
        add_aviary_output(self, Aircraft.LandingGear.MAIN_GEAR_MASS, val=0, units="lbm",
                          desc="WMG: mass of main gear")

        self.declare_partials(
            Aircraft.LandingGear.TOTAL_MASS, [
                Aircraft.LandingGear.MASS_COEFFICIENT, Mission.Design.GROSS_MASS,
                Aircraft.Nacelle.CLEARANCE_RATIO, Aircraft.Nacelle.AVG_DIAMETER]
        )
        self.declare_partials(Aircraft.LandingGear.MAIN_GEAR_MASS, "*")

    def compute(self, inputs, outputs):
        wing_loc = inputs[Aircraft.Wing.MOUNTING_TYPE]
        c_gear_mass = inputs[Aircraft.LandingGear.MASS_COEFFICIENT]
        gross_wt_initial = inputs[Mission.Design.GROSS_MASS] * GRAV_ENGLISH_LBM
        c_main_gear = inputs[Aircraft.LandingGear.MAIN_GEAR_MASS_COEFFICIENT]
        clearance_ratio = inputs[Aircraft.Nacelle.CLEARANCE_RATIO]
        nacelle_diam = inputs[Aircraft.Nacelle.AVG_DIAMETER]

        # When there are multiple engine types, use the largest required clearance
        # TODO this does not match variable description (e.g. clearance ratio of 1.0 is
        #      actually two nacelle diameters above ground)
        # Note: KSFunction for smooth derivatives.
        gear_height_temp = KSfunction.compute(
            (1.0 + clearance_ratio) * nacelle_diam, 50.0)

        # A minimum gear height of 6 feet is enforced here using a smoothing function to
        # prevent discontinuities in the function and it's derivatives.
        gear_height = gear_height_temp * \
            sigX(gear_height_temp-6) + 6 * sigX(6-gear_height_temp)

        # Low wing aircraft (defined as having the wing at the lowest position on the
        # fuselage) have a separate equation for calculating gear mass. A smoothing
        # function centered at a wing height of .5% smooths the equations between 0 and
        # 1%. The equations should produce no noticable difference between the stepwise
        # versions at 0% and at or above 1%.
        c_gear_mass_modified = (
            (c_gear_mass * 0.85 * (1.0 + 0.1765 * gear_height / 6.0))
            * sigX(100 * (.005 - wing_loc))
            + c_gear_mass * sigX(100 * (wing_loc - .005)))

        landing_gear_wt = c_gear_mass_modified * gross_wt_initial

        outputs[Aircraft.LandingGear.TOTAL_MASS] = landing_gear_wt / \
            GRAV_ENGLISH_LBM
        outputs[Aircraft.LandingGear.MAIN_GEAR_MASS] = c_main_gear * \
            landing_gear_wt / GRAV_ENGLISH_LBM

    def compute_partials(self, inputs, J):
        c_gear_mass = inputs[Aircraft.LandingGear.MASS_COEFFICIENT]
        gross_wt_initial = inputs[Mission.Design.GROSS_MASS] * GRAV_ENGLISH_LBM
        c_main_gear = inputs[Aircraft.LandingGear.MAIN_GEAR_MASS_COEFFICIENT]
        wing_loc = inputs[Aircraft.Wing.MOUNTING_TYPE]
        clearance_ratio = inputs[Aircraft.Nacelle.CLEARANCE_RATIO]
        nacelle_diam = inputs[Aircraft.Nacelle.AVG_DIAMETER]

        val = (1.0 + clearance_ratio) * nacelle_diam
        gear_height_temp = KSfunction.compute(val, 50.0)
        dKS, _ = KSfunction.derivatives(val, 50.0)

        gear_height = gear_height_temp * \
            sigX(gear_height_temp-6) + 6 * sigX(6-gear_height_temp)

        dLGW_dCGW = (
            (0.85 * (1.0 + 0.1765 * gear_height / 6.0))
            * sigX(100 * (.005 - wing_loc))
            + sigX(100 * (wing_loc - .005))) * gross_wt_initial

        dGH_dCR = (
            (
                sigX(gear_height_temp - 6) * nacelle_diam
                + gear_height_temp * dSigXdX(gear_height_temp - 6) * nacelle_diam)
            + (6 * dSigXdX(6 - gear_height_temp) * -nacelle_diam)) * dKS

        dGH_dND = (
            (
                sigX(gear_height_temp - 6) * (1 + clearance_ratio)
                + gear_height_temp * dSigXdX(gear_height_temp - 6)
                * (1 + clearance_ratio)) * dKS

            + (6 * dSigXdX(6 - gear_height_temp) * (1 + clearance_ratio)))

        c_gear_mass_modified = (
            (c_gear_mass * 0.85 * (1.0 + 0.1765 * gear_height / 6.0))
            * sigX(100 * (.005 - wing_loc))
            + c_gear_mass * sigX(100 * (wing_loc - .005)))

        dLGW_dCR = max(
            (c_gear_mass * 0.85 * 0.1765 / 6 * dGH_dCR * gross_wt_initial)
            * sigX(100 * (.005 - wing_loc)))

        dLGW_dND = max(
            (c_gear_mass * 0.85 * 0.1765 / 6 * dGH_dND * gross_wt_initial)
            * sigX(100 * (.005 - wing_loc)))

        J[Aircraft.LandingGear.TOTAL_MASS, Aircraft.LandingGear.MASS_COEFFICIENT] = \
            dLGW_dCGW / GRAV_ENGLISH_LBM

        J[Aircraft.LandingGear.TOTAL_MASS, Aircraft.Nacelle.CLEARANCE_RATIO] = \
            dLGW_dCR / GRAV_ENGLISH_LBM

        J[Aircraft.LandingGear.TOTAL_MASS, Aircraft.Nacelle.AVG_DIAMETER] = \
            dLGW_dND / GRAV_ENGLISH_LBM

        J[Aircraft.LandingGear.TOTAL_MASS, Mission.Design.GROSS_MASS] = \
            c_gear_mass_modified

        J[Aircraft.LandingGear.MAIN_GEAR_MASS, Aircraft.Nacelle.CLEARANCE_RATIO] = \
            c_main_gear * dLGW_dCR / GRAV_ENGLISH_LBM

        J[Aircraft.LandingGear.MAIN_GEAR_MASS, Aircraft.Nacelle.AVG_DIAMETER] = \
            c_main_gear * dLGW_dND / GRAV_ENGLISH_LBM

        J[Aircraft.LandingGear.MAIN_GEAR_MASS, Aircraft.LandingGear.MASS_COEFFICIENT] = (
            c_main_gear * dLGW_dCGW * sigX(100 * (.005 - wing_loc))
            + c_main_gear * gross_wt_initial * sigX(100 * (wing_loc - .005))) / GRAV_ENGLISH_LBM

        J[Aircraft.LandingGear.MAIN_GEAR_MASS, Aircraft.LandingGear.MAIN_GEAR_MASS_COEFFICIENT] = \
            c_gear_mass_modified * gross_wt_initial / GRAV_ENGLISH_LBM

        J[Aircraft.LandingGear.MAIN_GEAR_MASS, Mission.Design.GROSS_MASS] = (
            c_gear_mass_modified * c_main_gear
        )


class FixedMassGroup(om.Group):
    """
    Group of all fixed mass components for GASP-based mass.
    """

    def initialize(self):
        add_aviary_option(self, Aircraft.Electrical.HAS_HYBRID_SYSTEM)

    def setup(self):

        self.add_subsystem(
            "params",
            MassParameters(),
            promotes_inputs=["max_mach", ] + ["aircraft:*"],
            promotes_outputs=["c_strut_braced", "c_gear_loc",
                              "half_sweep", ] + ["aircraft:*"],
        )

        self.add_subsystem(
            "payload",
            PayloadMass(),
            promotes_inputs=["aircraft:*"],
            promotes_outputs=["payload_mass_des", "payload_mass_max", ] + ["aircraft:*"],
        )

        self.add_subsystem(
            "tail",
            TailMass(),
            promotes_inputs=["min_dive_vel", ] + ["aircraft:*", "mission:*"],
            promotes_outputs=["aircraft:*"],
        )
        self.add_subsystem(
            "HL",
            HighLiftMass(),
            promotes_inputs=["density"] + ["aircraft:*", "mission:*"],
            promotes_outputs=["aircraft:*"],
        )

        self.add_subsystem(
            "controls",
            ControlMass(),
            promotes_inputs=["min_dive_vel", ] + ["aircraft:*", "mission:*"],
            promotes_outputs=["aircraft:*"],
        )

        self.add_subsystem(
            "gear",
            GearMass(),
            promotes_inputs=["mission:*", "aircraft:*"],
            promotes_outputs=[Aircraft.LandingGear.MAIN_GEAR_MASS, ] + ["aircraft:*"],
        )

        has_hybrid_system = self.options[Aircraft.Electrical.HAS_HYBRID_SYSTEM]

        if has_hybrid_system:
            self.add_subsystem(
                "augmentation",
                ElectricAugmentationMass(),
                promotes_inputs=["aircraft:*"],
                promotes_outputs=["aug_mass", ],
            )

        self.add_subsystem(
            "engine",
            EngineMass(),
            promotes_inputs=["aircraft:*"] + [Aircraft.LandingGear.MAIN_GEAR_MASS, ],
            promotes_outputs=["wing_mounted_mass", "eng_comb_mass"] + ["aircraft:*"],
        )

        if has_hybrid_system:
            self.promotes(
                "engine",
                inputs=["aug_mass", ],
            )

        self.set_input_defaults(Aircraft.Wing.SPAN, val=117.8, units="ft")
        self.set_input_defaults(Mission.Design.GROSS_MASS, val=175400, units="lbm")
        self.set_input_defaults("min_dive_vel", val=420, units="kn")
        self.set_input_defaults(Aircraft.Wing.AREA, val=1370.3, units="ft**2")<|MERGE_RESOLUTION|>--- conflicted
+++ resolved
@@ -278,21 +278,12 @@
             val=1.0)
 
     def compute(self, inputs, outputs):
-<<<<<<< HEAD
-        aviary_options: AviaryValues = self.options['aviary_options']
-        pax_mass = aviary_options.get_val(
-            Aircraft.CrewPayload.PASSENGER_MASS_WITH_BAGS, units='lbm')
-        PAX = aviary_options.get_val(
-            Aircraft.CrewPayload.NUM_PASSENGERS, units='unitless')
-        PAX_des = aviary_options.get_val(
-            Aircraft.CrewPayload.Design.NUM_PASSENGERS, units='unitless')
-=======
         pax_mass, _ = self.options[Aircraft.CrewPayload.PASSENGER_MASS_WITH_BAGS]
         PAX = self.options[Aircraft.CrewPayload.NUM_PASSENGERS]
->>>>>>> 394fb52e
+        PAX_des = self.options[Aircraft.CrewPayload.Design.NUM_PASSENGERS]
         cargo_mass = inputs[Aircraft.CrewPayload.CARGO_MASS]
         cargo_mass_des = inputs[Aircraft.CrewPayload.Design.CARGO_MASS]
-        cargo_mass_max = aviary_options.get_val(Aircraft.CrewPayload.MAX_CARGO_MASS, units='lbm')
+        cargo_mass_max = self.options[Aircraft.CrewPayload.MAX_CARGO_MASS]
 
         outputs[Aircraft.CrewPayload.PASSENGER_PAYLOAD_MASS] = \
             payload_mass = pax_mass * PAX
