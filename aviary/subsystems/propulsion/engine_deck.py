"""
Define utilities for building engine decks.

Classes
-------
EngineDeck : the interface for an engine deck builder.

Attributes
----------
accepted_headers : dict
    The strings that are accepted as valid header names after converted to all lowercase
    with all whitespace removed, mapped to the enum EngineModelVariables.

required_variables : set
    Variables that must be present in an EngineDeck's DATA_FILE (Mach, altitude, etc.)

required_options : tuple
    Options that must be present in an EngineDeck's options attribute.

dependent_options : dict
    Options that may or may not be required based on the presence or value of other
    provided options.
"""

import math
import warnings

import numpy as np
import openmdao.api as om
from openmdao.core.system import System

from openmdao.utils.units import convert_units

from aviary.subsystems.propulsion.engine_model import EngineModel
from aviary.subsystems.propulsion.engine_scaling import EngineScaling
from aviary.subsystems.propulsion.engine_sizing import SizeEngine
from aviary.subsystems.propulsion.utils import (EngineModelVariables,
                                                convert_geopotential_altitude,
                                                default_units)
from aviary.utils.aviary_values import AviaryValues, NamedValues, get_keys, get_items
from aviary.variable_info.variable_meta_data import _MetaData
from aviary.variable_info.variables import Aircraft, Dynamic, Mission
from aviary.utils.csv_data_file import read_data_file
from aviary.interface.utils.markdown_utils import round_it


MACH = EngineModelVariables.MACH
ALTITUDE = EngineModelVariables.ALTITUDE
THROTTLE = EngineModelVariables.THROTTLE
HYBRID_THROTTLE = EngineModelVariables.HYBRID_THROTTLE
THRUST = EngineModelVariables.THRUST
TAILPIPE_THRUST = EngineModelVariables.TAILPIPE_THRUST
GROSS_THRUST = EngineModelVariables.GROSS_THRUST
SHAFT_POWER = EngineModelVariables.SHAFT_POWER
SHAFT_POWER_CORRECTED = EngineModelVariables.SHAFT_POWER_CORRECTED
RAM_DRAG = EngineModelVariables.RAM_DRAG
FUEL_FLOW = EngineModelVariables.FUEL_FLOW
ELECTRIC_POWER = EngineModelVariables.ELECTRIC_POWER
NOX_RATE = EngineModelVariables.NOX_RATE
TEMPERATURE = EngineModelVariables.TEMPERATURE_ENGINE_T4
# EXIT_AREA = EngineModelVariables.EXIT_AREA

# EngineDeck assumes all aliases point to an enum, these are used internally only
aliases = {
    # whitespaces are replaced with underscores converted to lowercase before
    # comparison with keys
    MACH: ['m', 'mn', 'mach', 'mach_number'],
    ALTITUDE: ['altitude', 'alt', 'h'],
    THROTTLE: ['throttle', 'power_code', 'pc'],
    HYBRID_THROTTLE: ['hybrid_throttle', 'hpc', 'hybrid_power_code', 'electric_throttle'],
    THRUST: ['thrust', 'net_thrust'],
    GROSS_THRUST: ['gross_thrust'],
    RAM_DRAG: ['ram_drag'],
    FUEL_FLOW: ['fuel', 'fuel_flow', 'fuel_flow_rate'],
    ELECTRIC_POWER: 'electric_power',
    NOX_RATE: ['nox', 'nox_rate'],
    TEMPERATURE: ['t4', 'temp', 'temperature'],
    SHAFT_POWER: ['shaft_power', 'shp'],
    SHAFT_POWER_CORRECTED: ['shaft_power_corrected', 'shpcor', 'corrected_horsepower'],
    TAILPIPE_THRUST: ['tailpipe_thrust'],
}

# these variables must be present in engine performance data
required_variables = {
    MACH,
    ALTITUDE,
    THROTTLE,
    THRUST,
}

# EngineDecks internally require these options to have values. Input checks will set
# these options to default values in self.options if they are not provided
required_options = (
    Aircraft.Engine.SCALE_PERFORMANCE,
    Aircraft.Engine.IGNORE_NEGATIVE_THRUST,
    Aircraft.Engine.GEOPOTENTIAL_ALT,
    Aircraft.Engine.GENERATE_FLIGHT_IDLE,
    # TODO fuel flow scaler is required for the EngineScaling component but does not need
    #      to be defined on a per-engine basis, so it could exist only in the problem-
    #      level aviary_options without issue. Is this a propulsion_preprocessor task?
    Mission.Summary.FUEL_FLOW_SCALER
)

# options that are only required based on the value of another option
dependent_options = {
    Aircraft.Engine.GENERATE_FLIGHT_IDLE: (Aircraft.Engine.FLIGHT_IDLE_THRUST_FRACTION,
                                           Aircraft.Engine.FLIGHT_IDLE_MIN_FRACTION,
                                           Aircraft.Engine.FLIGHT_IDLE_MAX_FRACTION,)
}


class EngineDeck(EngineModel):
    """
    EngineModel that obtains performance data from a tabular input file or memory.

    Attributes
    ----------
    name : str ('engine')
        Object label.
    options : AviaryValues (<empty>)
        Inputs and options related to engine model.
    data : NamedVaues (<empty>)
        Engine performance data (optional). If provided, used instead of tabular data 
        file.

    Methods
    -------
    build_pre_mission
    build_mission
    get_val
    set_val
    update
    """

    def __init__(self, name='engine_deck', options: AviaryValues = None, data: NamedValues = None):
        if data is not None:
            self.read_from_file = False
        else:
            self.read_from_file = True
            # TODO update default name to be based on filename

        # also calls _preprocess_inputs() as part of EngineModel __init__
        super().__init__(name, options)

        # copy of raw data read from data_file or memory, never modified or used outside
        #     EngineDeck
        self._original_data = {key: np.array([]) for key in EngineModelVariables}
        # working copy of engine performance data, is modified during data pre-processing
        self.data = {key: np.array([]) for key in EngineModelVariables}
        # gross thrust and ram drag are not used outside of EngineDeck, remove from
        #     working data
        if GROSS_THRUST in self.data:
            self.data.pop(GROSS_THRUST)
        if RAM_DRAG in self.data:
            self.data.pop(RAM_DRAG)

        # number of data points in engine data
        self.model_length = 0

        self.throttle_min = 0.0
        self.throttle_max = 1.0
        self.hybrid_throttle_min = 0.0
        self.hybrid_throttle_max = 1.0

        # absolute tolerance for how far apart two points must be to be counted as unique
        self.mach_tol = 0.01
        self.alt_tol = 10.0  # ft
        self.thrust_tol = 1  # lbf

        # Create dict for variables present in engine data with associated units
        self.engine_variables = {}

        # TODO make this an option - disabling global throttle ranges is better to \
        #      prevent unintended extrapolation, but breaks missions using gasp-based
        #      engines that have uneven throttle ranges (need t4 constraint on mission
        #      to truly fix)
        self.global_throttle = True
        self.global_hybrid_throttle = True

        self.required_variables = required_variables

        self._set_variable_flags()

        self._setup(data)

    def _preprocess_inputs(self):
        """
        Checks that provided options are valid and logically consistent. Raises errors 
        for non-recoverable issues, issues warnings for minor problems that are fixed at 
        runtime.

        Raises
        ------
        TypeError
            If provided options are not an instance of AviaryValues (or None).
        FileNotFoundError
            If the provided DATA_FILE cannot be found.
        """
        super()._preprocess_inputs()

        options = self.options

        # CHECK FOR REQUIRED OPTIONS
        additional_options = ()
        if self.read_from_file:
            additional_options = (Aircraft.Engine.DATA_FILE,)

        for key in additional_options + required_options:
            if key not in options:
                warnings.warn(
                    f'<{key}> is a required option for EngineDecks, but has not been '
                    f'specified for EngineDeck <{self.name}>. The default value will be '
                    'used.')

                val = _MetaData[key]['default_value']
                units = _MetaData[key]['units']
                self.set_val(key, val, units)
        # check dependent options
        for key in dependent_options:
            if self.get_val(key):
                for item in dependent_options[key]:
                    if item not in options:
                        val = _MetaData[item]['default_value']
                        units = _MetaData[item]['units']
                        self.set_val(item, val, units)

        # LOGIC CHECKS
        if self.get_val(Aircraft.Engine.GENERATE_FLIGHT_IDLE):
            idle_min = self.get_val(Aircraft.Engine.FLIGHT_IDLE_MIN_FRACTION)
            idle_max = self.get_val(Aircraft.Engine.FLIGHT_IDLE_MAX_FRACTION)
            # Allowing idle fractions to be equal, i.e. fixing flight idle conditions
            # instead of extrapolation
            if idle_min > idle_max:
                warnings.warn(
                    f'EngineDeck <{self.name}>: Minimum flight idle fraction exceeds maximum '
                    f'flight idle fraction. Values for min and max fraction will be flipped.'
                )
                self.set_val(Aircraft.Engine.FLIGHT_IDLE_MIN_FRACTION,
                             val=idle_max)
                self.set_val(Aircraft.Engine.FLIGHT_IDLE_MAX_FRACTION,
                             val=idle_min)

        # check that sufficient information on engine scaling is provided
        # default behavior is to calculate scale factor based on thrust target
        engine_mapping = get_keys(self.options)

        # check if scale factor and thrust target are user defined and check consistency
        scale_performance = self.get_val(Aircraft.Engine.SCALE_PERFORMANCE)
        scale_factor_provided = False
        thrust_provided = False
        # was scale factor originally provided? (Not defaulted)
        if Aircraft.Engine.SCALE_FACTOR in engine_mapping:
            scale_factor_provided = True
        # was scaled thrust originally provided? (Not defaulted)
        if Aircraft.Engine.SCALED_SLS_THRUST in engine_mapping:
            thrust_provided = True

        # user provided target thrust or scale factor, but performance scaling is off
        if scale_performance and (scale_factor_provided or thrust_provided):
            UserWarning(
                f'EngineDeck <{self.name}>: Scaling targets are provided, but will be '
                'ignored because performance scaling is disabled. Set '
                'aircraft:engine:SCALE_PERFORMANCE to True to enable scaling.'
            )

    def _set_variable_flags(self):
        """
        Sets flags in EngineDeck to communicate which (non-required) variables are 
        avaliable to greater propulsion module.
        """
        engine_variables = self.engine_variables

        # TODO many of these may not be required, just independents?
        self.use_thrust = THRUST in engine_variables
        self.use_fuel = FUEL_FLOW in engine_variables
        self.use_electricity = ELECTRIC_POWER in engine_variables
        self.use_hybrid_throttle = HYBRID_THROTTLE in engine_variables
        self.use_nox = NOX_RATE in engine_variables
        self.use_t4 = TEMPERATURE in engine_variables
        self.use_shaft_power = SHAFT_POWER_CORRECTED in engine_variables
        # self.use_exit_area = EXIT_AREA in engine_variables

    def _setup(self, data):
        """
        Read in and process engine data:

            Check data consistency.

            Convert altitudes to geometric.

            Sort and pack data.

            Determine reference thrust.

            Normalize throttles/hybrid throttles.

            Fill flight idle points.
        """
        self._read_data(data)

        # perform consistency checks on data
        self._check_data()

        # convert geopotential altitude to geometric if required
        if self.get_val(Aircraft.Engine.GEOPOTENTIAL_ALT):
            self.data[ALTITUDE] = convert_geopotential_altitude(
                self.data[ALTITUDE])

        # sort and organize data
        self._pack_data()

        # assign reference sls thrust from engine deck, perform sanity checks
        self._set_reference_thrust()

        # normalize throttle and hybrid throttle (if included) to |0-1| scale
        self._normalize_throttle()

        # extrapolate flight idle data if requested
        if self.get_val(Aircraft.Engine.GENERATE_FLIGHT_IDLE):
            self._generate_flight_idle()

    def _read_data(self, raw_data: NamedValues):
        """
        Import tabular engine data; either from memory or from a data file.

        Parameters
        ----------
        raw_data : NamedValues (optional)
            Data provided via a NamedValues object. Will be used as data source instead
            of Aircraft.Engine.DATA_FILE if self.read_from_file is False

        Raises
        ------
        ValueError
            If non-numerical data found in DATA_FILE (not including header or comments).
        """
        # custom error messages depending on data type
        if self.read_from_file:
            message = f'<{self.get_val(Aircraft.Engine.DATA_FILE)}>'
        else:
            message = f'EngineDeck <{self.name}>'

        # get data (as NamedValues object) from data file
        if self.read_from_file:
            data_file = self.get_val(Aircraft.Engine.DATA_FILE)

            # read csv file - currently not saving comments
            raw_data = read_data_file(data_file, aliases=aliases)

        else:
            # run provided data through aliases
            # create dict of what names to change, modify outside of loop
            alias_dict = {}
            for item in get_items(raw_data):
                var = item[0]
                val = item[1][0]
                units = item[1][1]
                # quick "reverse" lookup of aliases
                for key in aliases:
                    if var in aliases[key]:
                        alias_dict[var] = key
                        break

            # replace old names with aliased ones
            for name in alias_dict:
                val, units = raw_data.get_item(name)
                raw_data.delete(name)
                raw_data.set_val(alias_dict[name], val, units)

        # Loop through all variables in provided data. Track which valid variables are
        #    included with the data and save raw data for reference
        for key in get_keys(raw_data):
            val, units = raw_data.get_item(key)
            if key in aliases:
                # Convert data to expected units. Required so settings like tolerances
                # that assume units work as expected
                try:
                    val = np.array([convert_units(i, units, default_units[key])
                                   for i in val])
                except TypeError:
                    raise TypeError(f"{message}: units of '{units}' provided for "
                                    f'<{key.name}> are not compatible with expected units '
                                    f'of {default_units[key]}')

                # Engine_variables currently only used to store "valid" engine variables
                # as defined in EngineModelVariables Enum
                self.engine_variables[key] = default_units[key]

            else:
                warnings.warn(
                    f'{message}: header <{key}> was not recognized, and will be skipped')

            # save all data in self._original_data, including skipped variables
            self._original_data[key] = val

        if not self.engine_variables:
            raise UserWarning(f'No valid engine variables found in data for {message}')

        # set flags using updated engine_variables
        self._set_variable_flags()

        # Copy data from original data (never modified) to working data (changed through
        #    sorting, generating missing data, etc.)
        # self.data contains all keys in EngineModelVariables except for ram drag and
        #    gross thrust
        for key in self.data:
            self.data[key] = self._original_data[key]

    def _check_data(self):
        """
        Checks for consistency of provided thrust and drag data, ensures no required
        variables are missing, fills unused variabes with a default value of zero, and
        removes negative thrusts if requested.

        Raises
        ------
        UserWarning
            If provided net thrust does not match difference between provided gross
            thrust and ram drag within tolerance.
        """
        # custom error messages depending on data type
        if self.read_from_file:
            message = f'<{self.get_val(Aircraft.Engine.DATA_FILE)}>'
        else:
            message = f'EngineDeck <{self.name}>'

        engine_variables = self.engine_variables

        # Handle ram drag, net and gross thrust and potential conflicts in value or units
        # Warn user if they provide partial info for calulated thrust
        # Not a fail state if net thrust is still provided
        # If both net thrust and components for calculated thrust both provided, a sanity
        #   check that they match is done after reading data
        if THRUST in engine_variables:
            # if thrust is present, but gross thrust or ram drag also present raise warning
            if GROSS_THRUST in engine_variables and not RAM_DRAG in engine_variables:
                warnings.warn(f'{message} contains both net and '
                              'gross thrust. Only net thrust will be used.')
            if not GROSS_THRUST in engine_variables and RAM_DRAG in engine_variables:
                warnings.warn(f'{message} contains both net thrust '
                              'and ram drag. Only net thrust will be used.')

        if RAM_DRAG in engine_variables and GROSS_THRUST in engine_variables:
            # Check that units are the same. Variables have already been checked for valid
            # units, so it is assumed they are convertable. Prioritizes thrust units
            if engine_variables[RAM_DRAG] != engine_variables[GROSS_THRUST]:
                self.data[RAM_DRAG] = convert_units(self.data,
                                                    engine_variables[RAM_DRAG],
                                                    engine_variables[GROSS_THRUST])
                engine_variables[RAM_DRAG] = engine_variables[GROSS_THRUST]

            net_thrust_calc = self._original_data[GROSS_THRUST] \
                - self._original_data[RAM_DRAG]
            # prefer using directly provided values for net thrust vs. calculating
            if THRUST in engine_variables:
                res = abs(net_thrust_calc - self._original_data[THRUST])
                if np.any(self.thrust_tol > res):
                    raise UserWarning('Provided net thrust is not equal to difference '
                                      '(within tolerance) between gross thrust and ram '
                                      f'drag in {message}')
            else:
                # store net thrust in THRUST key instead of gross thrust
                self.data[THRUST] = net_thrust_calc
                engine_variables[THRUST] = engine_variables[GROSS_THRUST]

        # remove unneeded dependent variables from engine_variables
        if RAM_DRAG in engine_variables:
            engine_variables.pop(RAM_DRAG)
        if GROSS_THRUST in engine_variables:
            engine_variables.pop(GROSS_THRUST)

        self._set_variable_flags()

        self.model_length = len(self.data[ALTITUDE])

        # check that all required variables are present in engine data
        if not self.required_variables.issubset(engine_variables):
            # gather all missing required variables
            missing_variables = set()
            for var in engine_variables:
                if var in self.required_variables:
                    missing_variables.add(var)

            # if missing_variables is not empty
            if not missing_variables:
                raise UserWarning(f'Required variables {missing_variables} are '
                                  f'missing from {message}'
                                  )

        # Set all unused variables to default value of zero
        model = self.data
        for key in model:
            if not len(model[key]):
                model[key] = np.zeros(self.model_length)

        # removes data points with negative thrust if requested
        if self.get_val(Aircraft.Engine.IGNORE_NEGATIVE_THRUST):
            keep_idx = np.where(model[THRUST] >= 0)
            for key in model:
                model[key] = model[key][keep_idx]

    def _generate_flight_idle(self):
        """
        Generate flight idle data via extrapolation from lowest points in data set,
        bound by upper and lower constraints set by user.

        Requires sorted, packed data with normalized throttles.

        Modifies unpacked data in place, updates packed data.
        """
        def _extrapolate(array):
            """
            Linearly extrapolate variable to idle thrust point.

            Parameters
            ----------
            array : numpy.ndarray
                Data used for extrapolation.

            Returns
            -------
            rvalue : float
                Extrapolated flight idle value.
            """
            y0 = array[0]
            y1 = array[1]

            if y0 == 0 and y1 == 0:
                return 0

            rvalue = (
                y0 + (y1 - y0) * thrust_extrap_term
            )

            return rvalue

        idle_thrust_fract = self.get_val(Aircraft.Engine.FLIGHT_IDLE_THRUST_FRACTION)
        idle_min_fract = self.get_val(Aircraft.Engine.FLIGHT_IDLE_MIN_FRACTION)
        idle_max_fract = self.get_val(Aircraft.Engine.FLIGHT_IDLE_MAX_FRACTION)

        packed_data = self.packed_data

        # stored information about packed data
        mach_max_count = self.mach_max_count
        alt_max_count = self.alt_max_count
        data_indices = self.data_indices

        # Throttle is already normalized from 0 to 1. Set flight idle to -0.1, which will
        # get re-normalized to 0
        # -0.1 is chosen to avoid stretching out the data range while at the same time
        # avoiding "discontinuities" in engine data from arbitrarily small negative
        # throttle (e.g. -1e-6). Basically, this is an arbitrary number
        throttle_idle = -0.1
        hybrid_throttle_idle = 0

        idle_points = {key: np.empty(0) for key in packed_data}

        # Normally, only one idle point is needed - however, when hybrid throttle is
        # present, there needs to be a sweep of points for a given Mach/alt/throttle
        # to satisfy the interpolator's requirements for at least 3 points per dimension
        # The data values at each point in the sweep are kept identical (e.g. same thrust,
        # fuel flow, etc. as calculated by extrapolation)
        num_points = 1
        if self.use_hybrid_throttle:
            num_points = 3
            # how far apart the "fake" points should be from the actual idle point
            # this time, we want an arbitrarily small number
            h_tol = 1e-4

        for M in range(mach_max_count):
            for A in range(alt_max_count):
                # if no data at this Mach, alt index combination, skip
                if data_indices[M, A] == 0:
                    continue

                # don't generate flight idle points if thrust is already zero or negative
                # at lowest index
                if packed_data[THRUST][M, A, 0] <= self.thrust_tol:
                    continue

                # define known data for idle point (independent variables)
                idle_points[MACH] = np.append(
                    idle_points[MACH], [packed_data[MACH][M, A, 0]] * num_points)
                idle_points[ALTITUDE] = np.append(
                    idle_points[ALTITUDE], [packed_data[ALTITUDE][M, A, 0]] * num_points)
                idle_points[THROTTLE] = np.append(
                    idle_points[THROTTLE], [throttle_idle] * num_points)
                if self.use_hybrid_throttle:
                    hybrid_throttle_range = np.linspace(hybrid_throttle_idle-h_tol,
                                                        hybrid_throttle_idle+h_tol,
                                                        num_points)
                    idle_points[HYBRID_THROTTLE] = np.append(
                        idle_points[HYBRID_THROTTLE], hybrid_throttle_range)
                else:
                    idle_points[HYBRID_THROTTLE] = np.append(
                        idle_points[HYBRID_THROTTLE], hybrid_throttle_idle)

                # if there is only one data point at this Mach, alt combination, use
                # thrust fraction instead of extrapolation
                # TODO idle currently calculated using lowest index data points - this is not
                #      guaranteed to be at hybrid throttle idle point, could be negative
                if data_indices[M, A] == 1:
                    for key in packed_data:
                        if key not in [
                                MACH,
                                ALTITUDE,
                                THROTTLE,
                                HYBRID_THROTTLE,
                                THRUST]:
                            idle_value = packed_data[key][M, A, 0] * idle_thrust_fract
                            var_min = packed_data[key][M, A, -1] * idle_min_fract
                            var_max = packed_data[key][M, A, -1] * idle_max_fract

                            if idle_value < var_min:
                                idle_value = var_min
                            elif idle_value > var_max:
                                idle_value = var_max

                            idle_points[key] = np.append(idle_points[key],
                                                         [idle_value] * num_points)
                            # add Mach, alt combination to idle_points with idle power
                            # codes

                    # thrust does not get idle_min/max checks
                    idle_points[THRUST] = np.append(idle_points[THRUST],
                                                    [[packed_data[THRUST][M, A, 0]
                                                     * idle_thrust_fract]] * num_points)
                    # move to next data point
                    continue

                # calculate idle thrust as a percentage of max thrust at Mach, alt point
                idle_thrust = packed_data[THRUST][M, A, data_indices[M, A] - 1]\
                    * idle_thrust_fract

                # add this thrust point to idle_points
                idle_points[THRUST] = np.append(idle_points[THRUST],
                                                [idle_thrust] * num_points)

                # calculate thrust term for linear extrapolation
                thrust_extrap_term = (idle_thrust - packed_data[THRUST][M, A, 0]) / (
                    packed_data[THRUST][M, A, 1] - packed_data[THRUST][M, A, 0])

                # compute idle data
                for key in packed_data:
                    # skip independent variables or thrust, which is already calculated
                    if key not in [
                            MACH,
                            ALTITUDE,
                            THROTTLE,
                            HYBRID_THROTTLE,
                            THRUST]:
                        # extrapolate to idle from lowest two throttle points in data
                        idle_value = _extrapolate(packed_data[key][M, A])

                        # idle cannot be below or above user-set limits
                        var_min = packed_data[key][M, A, -1] * idle_min_fract
                        var_max = packed_data[key][M, A, -1] * idle_max_fract

                        if idle_value < var_min:
                            idle_value = var_min
                        elif idle_value > var_max:
                            idle_value = var_max

                        # store newly computed idle point
                        idle_points[key] = np.append(idle_points[key],
                                                     [idle_value] * num_points)

        # add idle points to data
        for key in packed_data:
            self.data[key] = np.append(self.data[key], idle_points[key])

        # update model length
        self.model_length = len(self.data[ALTITUDE])

        # save idle points, in case they are wanted later
        self.idle_points = idle_points

        # Re-sort and re-pack data with flight idle information to keep data
        # structures consistent
        self._pack_data()

        # Re-normalize throttle since "dummy" idle values were used
        self._normalize_throttle()

    def build_pre_mission(self, aviary_inputs):
        """
        Build components to be added to pre-mission propulsion subsystem.

        Returns
        -------
            SizeEngine component specific to this EngineDeck, used for calculating engine
            scaling factors.
        """

        return SizeEngine(aviary_options=self.options)

    def build_engine_interpolator(self, num_nodes, aviary_inputs):
        interp_method = self.get_val(Aircraft.Engine.INTERPOLATION_METHOD)
        # interpolator object for engine data
        engine = om.MetaModelSemiStructuredComp(
            method=interp_method, extrapolate=True, vec_size=num_nodes)

        units = default_units
        for key in self.engine_variables:
            units[key] = self.engine_variables[key]
        self.engine_variable_units = units

        # add inputs and outputs to interpolator
        engine.add_input(Dynamic.Mission.MACH,
                         self.data[MACH],
                         units='unitless',
                         desc='Current flight Mach number')
        engine.add_input(Dynamic.Mission.ALTITUDE,
                         self.data[ALTITUDE],
                         units=units[ALTITUDE],
                         desc='Current flight altitude')
        engine.add_input(Dynamic.Mission.THROTTLE,
                         self.data[THROTTLE],
                         units='unitless',
                         desc='Current engine throttle')
        if self.use_hybrid_throttle:
            engine.add_input(Dynamic.Mission.HYBRID_THROTTLE,
                             self.data[HYBRID_THROTTLE],
                             units='unitless',
                             desc='Current engine hybrid throttle')
        engine.add_output('thrust_net_unscaled',
                          self.data[THRUST],
                          units=units[THRUST],
                          desc='Current net thrust produced (unscaled)')
        engine.add_output('fuel_flow_rate_unscaled',
                          self.data[FUEL_FLOW],
                          units=units[FUEL_FLOW],
                          desc='Current fuel flow rate (unscaled)')
        engine.add_output('electric_power_unscaled',
                          self.data[ELECTRIC_POWER],
                          units=units[ELECTRIC_POWER],
                          desc='Current electric energy rate (unscaled)')
        # if self.use_nox:
        engine.add_output('nox_rate_unscaled',
                          self.data[NOX_RATE],
                          units=units[NOX_RATE],
                          desc='Current NOx emission rate (unscaled)')
        # if self.use_shaft_power:
        #     engine.add_output('shaft_power_unscaled',
        #                       self.data[SHAFT_POWER_CORRECTED],
        #                       units=units[SHAFT_POWER_CORRECTED],
        #                       desc='Current corrected shaft power (unscaled)')
        # if self.use_exit_area:
        # engine.add_output('exit_area_unscaled',
        #                   self.data[EXIT_AREA],
        #                   units='ft**2',
        #                   desc='Current exit area (unscaled)')
        engine.add_output(Dynamic.Mission.TEMPERATURE_ENGINE_T4,
                          self.data[TEMPERATURE],
                          units=units[TEMPERATURE],
                          desc='Current turbine exit temperature')
        return engine

    def build_mission(self, num_nodes, aviary_inputs) -> om.Group:
        """
        Creates interpolator objects to be added to mission-level propulsion subsystem.
        Interpolators must be re-generated for each ODE due to potentialy different
        num_nodes in each mission segment.

        Parameters
        ----------
        num_nodes : int
            Number of nodes present in the current Dymos phase of mission analysis.

        Returns
        -------
        engine_group : openmdao.core.Group
            An OpenMDAO group containing engine data interpolators, an EngineScaling
            component, and max throttle/max hybrid_throttle generating components as
            needed for this EngineDeck.
        """
        interp_method = self.get_val(Aircraft.Engine.INTERPOLATION_METHOD)

        engine_group = om.Group()

        engine = self.build_engine_interpolator(num_nodes, aviary_inputs)
        units = self.engine_variable_units

        # Create copy of interpolation component that computes max thrust for current
        # flight condition
        # NOTE max thrust is assumed to occur at maximum throttle and hybrid throttle
        #      for each flight condition
        # TODO Use solver to find throttle/hybrid throttle for maximum thrust at given flight condition?
        #      Pre-solve max throttle/hybrid throttle for each flight condition, interpolate on
        #      reduced data set?
        if self.use_thrust:
            if self.global_throttle or (self.global_hybrid_throttle
                                        and self.use_hybrid_throttle):
                # create IndepVarComp to pass maximum throttle is to max thrust interpolator
                fixed_throttles = om.IndepVarComp()
                if self.global_throttle:
                    fixed_throttles.add_output('throttle_max',
                                               val=np.ones(num_nodes) *
                                               self.throttle_max,
                                               units='unitless',
                                               desc='Engine maximum throttle')
                if self.global_hybrid_throttle and self.use_hybrid_throttle:
                    fixed_throttles.add_output('hybrid_throttle_max',
                                               val=np.ones(num_nodes) *
                                               self.hybrid_throttle_max,
                                               units='unitless',
                                               desc='Engine maximum hybrid throttle')
            if not (self.global_throttle or (self.global_hybrid_throttle
                                             and self.use_hybrid_throttle)):
                interp_throttles = om.MetaModelSemiStructuredComp(method=interp_method,
                                                                  extrapolate=False,
                                                                  vec_size=num_nodes)

                packed_data = self.packed_data
                mach_table = np.array([])
                alt_table = np.array([])

                for M in range(self.mach_max_count):
                    for A in range(self.alt_max_count):
                        if self.data_indices[M, A] != 0:
                            mach_table = np.append(
                                mach_table, packed_data[MACH][M, A, 0])
                            alt_table = np.append(
                                alt_table, packed_data[ALTITUDE][M, A, 0])

                # add inputs and outputs to interpolator
                interp_throttles.add_input(Dynamic.Mission.MACH,
                                           mach_table,
                                           units='unitless',
                                           desc='Current flight Mach number')
                interp_throttles.add_input(Dynamic.Mission.ALTITUDE,
                                           alt_table,
                                           units=units[ALTITUDE],
                                           desc='Current flight altitude')
                if not self.global_throttle:
                    interp_throttles.add_output('throttle_max',
                                                self.throttle_max,
                                                units='unitless',
                                                desc='max throttle avaliable at current '
                                                'flight condition')
                if not self.global_hybrid_throttle and self.use_hybrid_throttle:
                    interp_throttles.add_output('hybrid_throttle_max',
                                                self.hybrid_throttle_max,
                                                units='unitless',
                                                desc='max hybrid throttle avaliable at '
                                                     'current flight condition')

            # Calculation of max thrust currently done with a duplicate of the engine
            # model and scaling components
            max_thrust_engine = om.MetaModelSemiStructuredComp(
                method=interp_method, extrapolate=False, vec_size=num_nodes)

            max_thrust_engine.add_input(Dynamic.Mission.MACH,
                                        self.data[MACH],
                                        units='unitless',
                                        desc='Current flight Mach number')
            max_thrust_engine.add_input(Dynamic.Mission.ALTITUDE,
                                        self.data[ALTITUDE],
                                        units=units[ALTITUDE],
                                        desc='Current flight altitude')
            # replace throttle coming from mission with max value based on flight condition
            max_thrust_engine.add_input('throttle_max',
                                        self.data[THROTTLE],
                                        units='unitless',
                                        desc='Current engine throttle')
            if self.use_hybrid_throttle:
                # replace hybrid throttle coming from mission with max value based on
                # flight condition
                max_thrust_engine.add_input('hybrid_throttle_max',
                                            self.data[HYBRID_THROTTLE],
                                            units='unitless',
                                            desc='Current engine hybrid throttle')
            max_thrust_engine.add_output('thrust_net_max_unscaled',
                                         self.data[THRUST],
                                         units=units[THRUST],
                                         desc='Current thrust produced')
        else:
            # If engine does not use thrust, a separate component for max thrust is not
            # necessary.
            # Add unscaled max thrust as output of interpolator, which will have a
            # default value of zero at every flight condition
            engine.add_output('thrust_net_max_unscaled',
                              self.data[THRUST],
                              units=units[THRUST],
                              desc='Current max net thrust produced (unscaled)')

        # add created subsystems to engine_group
        engine_group.add_subsystem('interpolation',
                                   engine,
                                   promotes_inputs=['*'],
                                   promotes_outputs=['*'])
        if self.use_thrust:
            if self.global_throttle or (self.global_hybrid_throttle
                                        and self.use_hybrid_throttle):
                engine_group.add_subsystem('fixed_max_throttles',
                                           fixed_throttles,
                                           promotes_outputs=['*'])

            if not (self.global_throttle or (self.global_hybrid_throttle
                                             and self.use_hybrid_throttle)):
                engine_group.add_subsystem('interp_max_throttles',
                                           interp_throttles,
                                           promotes_inputs=['*'],
                                           promotes_outputs=['*'])

            engine_group.add_subsystem(
                'max_thrust_interpolation',
                max_thrust_engine,
                promotes_inputs=['*'],
                promotes_outputs=['*'])

        engine_group.add_subsystem('engine_scaling',
                                   subsys=EngineScaling(num_nodes=num_nodes,
                                                        aviary_options=self.options),
                                   promotes_inputs=['*'],
                                   promotes_outputs=['*'])

        return engine_group

    def report(self, problem, reports_file, **kwargs):
        meta_data = kwargs['meta_data']

        outputs = [Aircraft.Engine.NUM_ENGINES,
                   Aircraft.Engine.SCALED_SLS_THRUST,
                   Aircraft.Engine.SCALE_FACTOR]

        # determine which index in problem-level aviary values corresponds to this engine
        engine_idx = None
        for idx, engine in enumerate(problem.aviary_inputs.get_val('engine_models')):
            if engine.name == self.name:
                engine_idx = idx

        if engine_idx is None:
            with open(reports_file, mode='a') as f:
                f.write(f'\n### {self.name}')
                f.write(f'\nEngine deck {self.name} not found\n')
            return

        # modified version of markdown table util adjusted to handle engine decks
        with open(reports_file, mode='a') as f:
            f.write(f'\n### {self.name}')
            f.write('\n| Variable Name | Value | Units |\n')
            f.write('| :- | :- | :- |\n')
            for var_name in outputs:
                # get default units from metadata
                try:
                    units = meta_data[var_name]['units']
                except KeyError:
                    units = None
                # try to get value from engine
                try:
                    if units:
                        val = self.get_val(var_name, units)
                    else:
                        val, units = self.get_item(var_name)
                        if (val, units) == (None, None):
                            raise KeyError
                except KeyError:
                    # get value from problem
                    try:
                        if units:
                            val = problem.get_val(var_name, units)
                        else:
                            # TODO find units for variable in problem?
                            val = problem.get_val(var_name)
                            units = 'unknown'
                    # variable not in problem, get from aviary_inputs instead
                    except KeyError:
                        try:
                            if units:
                                val = problem.aviary_inputs.get_val(var_name, units)
                            else:
                                val, units = problem.aviary_inputs.get_item(var_name)
                                if (val, units) == (None, None):
                                    raise KeyError
                        except KeyError:
                            val = 'Not Found in Model'
                            units = None
                        else:
                            val = val[engine_idx]
                    else:
                        val = val[engine_idx]
                # handle rounding + formatting
                if isinstance(val, (np.ndarray, list, tuple)):
                    val = [round_it(item) for item in val]
                    # if an interable with a length of 1, remove bracket/paretheses, etc.
                    if len(val) == 1:
                        val = val[0]
                else:
                    round_it(val)
                if not units:
                    units = 'unknown'
                if units == 'unitless':
                    units = '-'
                summary_line = f'| {var_name} | {val} | {units} |\n'
                f.write(summary_line)

    def _set_reference_thrust(self):
        """
        Determine maximum sea-level static thrust produced by the engine (unscaled).

        Reference thrust can instead be directly provided in options, intended for use in
        cases where the deck does not include a SLS point or if a different point would
        make more physical sense for scaling.

        Perform consistency checks on thrust-scaling options based on new reference
        thrust.
        """
        engine_mapping = get_keys(self.options)

        if Aircraft.Engine.REFERENCE_SLS_THRUST not in engine_mapping:
            alt_tol = self.alt_tol
            mach_tol = self.mach_tol
            # NOTE This fails if there is no data point at SLS (within tolerance)
            sea_level_idx = (np.intersect1d(
                np.where(-alt_tol < self.data[ALTITUDE])[0],
                np.where(self.data[ALTITUDE] <= alt_tol)[0]))
            static_idx = (np.intersect1d(
                np.where(-mach_tol < self.data[MACH]),
                np.where(self.data[MACH] < self.mach_tol)))
            sls_idx = np.intersect1d(sea_level_idx, static_idx)

            if sls_idx.size == 0:
                raise UserWarning('Could not find sea-level static max thrust point for '
                                  f'EngineDeck <{self.name}>. Please review the data file '
                                  f'<{self.get_val(Aircraft.Engine.DATA_FILE)}> or '
                                  'manually specify Aircraft.Engine.REFERENCE_SLS_THRUST '
                                  'in EngineDeck options')

            reference_sls_thrust = max(self.data[THRUST][sls_idx])

            self.set_val(Aircraft.Engine.REFERENCE_SLS_THRUST,
                         reference_sls_thrust, units=self.engine_variables[THRUST])

        # Update SCALED_SLS_THRUST if required based on scaling information provided
        scale_performance = self.get_val(Aircraft.Engine.SCALE_PERFORMANCE)
        scale_factor_provided = False
        thrust_provided = False
        # was scale factor originally provided? (Not defaulted)
        if Aircraft.Engine.SCALE_FACTOR in engine_mapping:
            scale_factor_provided = True
        # was scaled thrust originally provided? (Not defaulted)
        if Aircraft.Engine.SCALED_SLS_THRUST in engine_mapping:
            thrust_provided = True
        ref_thrust = self.get_val(Aircraft.Engine.REFERENCE_SLS_THRUST, 'lbf')

        # logic tree when scale factor provided
        if scale_factor_provided:
            scale_factor = self.get_val(Aircraft.Engine.SCALE_FACTOR)
            # both scale factor and target thrust provided:
            if thrust_provided:
                scaled_thrust = self.get_val(Aircraft.Engine.SCALED_SLS_THRUST, 'lbf')
                if scale_performance:
                    if not math.isclose(scaled_thrust/ref_thrust, scale_factor):
                        # user wants scaling but provided conflicting inputs,
                        # cannot be resolved
                        raise AttributeError(
                            f'EngineModel <{self.name}>: Conflicting values provided for '
                            'aircraft:engine:scale_factor and '
                            'aircraft:engine:scaled_sls_thrust'
                        )
                else:
                    # engine is not scaled: just make sure scaled thrust = ref thrust
                    self.set_val(
                        Aircraft.Engine.SCALED_SLS_THRUST, ref_thrust, 'lbf')

            # scale factor provided, but not target thrust
            else:
                # calculate new scaled thrust value
                scaled_thrust = ref_thrust*scale_factor
                self.set_val(Aircraft.Engine.SCALED_SLS_THRUST, scaled_thrust, 'lbf')

        # neither scale factor nor target thrust are provided
        if not scale_factor_provided and not thrust_provided:
            if scale_performance:
                # user wants to scale, but provided no scaling info: default to
                # scale factor of 1, set scaled thrust = ref thrust
                scale_factor = 1
                self.set_val(
                    Aircraft.Engine.SCALE_FACTOR, scale_factor)
                self.set_val(
                    Aircraft.Engine.SCALED_SLS_THRUST, ref_thrust, 'lbf')
            else:
                # engine is not scaled: just make sure scaled thrust = ref thrust
                scaled_thrust = ref_thrust
                self.set_val(Aircraft.Engine.SCALED_SLS_THRUST, scaled_thrust, 'lbf')

    def _normalize_throttle(self):
        """
        Normalize throttle and hybrid throttle options. Requires packed data.

        Throttle is normalized to [0, 1], while hybrid throttle is normalized to two
        separate scales. Negative hybrid throttles are normalized to [-1, 0) and positive
        hybrid throttles to (0, 1], with the zero point representing an assumed "idle"
        condition based on the provided data.

        Normalization can be "global" (using max and min values from entire data set), or
        "local" (using the max and min values from each individual flight condition).
        """
        def _hybrid_throttle_norm(hybrid_throttle_list):
            """
            Normalize hybrid throttle to the scale:

            [-1 (minimum negative hybrid throttle)
            <-> 0 (idle hybrid throttle)
            <-> 1 (max positive hybrid throttle)]

            Negative normalized hybrid throttles only appear if negative hybrid throttle
            values are provided in engine data. Positive normalized hybrid throttle values
            only appear if positive hybrid throttle values are provided in engine data.

            Parameters
            ----------
            hybrid_throttle_list : (list, numpy.ndarray)
                Hybrid throttle data to be normalized.

            Returns
            -------
            norm_hybrid_list : numpy.ndarray
                Normalized hybrid throttle data from hybrid_throttle_list.
            """
            norm_hybrid_list = np.array(hybrid_throttle_list)
            # Split throttle into positive and negative components
            # (track index to preserve order)
            # Throttle points at zero do not need to be tracked - they are already
            # "normalized", and zero is always assumed to be in the normalization range
            # (max or min)
            hybrid_throttle_neg_idx = np.where(norm_hybrid_list < 0)
            if not hybrid_throttle_neg_idx[0].size == 0:
                hybrid_throttle_neg = norm_hybrid_list[hybrid_throttle_neg_idx]

                # normalize negative component from -1 to 0
                hybrid_throttle_neg_norm = normalize(hybrid_throttle_neg, maximum=0) - 1
                norm_hybrid_list[hybrid_throttle_neg_idx] = hybrid_throttle_neg_norm

            hybrid_throttle_pos_idx = np.where(norm_hybrid_list > 0)
            if not hybrid_throttle_pos_idx[0].size == 0:
                hybrid_throttle_pos = norm_hybrid_list[hybrid_throttle_pos_idx]

                # normalize positive component from 0 to 1
                hybrid_throttle_pos_norm = normalize(hybrid_throttle_pos, minimum=0)

                norm_hybrid_list[hybrid_throttle_pos_idx] = hybrid_throttle_pos_norm

            return norm_hybrid_list

        normalized_throttle = np.array([])
        normalized_hybrid_throttle = np.array([])
        throttle_min = np.array([])
        throttle_max = np.array([])

        # information on packed data
        packed_throttle = self.packed_data[THROTTLE]
        packed_hybrid_throttle = self.packed_data[HYBRID_THROTTLE]
        data_indices = self.data_indices

        # for each unique flight condition...
        for M in range(self.mach_max_count):
            for A in range(self.alt_max_count):
                if data_indices[M, A] == 0:
                    # skip point if there is no data
                    continue

                if not self.global_throttle:
                    throttle_list = normalize(
                        packed_throttle[M, A][:data_indices[M, A]+1])
                    # normalize throttles for this flight condition from 0 to 1
                    normalized_throttle = np.append(normalized_throttle, throttle_list)
                    throttle_min = np.append(throttle_min, min(throttle_list))
                    throttle_max = np.append(throttle_max, max(throttle_list))

                if not self.global_hybrid_throttle and self.use_hybrid_throttle:
                    # normalize hybrid throttles for this flight condition
                    hybrid_throttle_list = _hybrid_throttle_norm(
                        packed_hybrid_throttle[M, A][:data_indices[M, A]+1])
                    normalized_hybrid_throttle = np.append(
                        normalized_hybrid_throttle, hybrid_throttle_list)
                    hybrid_throttle_min = np.append(
                        hybrid_throttle_min, min(hybrid_throttle_list))
                    hybrid_throttle_max = np.append(
                        hybrid_throttle_max, max(hybrid_throttle_list))

        # store normalized throttle data
        if self.global_throttle:
            self.data[THROTTLE] = normalize(self.data[THROTTLE])
            self.throttle_min = min(self.data[THROTTLE])
            self.throttle_max = max(self.data[THROTTLE])
        else:
            self.data[THROTTLE] = normalized_throttle
            self.throttle_min = throttle_min
            self.throttle_max = throttle_max

        # store normalized hybrid throttle data
        if self.use_hybrid_throttle:
            if self.global_hybrid_throttle:
                norm_hybrid_throttle = _hybrid_throttle_norm(self.data[HYBRID_THROTTLE])

                self.hybrid_throttle_min = min(self.data[HYBRID_THROTTLE])
                self.hybrid_throttle_max = max(self.data[HYBRID_THROTTLE])
                self.data[HYBRID_THROTTLE] = norm_hybrid_throttle
            else:
                self.data[HYBRID_THROTTLE] = normalized_hybrid_throttle
                self.hybrid_throttle_min = hybrid_throttle_min
                self.hybrid_throttle_max = hybrid_throttle_max

        # repack data to keep it up to date
        self._pack_data()

    def _sort_data(self):
        """
        Sort unpacked engine data in order of mach number, altitude, throttle,
        hybrid throttle.
        """
        engine_data = self.data

        # sort engine data to ensure independent variables are always in
        # ascending order as required by metamodel interpolator

        # convert engine_data from dict to list so it can be sorted
        sorted_values = np.array([engine_data[key] for key in engine_data]).transpose()

        # Sort by mach, then altitude, then throttle, then hybrid throttle
        sorted_values = sorted_values[np.lexsort(
            [engine_data[HYBRID_THROTTLE],
             engine_data[THROTTLE],
             engine_data[ALTITUDE],
             engine_data[MACH]])]
        for idx, var in enumerate(engine_data):
            engine_data[var] = sorted_values[:, idx]

        self.data = engine_data

    def _pack_data(self):
        """
        Reorganize data from a dictionary of flat 2d arrays to a dictionary of 3d arrays
        organized by Mach, altitude, and data for each engine variable.
        Data is an array with a length equal to the number of unique data points at
        that Mach, alt point.
        """
        # method requires sorted data
        self._sort_data()
        # get updated data count
        self._count_data()

        mach_max_count = self.mach_max_count
        alt_max_count = self.alt_max_count
        data_max_count = self.data_max_count
        data_indices = self.data_indices

        packed_data = self.packed_data = {}
        idx = 0

        for key in self.data:
            packed_data[key] = np.zeros((mach_max_count, alt_max_count, data_max_count))

        for M in range(mach_max_count):

            for A in range(alt_max_count):
                if data_indices[M, A] == 0:
                    # skip point if there is no data
                    continue

                # number of data points is index+1
                for D in range(data_indices[M, A] + 1):
                    for key in self.data:
                        unpacked_data = self.data[key]
                        if idx < len(unpacked_data):
                            packed_data[key][M, A, D] = unpacked_data[idx]
                    idx += 1

    def _count_data(self):
        """
        Count unique data entries in the engine data for each Mach, altitude combination.
        Requires that data is sorted.

        Raises
        ------
        UserWarning
            If insufficient number of altitude points (<2) provided for a given Mach
            number.
        """
        mach_count = 0
        # First mach number must have at least one altitude associated with it
        alt_count = 1
        max_alt_count = 0
        # First mach number must have at least one data point associated with it
        data_count = 1
        max_data_count = 0

        # data_indices stores how many data points there are for a given Mach/alt combo
        data_indices = np.array([[]])

        curr_mach = curr_alt = np.inf

        mach_numbers = self.data[MACH]
        altitudes = self.data[ALTITUDE]

        # Loop through data. Keep track of last unique value (curr_*) to compare each new
        #   value with
        # Count number of altitudes per mach, number of data points per
        #   mach/altitude combination, compare with max_count
        for idx in range(self.model_length):
            mach_num = mach_numbers[idx]
            alt = altitudes[idx]

            if math.isclose(mach_num, curr_mach, abs_tol=self.mach_tol):

                if math.isclose(alt, curr_alt, abs_tol=self.alt_tol):
                    data_indices[mach_count - 1, alt_count - 1] = data_count
                    data_count += 1

                else:
                    # new altitude for this mach number, count it
                    curr_alt = alt
                    alt_count += 1
                    data_indices = extend_array(data_indices, [mach_count, alt_count])

                    if data_count > max_data_count:
                        max_data_count = data_count
                    # new altitude means reset data counter
                    data_count = 1
                    # count data associated with new altitude
                    data_indices[mach_count - 1, alt_count - 1] = 1

            else:
                # new Mach number
                # if there are less than two altitudes for this Mach number, quit
                if alt_count < 2 and mach_count > 0:
                    raise UserWarning('Only one altitude provided for Mach number '
                                      f'{mach_numbers[mach_count]:6.3f} in engine data file '
                                      f'<{self.get_val(Aircraft.Engine.DATA_FILE).name}>'
                                      )

                # record and count mach numbers
                curr_mach = mach_num
                mach_count += 1

                # new mach comes with new altitude, record and count it
                if alt_count > max_alt_count:
                    max_alt_count = alt_count
                # new mach means reset altitude counter
                curr_alt = alt
                alt_count = 1
                data_indices = extend_array(data_indices, [mach_count, alt_count])

                if data_count > max_data_count:
                    max_data_count = data_count
                # new mach means reset data counter
                data_count = 1
                # count data associated with new altitude
                data_indices[mach_count - 1, alt_count - 1] = 1

        self.mach_max_count = mach_count
        self.alt_max_count = max_alt_count
        self.data_max_count = max_data_count
        self.data_indices = data_indices.astype(int)


class TurboPropDeck(EngineDeck):
    def __init__(
        self,
        name='engine_deck',
        options: AviaryValues = None,
        data: NamedValues = None,
        prop_model=None,
        power_type=EngineModelVariables.SHAFT_POWER_CORRECTED,
    ):
        super().__init__(name, options, data)

        if THRUST in self.required_variables:
            self.required_variables.remove(THRUST)

        if power_type in (SHAFT_POWER, SHAFT_POWER_CORRECTED):
            self.required_variables.add(power_type)
            self.power_type = power_type
        else:
            raise ValueError(
                f'{power_type} is not not a valid power_type.\nChose from (EngineModelVariables.SHAFT_POWER, EngineModelVariables.SHAFT_POWER_CORRECTED)')
        self.required_variables.add(TAILPIPE_THRUST)

        self.prop_model = prop_model

    def _setup(self, data):
        """
        Read in and process engine data:
            Check data consistency.
            Convert altitudes to geometric.
            Sort and pack data.
            Determine reference thrust.
            Normalize throttles/hybrid throttles.
            Fill flight idle points.
        """
        self._read_data(data)

        # perform consistency checks on data
        self._check_data()

        # convert geopotential altitude to geometric if required
        if self.get_val(Aircraft.Engine.GEOPOTENTIAL_ALT):
            self.data[ALTITUDE] = convert_geopotential_altitude(
                self.data[ALTITUDE])

        # sort and organize data
        self._pack_data()

        # normalize throttle and hybrid throttle (if included) to |0-1| scale
        self._normalize_throttle()

        # extrapolate flight idle data if requested
        if self.get_val(Aircraft.Engine.GENERATE_FLIGHT_IDLE):
            self._generate_flight_idle()

    def build_mission(self, num_nodes, aviary_inputs):
        power_type = self.power_type
        engine_group = om.Group()

        engine = self.build_engine_interpolator(num_nodes, aviary_inputs)
        units = self.engine_variable_units
        if power_type is SHAFT_POWER_CORRECTED:
            correction = '_corrected'
        else:
            correction = ''
        engine.add_output('shaft_power'+correction+'_unscaled',
                          self.data[power_type],
                          units=units[power_type],
                          desc='Current'+correction.replace('_', ' ')+' shaft power (unscaled)')
        engine.add_output('tailpipe_thrust_unscaled',
                          self.data[TAILPIPE_THRUST],
                          units=units[TAILPIPE_THRUST],
                          desc='Current tailpipe thrust (unscaled)')
        engine.add_output('thrust_net_max_unscaled',
                          self.data[THRUST],
                          units=units[THRUST],
                          desc='Current max net thrust produced (unscaled)')

        # add created subsystems to engine_group
        engine_group.add_subsystem('interpolation',
                                   engine,
                                   promotes_inputs=['*'],
                                   promotes_outputs=['*'])

        if power_type is SHAFT_POWER_CORRECTED:
            self._uncorrect_shaft_power(engine_group, num_nodes=num_nodes)

        scaling_group = om.Group()
        variables_to_scale = ['shaft_power', 'tailpipe_thrust',
                              'nox_rate', 'electric_power', 'thrust_net_max']
        for variable in variables_to_scale:
            self.add_scaling_exec_comp(scaling_group, variable, num_nodes=num_nodes)
        self.add_scaling_exec_comp(scaling_group, 'fuel_flow_rate', num_nodes=num_nodes,
                                   alias=Dynamic.Mission.FUEL_FLOW_RATE_NEGATIVE, sign_scalar=-1.0)
        self.add_scaling_exec_comp(scaling_group, 'thrust_net',
                                   num_nodes=num_nodes, alias='unused')

        engine_group.add_subsystem('engine_scaling',
                                   subsys=scaling_group,
                                   promotes_inputs=['*'],
                                   promotes_outputs=['*'])

        if self.prop_model is True:
            self._add_HS_prop(engine_group, num_nodes)
        elif self.prop_model is None:
            self._add_dummy_prop(engine_group, num_nodes)
        elif isinstance(self.prop_model, (System)):
            engine_group.add_subsystem(
                'propeller_model',
                self.prop_model,
                promotes_inputs=['*'],
                promotes_outputs=['prop_thrust'],
            )
        else:
            raise TypeError(f'{self.prop_model} could not be added as a subsystem')

        engine_group.add_subsystem(
            'total_thrust',
            om.ExecComp(
                'total_thrust = prop_thrust + tailpipe_thrust',
                total_thrust={'units': 'lbf', 'shape': num_nodes},
                prop_thrust={'units': 'lbf', 'shape': num_nodes},
                tailpipe_thrust={'val': np.zeros(num_nodes), 'units': 'lbf'},
                has_diag_partials=True,
            ),
            promotes_inputs=['prop_thrust', 'tailpipe_thrust'],
            promotes_outputs=[('total_thrust', Dynamic.Mission.THRUST)],
        )

        return engine_group

    def add_scaling_exec_comp(self, grp: om.Group, variable: str, units=None, num_nodes=1, alias=None, sign_scalar=1.0):
        if alias is None:
            alias = variable
        if units is None:
            _, units = self.options.get_item(variable)
        grp.add_subsystem(
            variable+'_scaling',
            om.ExecComp(
                f'scaled_variable = {sign_scalar} * variable_unscaled * scale_factor',
                scaled_variable={'shape': num_nodes, 'units': units},
                variable_unscaled={'shape': num_nodes, 'units': units},
                scale_factor={'val': 1, 'units': 'unitless'},
                has_diag_partials=True,
            ),
            promotes_inputs=[
                ('variable_unscaled', variable+'_unscaled'),
                ('scale_factor', Aircraft.Engine.SCALE_FACTOR)
            ],
            promotes_outputs=[('scaled_variable', alias)]
        )

    def _uncorrect_shaft_power(self,  engine_group: om.Group, num_nodes=1, scaled=False):
        if scaled:
            suffix = ''
        else:
            suffix = '_unscaled'
        anti_correction_group = om.Group()
        anti_correction_group.add_subsystem(
            'pressure_term',
            om.ExecComp(
                'delta_T = (P0 * (1 + .2*mach**2)**3.5) / P_amb',
                delta_T={'units': "unitless", 'shape': num_nodes},
                P0={'units': 'psi', 'shape': num_nodes},
                mach={'units': 'unitless', 'shape': num_nodes},
                P_amb={'val': np.full(num_nodes, 14.696), 'units': 'psi', },
                has_diag_partials=True,
            ),
            promotes_inputs=[
                ('P0', 'freestream_pressure'),
                ('mach', Dynamic.Mission.MACH),
            ],
            promotes_outputs=['delta_T'],
        )
        anti_correction_group.add_subsystem(
            'temperature_term',
            om.ExecComp(
                'theta_T = T0 * (1 + .2*mach**2)/T_amb',
                theta_T={'units': "unitless", 'shape': num_nodes},
                T0={'units': 'degR', 'shape': num_nodes},
                mach={'units': 'unitless', 'shape': num_nodes},
                T_amb={'val': np.full(num_nodes, 518.67), 'units': 'degR', },
                has_diag_partials=True,
            ),
            promotes_inputs=[
                ('T0', 'freestream_temperature'),
                ('mach', Dynamic.Mission.MACH),
            ],
            promotes_outputs=['theta_T'],
        )
        anti_correction_group.add_subsystem(
            'uncorrection',
            om.ExecComp(
                'shaft_power = shaft_power_corrected * (delta_T + theta_T**.5)',
                shaft_power={'units': "hp", 'shape': num_nodes},
                delta_T={'units': "unitless", 'shape': num_nodes},
                theta_T={'units': "unitless", 'shape': num_nodes},
                shaft_power_corrected={'units': "hp", 'shape': num_nodes},
                has_diag_partials=True,
            ),
            promotes_inputs=[
                'delta_T',
                'theta_T',
                ('shaft_power_corrected', Dynamic.Mission.SHAFT_POWER_CORRECTED+suffix),
            ],
            promotes_outputs=[('shaft_power', Dynamic.Mission.SHAFT_POWER+suffix)],
        )
        engine_group.add_subsystem(
            'shaft_power_uncorrection',
            anti_correction_group,
            promotes_inputs=[
                Dynamic.Mission.SHAFT_POWER_CORRECTED+suffix,
                ('freestream_temperature', Dynamic.Mission.TEMPERATURE),
                ('freestream_pressure', Dynamic.Mission.STATIC_PRESSURE),
                Dynamic.Mission.MACH,
            ],
            promotes_outputs=[
                Dynamic.Mission.SHAFT_POWER+suffix
            ],
        )

    def _add_HS_prop(self, engine_group: om.Group, num_nodes=1):
        from aviary.subsystems.propulsion.prop_performance import PropPerf
        from aviary.mission.gasp_based.flight_conditions import FlightConditions
        from aviary.variable_info.enums import SpeedType
        prop_group = om.Group()

        prop_group.add_subsystem(
            "fc",
            FlightConditions(num_nodes=num_nodes, input_speed_type=SpeedType.MACH),
            promotes_inputs=[
                "rho", Dynamic.Mission.SPEED_OF_SOUND, Dynamic.Mission.MACH],
            promotes_outputs=[Dynamic.Mission.DYNAMIC_PRESSURE,
                              'EAS', ('TAS', 'velocity')],
        )

        engine_group.add_subsystem(
            'propeller_model',
            PropPerf(
                aviary_options=self.options,
                num_nodes=num_nodes,
            ),
            promotes_inputs=['*'],
            promotes_outputs=["*"],
        )
        engine_group.set_input_defaults(
            Aircraft.Engine.PROPELLER_DIAMETER, 10, units="ft")
<<<<<<< HEAD
=======
        engine_group.set_input_defaults(
            Dynamic.Mission.TEMPERATURE, np.ones(num_nodes)*500., units="degR")
>>>>>>> 03555ea4

    def _add_dummy_prop(self, engine_group: om.Group, num_nodes=1):
        engine_group.add_subsystem(
            'propeller_model',
            om.ExecComp(
                'prop_thrust = (shaft_power * eff) / Vp',
                shaft_power={'units': "W", 'shape': num_nodes},
                eff={'val': .5, 'units': 'unitless', },
                Vp={'units': 'm/s', 'shape': num_nodes},
                prop_thrust={'units': 'N', 'shape': num_nodes},
                has_diag_partials=True,
            ),
            promotes_inputs=[
                'eff',
                ('shaft_power', Dynamic.Mission.SHAFT_POWER),
                ('Vp', Dynamic.Mission.VELOCITY),
            ],
            promotes_outputs=['prop_thrust'],
        )


#####################
# UTILITY FUNCTIONS #
#####################
"""
Functions that do not directly use attributes of EngineDeck (do not require self) are 
located here. These functions are currently only used for EngineDecks and are not 
applicable to other EngineModels. If any of these functions become useful to other 
EngineModels besides EngineDeck, move them to propulsion utils.
"""


def normalize(base_list, maximum=None, minimum=None):
    """
    Normalize the given list from 0 to 1.
    Maximum or minimum of data range can be overwritten, otherwise range of list
    is assumed to contain full range of data that must be normalized.

    Parameters
    ----------
    base_list : (list, numpy.ndarray)
        Data that is to be normalized.
    maximum : float
        Overwritten maximum value of data that will scale to 1 when normalized.
    minimum : float
        Overwritten minimum value of data that will scale to 0 when normalized. 

    Returns
    -------
    norm_list : numpy.ndarray
        Normalized data from base_list.
    """
    if maximum is None:
        maximum = max(base_list)
    if minimum is None:
        minimum = min(base_list)

    norm_list = np.array([(x - minimum) / (maximum - minimum) for x in base_list])

    return norm_list


def extend_array(inp_array, size):
    """
    Extends input array such that it is at least as large as the target size in
    all dimensions. If input array is smaller in any dimension, extends input
    array to match target size in that dimension. Works on arrays up to 3
    dimensions. Returns copy of input array extended in required dimensions with newly
    created points set to 0.

    Parameters
    ----------
    inp_array : (list, numpy.ndarray)
        Array that needs to be checked for expansion.
    size : list
        List containing desired minimum length of inp_array along each dimension.

    Returns
    -------
    inp_array : numpy.ndarray
        The provided array extended in the desired dimensions with with newly created
        points set to 0.
    """
    # TODO may be built-in numpy functions that can replace this and support n dimensions
    dims = np.array(np.shape(inp_array))
    while size[0] > dims[0]:
        inp_array = np.concatenate(
            (inp_array, np.zeros((1, *dims[1:]))), 0)
        dims[0] += 1
    if len(dims) > 1:
        while size[1] > dims[1]:
            inp_array = np.concatenate(
                (inp_array, np.zeros((dims[0], 1, *dims[2:]))), 1)
            dims[1] += 1
        if len(dims) > 2:
            while size[2] > dims[2]:
                inp_array = np.concatenate(
                    (inp_array, np.zeros((*dims[:2], 1))), 2)
                dims[2] += 1

    return inp_array<|MERGE_RESOLUTION|>--- conflicted
+++ resolved
@@ -1602,11 +1602,8 @@
         )
         engine_group.set_input_defaults(
             Aircraft.Engine.PROPELLER_DIAMETER, 10, units="ft")
-<<<<<<< HEAD
-=======
         engine_group.set_input_defaults(
             Dynamic.Mission.TEMPERATURE, np.ones(num_nodes)*500., units="degR")
->>>>>>> 03555ea4
 
     def _add_dummy_prop(self, engine_group: om.Group, num_nodes=1):
         engine_group.add_subsystem(
