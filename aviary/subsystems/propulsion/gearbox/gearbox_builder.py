from aviary.subsystems.propulsion.gearbox.model.gearbox_mission import GearboxMission
from aviary.subsystems.propulsion.gearbox.model.gearbox_premission import GearboxPreMission
from aviary.subsystems.subsystem_builder_base import SubsystemBuilderBase
from aviary.variable_info.variables import Aircraft, Dynamic, Mission


class GearboxBuilder(SubsystemBuilderBase):
    """
    Define the builder for a single gearbox subsystem that provides methods
    to define the gearbox subsystem's states, design variables, fixed values,
    initial guesses, and mass names. It also provides methods to build OpenMDAO
    systems for the pre-mission and mission computations of the subsystem,
    to get the constraints for the subsystem, and to preprocess the inputs for
    the subsystem.

    This is meant to be computations for a single gearbox, so there is no notion
    of "num_gearboxes" in this code.

    This is a reduction gearbox, so gear ratio is input_RPM/output_RPM.
    """

    def __init__(self, name='gearbox', include_constraints=True):
        """Initializes the GearboxBuilder object with a given name."""
        self.include_constraints = include_constraints
        super().__init__(name)

    def build_pre_mission(self, aviary_inputs):
        """Builds an OpenMDAO system for the pre-mission computations of the subsystem."""
        return GearboxPreMission(simple_mass=True)

    def build_mission(self, num_nodes, aviary_inputs):
        """Builds an OpenMDAO system for the mission computations of the subsystem."""
        return GearboxMission(num_nodes=num_nodes)

    def get_design_vars(self):
        """
        Design vars are only tested to see if they exist in pre_mission
        Returns a dictionary of design variables for the gearbox subsystem, where the keys are the
        names of the design variables, and the values are dictionaries that contain the units for
        the design variable, the lower and upper bounds for the design variable, and any
        additional keyword arguments required by OpenMDAO for the design variable.
        """
        DVs = {
            # Aircraft.Engine.Gearbox.GEAR_RATIO: {
            #     'units': 'unitless',
            #     'lower': 1.0,
            #     'upper': 20.0,
            #     # 'val':  10  # initial value
            # },
            # This var appears in both mission and pre-mission
<<<<<<< HEAD
            # Aircraft.Engine.Gearbox.SHAFT_POWER_DESIGN: {
            #     # 'val': 10000,
            #     'units': 'kW',
            #     'lower': 1.0,
            #     'upper': None,
            # }
=======
            Aircraft.Engine.Gearbox.SHAFT_POWER_DESIGN: {
                # 'val': 10000,
                'units': 'kW',
                'lower': 1.0,
                'upper': None,
            },
>>>>>>> 773cbc2d
        }
        return DVs

    def get_parameters(self, aviary_inputs=None, phase_info=None):
        """
        Parameters are only tested to see if they exist in mission.
        The value doesn't change throughout the mission.
        Returns a dictionary of fixed values for the gearbox subsystem, where the keys
        are the names of the fixed values, and the values are dictionaries that contain
        the fixed value for the variable, the units for the variable, and any additional
        keyword arguments required by OpenMDAO for the variable.

        Returns
        -------
        parameters : list
        A list of names for the gearbox subsystem.
        """
        parameters = {
            Aircraft.Engine.Gearbox.EFFICIENCY: {
                'val': 1.0,
                'units': 'unitless',
                'static_target': True,
            },
            Aircraft.Engine.Gearbox.GEAR_RATIO: {
                'val': 1.0,
                'units': 'unitless',
                'static_target': True,
            },
            Aircraft.Engine.Gearbox.SHAFT_POWER_DESIGN: {
                'val': 1.0,
                'units': 'kW',
                'lower': 1.0,
                'upper': None,
            },
        }

        return parameters

    def get_mass_names(self):
        return [Aircraft.Engine.Gearbox.MASS]

    def get_outputs(self):
        return [
            Dynamic.Vehicle.Propulsion.SHAFT_POWER + '_out',
            Dynamic.Vehicle.Propulsion.SHAFT_POWER_MAX + '_out',
            Dynamic.Vehicle.Propulsion.RPM + '_out',
            Dynamic.Vehicle.Propulsion.TORQUE + '_out',
            Mission.Constraints.GEARBOX_SHAFT_POWER_RESIDUAL,
        ]

    def get_constraints(self):
        if self.include_constraints:
            constraints = {
                Mission.Constraints.GEARBOX_SHAFT_POWER_RESIDUAL: {
                    'lower': 0.0,
                    'type': 'path',
                    'units': 'kW',
                }
            }
        else:
            constraints = {}
        return constraints<|MERGE_RESOLUTION|>--- conflicted
+++ resolved
@@ -48,21 +48,12 @@
             #     # 'val':  10  # initial value
             # },
             # This var appears in both mission and pre-mission
-<<<<<<< HEAD
             # Aircraft.Engine.Gearbox.SHAFT_POWER_DESIGN: {
             #     # 'val': 10000,
             #     'units': 'kW',
             #     'lower': 1.0,
             #     'upper': None,
-            # }
-=======
-            Aircraft.Engine.Gearbox.SHAFT_POWER_DESIGN: {
-                # 'val': 10000,
-                'units': 'kW',
-                'lower': 1.0,
-                'upper': None,
-            },
->>>>>>> 773cbc2d
+            # },
         }
         return DVs
 
