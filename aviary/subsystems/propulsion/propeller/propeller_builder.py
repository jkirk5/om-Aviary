from aviary.subsystems.subsystem_builder_base import SubsystemBuilderBase
from aviary.subsystems.propulsion.propeller.propeller_performance import (
    PropellerPerformance,
)
from aviary.variable_info.variables import Aircraft, Dynamic, Mission


class PropellerBuilder(SubsystemBuilderBase):
    """
    Define the builder for a propeller model using the Hamilton Standard methodology that
    provides methods to define the propeller subsystem's states, design variables,
    fixed values, initial guesses, and mass names. It also provides methods to build
    OpenMDAO systems for the pre-mission and mission computations of the subsystem,
    to get the constraints for the subsystem, and to preprocess the inputs for
    the subsystem.
    """

    def __init__(self, name='HS_propeller'):
        """Initializes the PropellerBuilder object with a given name."""
        super().__init__(name)

    def build_pre_mission(self, aviary_inputs):
        """Builds an OpenMDAO system for the pre-mission computations of the subsystem."""
        return

    def build_mission(self, num_nodes, aviary_inputs):
        """Builds an OpenMDAO system for the mission computations of the subsystem."""
        return PropellerPerformance(num_nodes=num_nodes, aviary_options=aviary_inputs)

    def get_design_vars(self):
        """
        Design vars are only tested to see if they exist in pre_mission
        Returns a dictionary of design variables for the gearbox subsystem, where the keys are the
        names of the design variables, and the values are dictionaries that contain the units for
        the design variable, the lower and upper bounds for the design variable, and any
        additional keyword arguments required by OpenMDAO for the design variable.

        Returns
        -------
        parameters : dict
        A dict of names for the propeller subsystem.
        """

        # TODO bounds are rough placeholders
        DVs = {
            Aircraft.Engine.Propeller.ACTIVITY_FACTOR: {
                'units': 'unitless',
                'lower': 100,
                'upper': 200,
                # 'val': 100,  # initial value
            },
            Aircraft.Engine.Propeller.DIAMETER: {
                'units': 'ft',
                'lower': 0.0,
                'upper': None,
                # 'val': 8,  # initial value
            },
            Aircraft.Engine.Propeller.INTEGRATED_LIFT_COEFFICIENT: {
                'units': 'unitless',
                'lower': 0.0,
                'upper': 0.5,
                # 'val': 0.5,
            },
        }
        return DVs

    def get_parameters(self, aviary_inputs=None, phase_info=None):
        """
        Parameters are only tested to see if they exist in mission.
        The value doesn't change throughout the mission.
        Returns a dictionary of fixed values for the propeller subsystem, where the keys
        are the names of the fixed values, and the values are dictionaries that contain
        the fixed value for the variable, the units for the variable, and any additional
        keyword arguments required by OpenMDAO for the variable.

        Returns
        -------
        parameters : dict
        A dict of names for the propeller subsystem.
        """
        parameters = {
            Aircraft.Engine.Propeller.TIP_MACH_MAX: {
                'val': 1.0,
                'units': 'unitless',
            },
            Aircraft.Engine.Propeller.TIP_SPEED_MAX: {
<<<<<<< HEAD
                'val': 0.0,
                'units': 'unitless',
            },
            Aircraft.Engine.Propeller.TIP_SPEED_MAX: {
=======
>>>>>>> 8202bb05
                'val': 0.0,
                'units': 'ft/s',
            },
            Aircraft.Engine.Propeller.INTEGRATED_LIFT_COEFFICIENT: {
<<<<<<< HEAD
                'val': 0.0,
                'units': 'unitless',
            },
            Aircraft.Engine.Propeller.ACTIVITY_FACTOR: {
                'val': 0.0,
                'units': 'unitless',
            },
            Aircraft.Engine.Propeller.DIAMETER: {
                'val': 0.0,
=======
                'val': 0.5,
                'units': 'unitless',
            },
            Aircraft.Engine.Propeller.ACTIVITY_FACTOR: {
                'val': 10.0,
                'units': 'unitless',
            },
            Aircraft.Engine.Propeller.DIAMETER: {
                'val': 8.0,
>>>>>>> 8202bb05
                'units': 'ft',
            },
            Aircraft.Nacelle.AVG_DIAMETER: {
                'val': 0.0,
                'units': 'ft',
            },
        }

        return parameters

    def get_mass_names(self):
        return [Aircraft.Engine.Gearbox.MASS]

    def get_outputs(self):
        return [
            Dynamic.Vehicle.Propulsion.SHAFT_POWER + '_out',
            Dynamic.Vehicle.Propulsion.SHAFT_POWER_MAX + '_out',
            Dynamic.Vehicle.Propulsion.RPM + '_out',
            Dynamic.Vehicle.Propulsion.TORQUE + '_out',
            Mission.Constraints.GEARBOX_SHAFT_POWER_RESIDUAL,
        ]<|MERGE_RESOLUTION|>--- conflicted
+++ resolved
@@ -84,18 +84,10 @@
                 'units': 'unitless',
             },
             Aircraft.Engine.Propeller.TIP_SPEED_MAX: {
-<<<<<<< HEAD
-                'val': 0.0,
-                'units': 'unitless',
-            },
-            Aircraft.Engine.Propeller.TIP_SPEED_MAX: {
-=======
->>>>>>> 8202bb05
                 'val': 0.0,
                 'units': 'ft/s',
             },
             Aircraft.Engine.Propeller.INTEGRATED_LIFT_COEFFICIENT: {
-<<<<<<< HEAD
                 'val': 0.0,
                 'units': 'unitless',
             },
@@ -105,17 +97,6 @@
             },
             Aircraft.Engine.Propeller.DIAMETER: {
                 'val': 0.0,
-=======
-                'val': 0.5,
-                'units': 'unitless',
-            },
-            Aircraft.Engine.Propeller.ACTIVITY_FACTOR: {
-                'val': 10.0,
-                'units': 'unitless',
-            },
-            Aircraft.Engine.Propeller.DIAMETER: {
-                'val': 8.0,
->>>>>>> 8202bb05
                 'units': 'ft',
             },
             Aircraft.Nacelle.AVG_DIAMETER: {
