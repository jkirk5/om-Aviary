--- conflicted
+++ resolved
@@ -23,10 +23,6 @@
 #      Ideally, an alternate solution to loop through the hierarchy will be created and
 #      these can be replaced.
 from aviary.utils.preprocessors import _get_engine_variables
-<<<<<<< HEAD
-=======
-from aviary.variable_info.variable_meta_data import _MetaData
->>>>>>> 7bd3f9f1
 
 _default_name = 'propulsion'
 
@@ -103,7 +99,7 @@
         Set expected shape of all variables that need to be vectorized for multiple
         engine types.
         """
-        engine_count = len(aviary_inputs.get_val(Aircraft.Engine.NUM_ENGINES))
+        num_engine_type = len(aviary_inputs.get_val(Aircraft.Engine.NUM_ENGINES))
         params = {}
 
         # collect all the parameters for engines
@@ -118,7 +114,7 @@
             if var in engine_vars:
                 # TODO shape for variables that are supposed to be vectors, like wing
                 #      engine locations
-                params[var]['shape'] = (engine_count,)
+                params[var]['shape'] = (num_engine_type,)
                 params[var]['static_target'] = True
 
         # params = {}  # For now
@@ -239,22 +235,6 @@
 
         return outputs
 
-    def get_parameters(self, aviary_inputs=None, phase_info=None):
-        num_engine_type = len(aviary_inputs.get_val(Aircraft.Engine.NUM_ENGINES))
-        params = {}
-
-        # add all variables from Engine & Nacelle to params
-        # TODO this assumes that no new categories are added for custom engine models
-        for var in _get_engine_variables():
-            if var in aviary_inputs:
-                # TODO engine_wing_location
-                params[var] = {'shape': (num_engine_type, ), 'static_target': True}
-
-        params = {}  # For now
-        params[Aircraft.Engine.SCALE_FACTOR] = {'shape': (num_engine_type, ),
-                                                'static_target': True}
-        return params
-
     def report(self, prob, reports_folder, **kwargs):
         """
         Generate the report for Aviary core propulsion analysis
