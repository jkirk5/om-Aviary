import sys

import numpy as np
import openmdao.api as om

from aviary.utils.aviary_values import AviaryValues
from aviary.variable_info.variables import Aircraft, Dynamic, Settings


class PropulsionMission(om.Group):
    '''
    Group that tracks all engine models used during mission analysis. Accounts for
    number of engines for each type and returns aircraft-total dynamic values such
    as net thrust and fuel flow rate.
    '''

    def initialize(self):
        self.options.declare(
            'num_nodes', types=int, lower=0
        )

        self.options.declare(
            'aviary_options', types=AviaryValues,
            desc='collection of Aircraft/Mission specific options'
        )

        self.options.declare(
            'engine_models', types=list,
            desc='list of EngineModels on aircraft'
        )

    def setup(self):
        nn = self.options['num_nodes']
        options: AviaryValues = self.options['aviary_options']
        engine_models = self.options['engine_models']
        num_engine_type = len(engine_models)

        if num_engine_type > 1:

            # We need a single component with scale_factor. Dymos can't find it when it is
            # already sliced across several component.
            # TODO this only works for engine decks. Need to fix problem in generic way
            comp = om.ExecComp(
                "y=x",
                y={'val': np.ones(num_engine_type), 'units': 'unitless'},
                x={'val': np.ones(num_engine_type), 'units': 'unitless'},
                has_diag_partials=True
            )
            self.add_subsystem(
                "scale_passthrough",
                comp,
                promotes_inputs=[('x', Aircraft.Engine.SCALE_FACTOR)],
                promotes_outputs=[('y', 'passthrough_scale_factor')],
            )

            for (i, engine) in enumerate(engine_models):
                self.add_subsystem(
                    engine.name,
                    subsys=engine.build_mission(num_nodes=nn, aviary_inputs=options),
                    promotes_inputs=['*']
                )

                # split vectorized throttles and connect to the correct engine model
                self.promotes(
                    engine.name,
                    inputs=[Dynamic.Mission.THROTTLE],
                    src_indices=om.slicer[:, i])

                self.promotes(
                    engine.name,
                    inputs=[(Aircraft.Engine.SCALE_FACTOR, 'passthrough_scale_factor')],
                    src_indices=om.slicer[i])

                # TODO if only some engine use hybrid throttle, source vector will have an
                #      index for that engine that is unused, will this confuse optimizer?
                if engine.use_hybrid_throttle:
                    self.promotes(
                        engine.name,
                        inputs=[Dynamic.Mission.HYBRID_THROTTLE],
                        src_indices=om.slicer[:, i])
        else:
            engine = engine_models[0]

            for (i, engine) in enumerate(engine_models):
                self.add_subsystem(
                    engine.name,
                    subsys=engine.build_mission(num_nodes=nn, aviary_inputs=options),
                    promotes_inputs=['*']
                )

                self.promotes(
                    engine.name,
                    inputs=[Dynamic.Mission.THROTTLE])
                if engine.use_hybrid_throttle:
                    self.promotes(
                        engine.name,
                        inputs=[Dynamic.Mission.HYBRID_THROTTLE])

        # TODO might be able to avoid hardcoding using propulsion Enums
        # mux component to vectorize individual outputs into 2d arrays
        perf_mux = om.MuxComp(vec_size=num_engine_type)
        # add each engine data variable to mux component
        perf_mux.add_var(
            Dynamic.Mission.THRUST,
            shape=(nn,),
            axis=1,
            units='lbf')
        perf_mux.add_var(
            Dynamic.Mission.THRUST_MAX,
            shape=(nn,),
            axis=1,
            units='lbf')
        perf_mux.add_var(
            Dynamic.Mission.FUEL_FLOW_RATE_NEGATIVE,
            shape=(nn,),
            axis=1,
            units='lbm/h')
        perf_mux.add_var(
            Dynamic.Mission.ELECTRIC_POWER_IN,
            shape=(nn,),
            axis=1,
            units='kW')
        perf_mux.add_var(
            Dynamic.Mission.NOX_RATE,
            shape=(nn,),
            axis=1,
            units='lb/h')
        perf_mux.add_var(
            Dynamic.Mission.TEMPERATURE_T4,
            shape=(nn,),
            axis=1,
            units='degR'
        )
        perf_mux.add_var(
            Dynamic.Mission.SHAFT_POWER,
            shape=(nn,),
            axis=1,
            units='hp'
        )
        # perf_mux.add_var(
        #     Dynamic.Mission.SHAFT_POWER_CORRECTED,
        #     shape=(nn,),
        #     axis=1,
        #     units='hp'
        # )
        # perf_mux.add_var(
        #     'exit_area_unscaled',
        #     shape=(nn,),
        #     axis=1,
        #     units='ft**2')

        self.add_subsystem('vectorize_performance',
                           subsys=perf_mux,
                           promotes_outputs=['*'])

        # connect engine outputs to mux component inputs
        for (i, engine) in enumerate(engine_models):
            self.connect(engine.name + '.' + Dynamic.Mission.THRUST,
                         'vectorize_performance.' + Dynamic.Mission.THRUST + '_' + str(i))
            self.connect(engine.name + '.' + Dynamic.Mission.THRUST_MAX,
                         'vectorize_performance.' + Dynamic.Mission.THRUST_MAX + '_' + str(i))
            self.connect(engine.name + '.' + Dynamic.Mission.FUEL_FLOW_RATE_NEGATIVE,
                         'vectorize_performance.' + Dynamic.Mission.FUEL_FLOW_RATE_NEGATIVE + '_' + str(i))
            self.connect(engine.name + '.' + Dynamic.Mission.ELECTRIC_POWER_IN,
                         'vectorize_performance.' + Dynamic.Mission.ELECTRIC_POWER_IN + '_' + str(i))
            self.connect(engine.name + '.' + Dynamic.Mission.NOX_RATE,
                         'vectorize_performance.' + Dynamic.Mission.NOX_RATE + '_' + str(i))

<<<<<<< HEAD
            try:
                if engine.use_t4:
                    self.connect(engine.name + '.' + Dynamic.Mission.TEMPERATURE_T4,
                                 'vectorize_performance.' + Dynamic.Mission.TEMPERATURE_T4 + '_' + str(i))
            except AttributeError:  # engine does not have flag
                pass

            try:
                if engine.use_shp:
                    self.connect(engine.name + '.' + Dynamic.Mission.SHAFT_POWER,
                                 'vectorize_performance.' + Dynamic.Mission.SHAFT_POWER + '_' + str(i))
                    # self.connect(engine.name + '.' + Dynamic.Mission.SHAFT_POWER_CORRECTED,
                    #              'vectorize_performance.' + Dynamic.Mission.SHAFT_POWER_CORRECTED + '_' + str(i))
            except AttributeError:  # engine does not have flag
                pass
=======
            if getattr(engine, 'use_t4', False):
                self.connect(engine.name + '.' + Dynamic.Mission.TEMPERATURE_T4,
                             'vectorize_performance.' + Dynamic.Mission.TEMPERATURE_T4 + '_' + str(i))

            if getattr(engine, 'use_shp', False):
                self.connect(engine.name + '.' + Dynamic.Mission.SHAFT_POWER,
                             'vectorize_performance.' + Dynamic.Mission.SHAFT_POWER + '_' + str(i))
                self.connect(engine.name + '.' + Dynamic.Mission.SHAFT_POWER_CORRECTED,
                             'vectorize_performance.' + Dynamic.Mission.SHAFT_POWER_CORRECTED + '_' + str(i))
>>>>>>> 9dcb4af9

        self.add_subsystem(
            'propulsion_sum',
            subsys=PropulsionSum(
                num_nodes=nn,
                aviary_options=options),
            promotes_inputs=['*'],
            promotes_outputs=['*']
        )


class PropulsionSum(om.ExplicitComponent):
    '''
    Calculates propulsion system level sums of individual engine performance parameters.
    '''

    def initialize(self):
        self.options.declare(
            'num_nodes',
            types=int,
            lower=0
        )

        self.options.declare(
            'aviary_options', types=AviaryValues,
            desc='collection of Aircraft/Mission specific options')

    def setup(self):
        nn = self.options['num_nodes']
        num_engine_type = len(self.options['aviary_options'].get_val(
            Aircraft.Engine.NUM_ENGINES))

        self.add_input(Dynamic.Mission.THRUST, val=np.zeros(
            (nn, num_engine_type)), units='lbf')
        self.add_input(Dynamic.Mission.THRUST_MAX,
                       val=np.zeros((nn, num_engine_type)), units='lbf')
        self.add_input(Dynamic.Mission.FUEL_FLOW_RATE_NEGATIVE, val=np.zeros((nn, num_engine_type)),
                       units='lbm/h')
        self.add_input(Dynamic.Mission.ELECTRIC_POWER_IN,
                       val=np.zeros((nn, num_engine_type)), units='kW')
        self.add_input(Dynamic.Mission.NOX_RATE,
                       val=np.zeros((nn, num_engine_type)), units='lbm/h')

        self.add_output(Dynamic.Mission.THRUST_TOTAL, val=np.zeros(nn), units='lbf')
        self.add_output(Dynamic.Mission.THRUST_MAX_TOTAL, val=np.zeros(nn), units='lbf')
        self.add_output(Dynamic.Mission.FUEL_FLOW_RATE_NEGATIVE_TOTAL, val=np.zeros(nn),
                        units='lbm/h')
        self.add_output(Dynamic.Mission.ELECTRIC_POWER_IN_TOTAL,
                        val=np.zeros(nn), units='kW')
        self.add_output(Dynamic.Mission.NOX_RATE_TOTAL, val=np.zeros(nn), units='lbm/h')

    def setup_partials(self):
        nn = self.options['num_nodes']
        num_engines = self.options['aviary_options'].get_val(Aircraft.Engine.NUM_ENGINES)
        num_engine_type = len(num_engines)
        deriv = np.tile(num_engines, nn)

        r = np.repeat(np.arange(nn, dtype=int), num_engine_type)
        c = np.arange(nn * num_engine_type, dtype=int)

        self.declare_partials(
            Dynamic.Mission.THRUST_TOTAL,
            Dynamic.Mission.THRUST,
            val=deriv, rows=r, cols=c)
        self.declare_partials(
            Dynamic.Mission.THRUST_MAX_TOTAL,
            Dynamic.Mission.THRUST_MAX, val=deriv, rows=r, cols=c)
        self.declare_partials(
            Dynamic.Mission.FUEL_FLOW_RATE_NEGATIVE_TOTAL,
            Dynamic.Mission.FUEL_FLOW_RATE_NEGATIVE, val=deriv, rows=r, cols=c)
        self.declare_partials(
            Dynamic.Mission.ELECTRIC_POWER_IN_TOTAL,
            Dynamic.Mission.ELECTRIC_POWER_IN, val=deriv, rows=r, cols=c)
        self.declare_partials(
            Dynamic.Mission.NOX_RATE_TOTAL,
            Dynamic.Mission.NOX_RATE,
            val=deriv, rows=r, cols=c)

    def compute(self, inputs, outputs):
        num_engines = self.options['aviary_options'].get_val(Aircraft.Engine.NUM_ENGINES)

        thrust = inputs[Dynamic.Mission.THRUST]
        thrust_max = inputs[Dynamic.Mission.THRUST_MAX]
        fuel_flow = inputs[Dynamic.Mission.FUEL_FLOW_RATE_NEGATIVE]
        electric = inputs[Dynamic.Mission.ELECTRIC_POWER_IN]
        nox = inputs[Dynamic.Mission.NOX_RATE]

        outputs[Dynamic.Mission.THRUST_TOTAL] = np.dot(thrust, num_engines)
        outputs[Dynamic.Mission.THRUST_MAX_TOTAL] = np.dot(thrust_max, num_engines)
        outputs[Dynamic.Mission.FUEL_FLOW_RATE_NEGATIVE_TOTAL] = np.dot(
            fuel_flow, num_engines)
        outputs[Dynamic.Mission.ELECTRIC_POWER_IN_TOTAL] = np.dot(electric, num_engines)
        outputs[Dynamic.Mission.NOX_RATE_TOTAL] = np.dot(nox, num_engines)<|MERGE_RESOLUTION|>--- conflicted
+++ resolved
@@ -15,18 +15,16 @@
     '''
 
     def initialize(self):
+        self.options.declare('num_nodes', types=int, lower=0)
+
         self.options.declare(
-            'num_nodes', types=int, lower=0
+            'aviary_options',
+            types=AviaryValues,
+            desc='collection of Aircraft/Mission specific options',
         )
 
         self.options.declare(
-            'aviary_options', types=AviaryValues,
-            desc='collection of Aircraft/Mission specific options'
-        )
-
-        self.options.declare(
-            'engine_models', types=list,
-            desc='list of EngineModels on aircraft'
+            'engine_models', types=list, desc='list of EngineModels on aircraft'
         )
 
     def setup(self):
@@ -44,7 +42,7 @@
                 "y=x",
                 y={'val': np.ones(num_engine_type), 'units': 'unitless'},
                 x={'val': np.ones(num_engine_type), 'units': 'unitless'},
-                has_diag_partials=True
+                has_diag_partials=True,
             )
             self.add_subsystem(
                 "scale_passthrough",
@@ -53,23 +51,25 @@
                 promotes_outputs=[('y', 'passthrough_scale_factor')],
             )
 
-            for (i, engine) in enumerate(engine_models):
+            for i, engine in enumerate(engine_models):
                 self.add_subsystem(
                     engine.name,
                     subsys=engine.build_mission(num_nodes=nn, aviary_inputs=options),
-                    promotes_inputs=['*']
+                    promotes_inputs=['*'],
                 )
 
                 # split vectorized throttles and connect to the correct engine model
                 self.promotes(
                     engine.name,
                     inputs=[Dynamic.Mission.THROTTLE],
-                    src_indices=om.slicer[:, i])
+                    src_indices=om.slicer[:, i],
+                )
 
                 self.promotes(
                     engine.name,
                     inputs=[(Aircraft.Engine.SCALE_FACTOR, 'passthrough_scale_factor')],
-                    src_indices=om.slicer[i])
+                    src_indices=om.slicer[i],
+                )
 
                 # TODO if only some engine use hybrid throttle, source vector will have an
                 #      index for that engine that is unused, will this confuse optimizer?
@@ -77,66 +77,39 @@
                     self.promotes(
                         engine.name,
                         inputs=[Dynamic.Mission.HYBRID_THROTTLE],
-                        src_indices=om.slicer[:, i])
+                        src_indices=om.slicer[:, i],
+                    )
         else:
             engine = engine_models[0]
 
-            for (i, engine) in enumerate(engine_models):
+            for i, engine in enumerate(engine_models):
                 self.add_subsystem(
                     engine.name,
                     subsys=engine.build_mission(num_nodes=nn, aviary_inputs=options),
-                    promotes_inputs=['*']
-                )
-
-                self.promotes(
-                    engine.name,
-                    inputs=[Dynamic.Mission.THROTTLE])
+                    promotes_inputs=['*'],
+                )
+
+                self.promotes(engine.name, inputs=[Dynamic.Mission.THROTTLE])
                 if engine.use_hybrid_throttle:
-                    self.promotes(
-                        engine.name,
-                        inputs=[Dynamic.Mission.HYBRID_THROTTLE])
+                    self.promotes(engine.name, inputs=[Dynamic.Mission.HYBRID_THROTTLE])
 
         # TODO might be able to avoid hardcoding using propulsion Enums
         # mux component to vectorize individual outputs into 2d arrays
         perf_mux = om.MuxComp(vec_size=num_engine_type)
         # add each engine data variable to mux component
+        perf_mux.add_var(Dynamic.Mission.THRUST, shape=(nn,), axis=1, units='lbf')
+        perf_mux.add_var(Dynamic.Mission.THRUST_MAX, shape=(nn,), axis=1, units='lbf')
         perf_mux.add_var(
-            Dynamic.Mission.THRUST,
-            shape=(nn,),
-            axis=1,
-            units='lbf')
+            Dynamic.Mission.FUEL_FLOW_RATE_NEGATIVE, shape=(nn,), axis=1, units='lbm/h'
+        )
         perf_mux.add_var(
-            Dynamic.Mission.THRUST_MAX,
-            shape=(nn,),
-            axis=1,
-            units='lbf')
+            Dynamic.Mission.ELECTRIC_POWER_IN, shape=(nn,), axis=1, units='kW'
+        )
+        perf_mux.add_var(Dynamic.Mission.NOX_RATE, shape=(nn,), axis=1, units='lb/h')
         perf_mux.add_var(
-            Dynamic.Mission.FUEL_FLOW_RATE_NEGATIVE,
-            shape=(nn,),
-            axis=1,
-            units='lbm/h')
-        perf_mux.add_var(
-            Dynamic.Mission.ELECTRIC_POWER_IN,
-            shape=(nn,),
-            axis=1,
-            units='kW')
-        perf_mux.add_var(
-            Dynamic.Mission.NOX_RATE,
-            shape=(nn,),
-            axis=1,
-            units='lb/h')
-        perf_mux.add_var(
-            Dynamic.Mission.TEMPERATURE_T4,
-            shape=(nn,),
-            axis=1,
-            units='degR'
-        )
-        perf_mux.add_var(
-            Dynamic.Mission.SHAFT_POWER,
-            shape=(nn,),
-            axis=1,
-            units='hp'
-        )
+            Dynamic.Mission.TEMPERATURE_T4, shape=(nn,), axis=1, units='degR'
+        )
+        perf_mux.add_var(Dynamic.Mission.SHAFT_POWER, shape=(nn,), axis=1, units='hp')
         # perf_mux.add_var(
         #     Dynamic.Mission.SHAFT_POWER_CORRECTED,
         #     shape=(nn,),
@@ -149,58 +122,64 @@
         #     axis=1,
         #     units='ft**2')
 
-        self.add_subsystem('vectorize_performance',
-                           subsys=perf_mux,
-                           promotes_outputs=['*'])
+        self.add_subsystem(
+            'vectorize_performance', subsys=perf_mux, promotes_outputs=['*']
+        )
 
         # connect engine outputs to mux component inputs
-        for (i, engine) in enumerate(engine_models):
-            self.connect(engine.name + '.' + Dynamic.Mission.THRUST,
-                         'vectorize_performance.' + Dynamic.Mission.THRUST + '_' + str(i))
-            self.connect(engine.name + '.' + Dynamic.Mission.THRUST_MAX,
-                         'vectorize_performance.' + Dynamic.Mission.THRUST_MAX + '_' + str(i))
-            self.connect(engine.name + '.' + Dynamic.Mission.FUEL_FLOW_RATE_NEGATIVE,
-                         'vectorize_performance.' + Dynamic.Mission.FUEL_FLOW_RATE_NEGATIVE + '_' + str(i))
-            self.connect(engine.name + '.' + Dynamic.Mission.ELECTRIC_POWER_IN,
-                         'vectorize_performance.' + Dynamic.Mission.ELECTRIC_POWER_IN + '_' + str(i))
-            self.connect(engine.name + '.' + Dynamic.Mission.NOX_RATE,
-                         'vectorize_performance.' + Dynamic.Mission.NOX_RATE + '_' + str(i))
-
-<<<<<<< HEAD
-            try:
-                if engine.use_t4:
-                    self.connect(engine.name + '.' + Dynamic.Mission.TEMPERATURE_T4,
-                                 'vectorize_performance.' + Dynamic.Mission.TEMPERATURE_T4 + '_' + str(i))
-            except AttributeError:  # engine does not have flag
-                pass
-
-            try:
-                if engine.use_shp:
-                    self.connect(engine.name + '.' + Dynamic.Mission.SHAFT_POWER,
-                                 'vectorize_performance.' + Dynamic.Mission.SHAFT_POWER + '_' + str(i))
-                    # self.connect(engine.name + '.' + Dynamic.Mission.SHAFT_POWER_CORRECTED,
-                    #              'vectorize_performance.' + Dynamic.Mission.SHAFT_POWER_CORRECTED + '_' + str(i))
-            except AttributeError:  # engine does not have flag
-                pass
-=======
+        for i, engine in enumerate(engine_models):
+            self.connect(
+                engine.name + '.' + Dynamic.Mission.THRUST,
+                'vectorize_performance.' + Dynamic.Mission.THRUST + '_' + str(i),
+            )
+            self.connect(
+                engine.name + '.' + Dynamic.Mission.THRUST_MAX,
+                'vectorize_performance.' + Dynamic.Mission.THRUST_MAX + '_' + str(i),
+            )
+            self.connect(
+                engine.name + '.' + Dynamic.Mission.FUEL_FLOW_RATE_NEGATIVE,
+                'vectorize_performance.'
+                + Dynamic.Mission.FUEL_FLOW_RATE_NEGATIVE
+                + '_'
+                + str(i),
+            )
+            self.connect(
+                engine.name + '.' + Dynamic.Mission.ELECTRIC_POWER_IN,
+                'vectorize_performance.'
+                + Dynamic.Mission.ELECTRIC_POWER_IN
+                + '_'
+                + str(i),
+            )
+            self.connect(
+                engine.name + '.' + Dynamic.Mission.NOX_RATE,
+                'vectorize_performance.' + Dynamic.Mission.NOX_RATE + '_' + str(i),
+            )
+
             if getattr(engine, 'use_t4', False):
-                self.connect(engine.name + '.' + Dynamic.Mission.TEMPERATURE_T4,
-                             'vectorize_performance.' + Dynamic.Mission.TEMPERATURE_T4 + '_' + str(i))
+                self.connect(
+                    engine.name + '.' + Dynamic.Mission.TEMPERATURE_T4,
+                    'vectorize_performance.'
+                    + Dynamic.Mission.TEMPERATURE_T4
+                    + '_'
+                    + str(i),
+                )
 
             if getattr(engine, 'use_shp', False):
-                self.connect(engine.name + '.' + Dynamic.Mission.SHAFT_POWER,
-                             'vectorize_performance.' + Dynamic.Mission.SHAFT_POWER + '_' + str(i))
-                self.connect(engine.name + '.' + Dynamic.Mission.SHAFT_POWER_CORRECTED,
-                             'vectorize_performance.' + Dynamic.Mission.SHAFT_POWER_CORRECTED + '_' + str(i))
->>>>>>> 9dcb4af9
+                self.connect(
+                    engine.name + '.' + Dynamic.Mission.SHAFT_POWER,
+                    'vectorize_performance.'
+                    + Dynamic.Mission.SHAFT_POWER
+                    + '_'
+                    + str(i),
+                )
+                # self.connect(engine.name + '.' + Dynamic.Mission.SHAFT_POWER_CORRECTED,
+                #              'vectorize_performance.' + Dynamic.Mission.SHAFT_POWER_CORRECTED + '_' + str(i))
 
         self.add_subsystem(
             'propulsion_sum',
-            subsys=PropulsionSum(
-                num_nodes=nn,
-                aviary_options=options),
+            subsys=PropulsionSum(num_nodes=nn, aviary_options=options),
             promotes_inputs=['*'],
-            promotes_outputs=['*']
+            promotes_outputs=['*'],
         )
 
 
@@ -210,43 +189,57 @@
     '''
 
     def initialize(self):
+        self.options.declare('num_nodes', types=int, lower=0)
+
         self.options.declare(
-            'num_nodes',
-            types=int,
-            lower=0
-        )
-
-        self.options.declare(
-            'aviary_options', types=AviaryValues,
-            desc='collection of Aircraft/Mission specific options')
+            'aviary_options',
+            types=AviaryValues,
+            desc='collection of Aircraft/Mission specific options',
+        )
 
     def setup(self):
         nn = self.options['num_nodes']
-        num_engine_type = len(self.options['aviary_options'].get_val(
-            Aircraft.Engine.NUM_ENGINES))
-
-        self.add_input(Dynamic.Mission.THRUST, val=np.zeros(
-            (nn, num_engine_type)), units='lbf')
-        self.add_input(Dynamic.Mission.THRUST_MAX,
-                       val=np.zeros((nn, num_engine_type)), units='lbf')
-        self.add_input(Dynamic.Mission.FUEL_FLOW_RATE_NEGATIVE, val=np.zeros((nn, num_engine_type)),
-                       units='lbm/h')
-        self.add_input(Dynamic.Mission.ELECTRIC_POWER_IN,
-                       val=np.zeros((nn, num_engine_type)), units='kW')
-        self.add_input(Dynamic.Mission.NOX_RATE,
-                       val=np.zeros((nn, num_engine_type)), units='lbm/h')
+        num_engine_type = len(
+            self.options['aviary_options'].get_val(Aircraft.Engine.NUM_ENGINES)
+        )
+
+        self.add_input(
+            Dynamic.Mission.THRUST, val=np.zeros((nn, num_engine_type)), units='lbf'
+        )
+        self.add_input(
+            Dynamic.Mission.THRUST_MAX, val=np.zeros((nn, num_engine_type)), units='lbf'
+        )
+        self.add_input(
+            Dynamic.Mission.FUEL_FLOW_RATE_NEGATIVE,
+            val=np.zeros((nn, num_engine_type)),
+            units='lbm/h',
+        )
+        self.add_input(
+            Dynamic.Mission.ELECTRIC_POWER_IN,
+            val=np.zeros((nn, num_engine_type)),
+            units='kW',
+        )
+        self.add_input(
+            Dynamic.Mission.NOX_RATE, val=np.zeros((nn, num_engine_type)), units='lbm/h'
+        )
 
         self.add_output(Dynamic.Mission.THRUST_TOTAL, val=np.zeros(nn), units='lbf')
         self.add_output(Dynamic.Mission.THRUST_MAX_TOTAL, val=np.zeros(nn), units='lbf')
-        self.add_output(Dynamic.Mission.FUEL_FLOW_RATE_NEGATIVE_TOTAL, val=np.zeros(nn),
-                        units='lbm/h')
-        self.add_output(Dynamic.Mission.ELECTRIC_POWER_IN_TOTAL,
-                        val=np.zeros(nn), units='kW')
+        self.add_output(
+            Dynamic.Mission.FUEL_FLOW_RATE_NEGATIVE_TOTAL,
+            val=np.zeros(nn),
+            units='lbm/h',
+        )
+        self.add_output(
+            Dynamic.Mission.ELECTRIC_POWER_IN_TOTAL, val=np.zeros(nn), units='kW'
+        )
         self.add_output(Dynamic.Mission.NOX_RATE_TOTAL, val=np.zeros(nn), units='lbm/h')
 
     def setup_partials(self):
         nn = self.options['num_nodes']
-        num_engines = self.options['aviary_options'].get_val(Aircraft.Engine.NUM_ENGINES)
+        num_engines = self.options['aviary_options'].get_val(
+            Aircraft.Engine.NUM_ENGINES
+        )
         num_engine_type = len(num_engines)
         deriv = np.tile(num_engines, nn)
 
@@ -256,23 +249,43 @@
         self.declare_partials(
             Dynamic.Mission.THRUST_TOTAL,
             Dynamic.Mission.THRUST,
-            val=deriv, rows=r, cols=c)
+            val=deriv,
+            rows=r,
+            cols=c,
+        )
         self.declare_partials(
             Dynamic.Mission.THRUST_MAX_TOTAL,
-            Dynamic.Mission.THRUST_MAX, val=deriv, rows=r, cols=c)
+            Dynamic.Mission.THRUST_MAX,
+            val=deriv,
+            rows=r,
+            cols=c,
+        )
         self.declare_partials(
             Dynamic.Mission.FUEL_FLOW_RATE_NEGATIVE_TOTAL,
-            Dynamic.Mission.FUEL_FLOW_RATE_NEGATIVE, val=deriv, rows=r, cols=c)
+            Dynamic.Mission.FUEL_FLOW_RATE_NEGATIVE,
+            val=deriv,
+            rows=r,
+            cols=c,
+        )
         self.declare_partials(
             Dynamic.Mission.ELECTRIC_POWER_IN_TOTAL,
-            Dynamic.Mission.ELECTRIC_POWER_IN, val=deriv, rows=r, cols=c)
+            Dynamic.Mission.ELECTRIC_POWER_IN,
+            val=deriv,
+            rows=r,
+            cols=c,
+        )
         self.declare_partials(
             Dynamic.Mission.NOX_RATE_TOTAL,
             Dynamic.Mission.NOX_RATE,
-            val=deriv, rows=r, cols=c)
+            val=deriv,
+            rows=r,
+            cols=c,
+        )
 
     def compute(self, inputs, outputs):
-        num_engines = self.options['aviary_options'].get_val(Aircraft.Engine.NUM_ENGINES)
+        num_engines = self.options['aviary_options'].get_val(
+            Aircraft.Engine.NUM_ENGINES
+        )
 
         thrust = inputs[Dynamic.Mission.THRUST]
         thrust_max = inputs[Dynamic.Mission.THRUST_MAX]
@@ -283,6 +296,7 @@
         outputs[Dynamic.Mission.THRUST_TOTAL] = np.dot(thrust, num_engines)
         outputs[Dynamic.Mission.THRUST_MAX_TOTAL] = np.dot(thrust_max, num_engines)
         outputs[Dynamic.Mission.FUEL_FLOW_RATE_NEGATIVE_TOTAL] = np.dot(
-            fuel_flow, num_engines)
+            fuel_flow, num_engines
+        )
         outputs[Dynamic.Mission.ELECTRIC_POWER_IN_TOTAL] = np.dot(electric, num_engines)
         outputs[Dynamic.Mission.NOX_RATE_TOTAL] = np.dot(nox, num_engines)