import sys

import numpy as np
import openmdao.api as om

from aviary.utils.aviary_values import AviaryValues
from aviary.variable_info.functions import add_aviary_input, add_aviary_output
from aviary.variable_info.variables import Aircraft, Settings


class PropulsionPreMission(om.Group):
    '''
    Group that contains propulsion calculations for pre-mission analysis, such as
    computing scaling factors, and sums propulsion-system level totals.
    '''

    def initialize(self):
        self.options.declare(
            'aviary_options', types=AviaryValues,
            desc='collection of Aircraft/Mission specific options')
        self.options.declare(
            'engine_models', types=list,
            desc='list of EngineModels on aircraft'
        )

    def setup(self):
        options = self.options['aviary_options']
<<<<<<< HEAD
        engine_models = self.options['engine_models']
        engine_count = len(engine_models)
=======
        engine_models = options.get_val('engine_models')
        num_engine_type = len(engine_models)
>>>>>>> 7bd3f9f1

        # Each engine model pre_mission component only needs to accept and output single
        # value relevant to that variable - this group's configure step will handle
        # promoting/connecting just the relevant index in vectorized inputs/outputs for
        # each component here
<<<<<<< HEAD
        # Promotions are handled in self.configure()
=======
        # Promotions are handled in configure()
>>>>>>> 7bd3f9f1
        for engine in engine_models:
            subsys = engine.build_pre_mission(options)
            if subsys:

<<<<<<< HEAD
                if engine_count > 1:
=======
                if num_engine_type > 1:
>>>>>>> 7bd3f9f1
                    proms = None
                else:
                    proms = ['*']
                self.add_subsystem(engine.name,
                                   subsys=subsys,
                                   promotes_outputs=proms,
                                   )

<<<<<<< HEAD
        if engine_count > 1:
            # Add an empty mux comp, which will be customized to handle all required
            # outputs in self.configure()
=======
        if num_engine_type > 1:
            # Add an empty mux comp, which will be customized to handle all required outputs
            # in self.configure()
>>>>>>> 7bd3f9f1
            self.add_subsystem(
                'pre_mission_mux',
                subsys=om.MuxComp(),
                promotes_outputs=['*']
            )

        self.add_subsystem(
            'propulsion_sum',
            subsys=PropulsionSum(
                aviary_options=options),
            promotes_inputs=['*'],
            promotes_outputs=['*']
        )

    def configure(self):
        # Special configure step needed to handle multiple, unique engine models.
        # Each engine's pre_mission component should only handle single instance of engine,
        # so vectorized inputs/outputs are a problem. Slice all needed vector inputs and pass
        # pre_mission components only the value they need, then mux all the outputs back together

<<<<<<< HEAD
        engine_count = len(self.options['aviary_options'].get_val(
            Aircraft.Engine.NUM_ENGINES))
=======
        num_engine_type = len(self.options['aviary_options'].get_val('engine_models'))
>>>>>>> 7bd3f9f1

        # determine if openMDAO messages and warnings should be suppressed
        verbosity = self.options['aviary_options'].get_val(Settings.VERBOSITY)
        out_stream = None
        # DEBUG
        if verbosity.value > 2:
            out_stream = sys.stdout

        comp_list = [self._get_subsystem(group) for group in dir(self) if self._get_subsystem(
            group) and group not in ['pre_mission_mux', 'propulsion_sum']]

        # Dictionary of all unique inputs/outputs from all new components, keys are
        # units for each var
        unique_outputs = {}
        unique_inputs = {}

        # dictionaries of inputs/outputs for each added component in prop pre-mission
        input_dict = {}
        output_dict = {}

        for idx, comp in enumerate(comp_list):
            # Patterns to identify which inputs/outputs are vectorized and need to be
            # split then re-muxed
            pattern = ['engine:', 'nacelle:']

            # pull out all inputs (in dict format) in component
            comp_inputs = comp.list_inputs(
<<<<<<< HEAD
                return_format='dict', units=True, out_stream=out_stream)
=======
                return_format='dict', units=True, out_stream=out_stream, all_procs=True)
>>>>>>> 7bd3f9f1
            # only keep inputs if they contain the pattern
            input_dict[comp.name] = dict((key, comp_inputs[key])
                                         for key in comp_inputs if any([x in key for x in pattern]))
            # Track list of ALL inputs present in prop pre-mission in a "flat" dict.
            # Repeating inputs will just override what's already in the dict - we don't
            # care if units get overridden, if they differ openMDAO will convert
            # (if they aren't compatible, then a component specified the wrong units and
            # needs to be fixed there)
            unique_inputs.update([(key, input_dict[comp.name][key]['units'])
                                 for key in input_dict[comp.name]])

            # do the same thing with outputs
            comp_outputs = comp.list_outputs(
<<<<<<< HEAD
                return_format='dict', units=True, out_stream=out_stream)
=======
                return_format='dict', units=True, out_stream=out_stream, all_procs=True)
>>>>>>> 7bd3f9f1
            output_dict[comp.name] = dict((key, comp_outputs[key])
                                          for key in comp_outputs if any([x in key for x in pattern]))
            unique_outputs.update([(key, output_dict[comp.name][key]['units'])
                                  for key in output_dict[comp.name]])

            # slice incoming inputs for this component, so it only gets the correct index
            self.promotes(
                comp.name, inputs=input_dict[comp.name].keys(), src_indices=om.slicer[idx])

<<<<<<< HEAD
            # promote all other inputs/outputs for this component normally (handle vectorized outputs later)
            self.promotes(comp.name,
                          inputs=[
                              comp_inputs[input]['prom_name'] for input in comp_inputs if input not in input_dict[comp.name]],
                          outputs=[
                              comp_outputs[output]['prom_name'] for output in comp_outputs if output not in output_dict[comp.name]])

        # add variables to the mux component and make connections to individual
        # component outputs
        if engine_count > 1:
=======
            # promote all other inputs/outputs for this component normally (handle special outputs later)
            self.promotes(comp.name,
                          inputs=[
                              input for input in comp_inputs if input not in input_dict[comp.name]],
                          outputs=[
                              output for output in comp_outputs if output not in output_dict[comp.name]])

        # add variables to the mux component and make connections to individual
        # component outputs
        if num_engine_type > 1:
>>>>>>> 7bd3f9f1
            for output in unique_outputs:
                self.pre_mission_mux.add_var(output,
                                             units=unique_outputs[output])
                # promote/alias outputs for each comp that has relevant outputs
                for i, comp in enumerate(output_dict):
                    if output in output_dict[comp]:
                        # if this component provides the output, connect it to the correct mux input
                        self.connect(comp + '.' + output, 'pre_mission_mux.' +
                                     output + '_' + str(i))
                    else:
                        # If this component does not provide the output, pass the existing
                        # value for that index to the mux
                        self.connect(output, 'pre_mission_mux.' + output +
                                     '_' + str(i), src_indices=om.slicer[i])


class PropulsionSum(om.ExplicitComponent):
    '''
    Calculates propulsion system level sums of individual engine performance parameters.
    '''

    def initialize(self):
        self.options.declare(
            'aviary_options', types=AviaryValues,
            desc='collection of Aircraft/Mission specific options')

    def setup(self):
<<<<<<< HEAD
        engine_count = len(self.options['aviary_options'].get_val(
            Aircraft.Engine.NUM_ENGINES))

        add_aviary_input(self, Aircraft.Engine.SCALED_SLS_THRUST,
                         val=np.zeros(engine_count))
=======
        num_engine_type = len(self.options['aviary_options'].get_val(
            Aircraft.Engine.NUM_ENGINES))

        add_aviary_input(self, Aircraft.Engine.SCALED_SLS_THRUST,
                         val=np.zeros(num_engine_type))
>>>>>>> 7bd3f9f1

        add_aviary_output(
            self, Aircraft.Propulsion.TOTAL_SCALED_SLS_THRUST, val=0.0)

    def setup_partials(self):
        num_engines = self.options['aviary_options'].get_val(Aircraft.Engine.NUM_ENGINES)

        self.declare_partials(Aircraft.Propulsion.TOTAL_SCALED_SLS_THRUST,
                              Aircraft.Engine.SCALED_SLS_THRUST, val=num_engines)

    def compute(self, inputs, outputs):
        num_engines = self.options['aviary_options'].get_val(Aircraft.Engine.NUM_ENGINES)

        thrust = inputs[Aircraft.Engine.SCALED_SLS_THRUST]

        outputs[Aircraft.Propulsion.TOTAL_SCALED_SLS_THRUST] = np.dot(
            thrust, num_engines)<|MERGE_RESOLUTION|>--- conflicted
+++ resolved
@@ -25,32 +25,19 @@
 
     def setup(self):
         options = self.options['aviary_options']
-<<<<<<< HEAD
         engine_models = self.options['engine_models']
-        engine_count = len(engine_models)
-=======
-        engine_models = options.get_val('engine_models')
         num_engine_type = len(engine_models)
->>>>>>> 7bd3f9f1
 
         # Each engine model pre_mission component only needs to accept and output single
         # value relevant to that variable - this group's configure step will handle
         # promoting/connecting just the relevant index in vectorized inputs/outputs for
         # each component here
-<<<<<<< HEAD
         # Promotions are handled in self.configure()
-=======
-        # Promotions are handled in configure()
->>>>>>> 7bd3f9f1
         for engine in engine_models:
             subsys = engine.build_pre_mission(options)
             if subsys:
 
-<<<<<<< HEAD
-                if engine_count > 1:
-=======
                 if num_engine_type > 1:
->>>>>>> 7bd3f9f1
                     proms = None
                 else:
                     proms = ['*']
@@ -59,15 +46,9 @@
                                    promotes_outputs=proms,
                                    )
 
-<<<<<<< HEAD
-        if engine_count > 1:
+        if num_engine_type > 1:
             # Add an empty mux comp, which will be customized to handle all required
             # outputs in self.configure()
-=======
-        if num_engine_type > 1:
-            # Add an empty mux comp, which will be customized to handle all required outputs
-            # in self.configure()
->>>>>>> 7bd3f9f1
             self.add_subsystem(
                 'pre_mission_mux',
                 subsys=om.MuxComp(),
@@ -88,12 +69,8 @@
         # so vectorized inputs/outputs are a problem. Slice all needed vector inputs and pass
         # pre_mission components only the value they need, then mux all the outputs back together
 
-<<<<<<< HEAD
-        engine_count = len(self.options['aviary_options'].get_val(
+        num_engine_type = len(self.options['aviary_options'].get_val(
             Aircraft.Engine.NUM_ENGINES))
-=======
-        num_engine_type = len(self.options['aviary_options'].get_val('engine_models'))
->>>>>>> 7bd3f9f1
 
         # determine if openMDAO messages and warnings should be suppressed
         verbosity = self.options['aviary_options'].get_val(Settings.VERBOSITY)
@@ -121,11 +98,7 @@
 
             # pull out all inputs (in dict format) in component
             comp_inputs = comp.list_inputs(
-<<<<<<< HEAD
-                return_format='dict', units=True, out_stream=out_stream)
-=======
                 return_format='dict', units=True, out_stream=out_stream, all_procs=True)
->>>>>>> 7bd3f9f1
             # only keep inputs if they contain the pattern
             input_dict[comp.name] = dict((key, comp_inputs[key])
                                          for key in comp_inputs if any([x in key for x in pattern]))
@@ -139,11 +112,7 @@
 
             # do the same thing with outputs
             comp_outputs = comp.list_outputs(
-<<<<<<< HEAD
-                return_format='dict', units=True, out_stream=out_stream)
-=======
                 return_format='dict', units=True, out_stream=out_stream, all_procs=True)
->>>>>>> 7bd3f9f1
             output_dict[comp.name] = dict((key, comp_outputs[key])
                                           for key in comp_outputs if any([x in key for x in pattern]))
             unique_outputs.update([(key, output_dict[comp.name][key]['units'])
@@ -153,7 +122,6 @@
             self.promotes(
                 comp.name, inputs=input_dict[comp.name].keys(), src_indices=om.slicer[idx])
 
-<<<<<<< HEAD
             # promote all other inputs/outputs for this component normally (handle vectorized outputs later)
             self.promotes(comp.name,
                           inputs=[
@@ -163,19 +131,7 @@
 
         # add variables to the mux component and make connections to individual
         # component outputs
-        if engine_count > 1:
-=======
-            # promote all other inputs/outputs for this component normally (handle special outputs later)
-            self.promotes(comp.name,
-                          inputs=[
-                              input for input in comp_inputs if input not in input_dict[comp.name]],
-                          outputs=[
-                              output for output in comp_outputs if output not in output_dict[comp.name]])
-
-        # add variables to the mux component and make connections to individual
-        # component outputs
         if num_engine_type > 1:
->>>>>>> 7bd3f9f1
             for output in unique_outputs:
                 self.pre_mission_mux.add_var(output,
                                              units=unique_outputs[output])
@@ -203,19 +159,11 @@
             desc='collection of Aircraft/Mission specific options')
 
     def setup(self):
-<<<<<<< HEAD
-        engine_count = len(self.options['aviary_options'].get_val(
-            Aircraft.Engine.NUM_ENGINES))
-
-        add_aviary_input(self, Aircraft.Engine.SCALED_SLS_THRUST,
-                         val=np.zeros(engine_count))
-=======
         num_engine_type = len(self.options['aviary_options'].get_val(
             Aircraft.Engine.NUM_ENGINES))
 
         add_aviary_input(self, Aircraft.Engine.SCALED_SLS_THRUST,
                          val=np.zeros(num_engine_type))
->>>>>>> 7bd3f9f1
 
         add_aviary_output(
             self, Aircraft.Propulsion.TOTAL_SCALED_SLS_THRUST, val=0.0)
