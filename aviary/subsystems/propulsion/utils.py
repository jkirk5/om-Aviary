--- conflicted
+++ resolved
@@ -23,8 +23,7 @@
 class EngineModelVariables(Enum):
     """
     Define constants that map to supported variable names in an engine model.
-<<<<<<< HEAD
-    '''
+    """
 
     MACH = Dynamic.Mission.MACH
     ALTITUDE = Dynamic.Mission.ALTITUDE
@@ -41,24 +40,6 @@
     NOX_RATE = Dynamic.Mission.NOX_RATE
     TEMPERATURE_T4 = Dynamic.Mission.TEMPERATURE_T4
     TORQUE = Dynamic.Mission.TORQUE
-=======
-    """
-    MACH = auto()
-    ALTITUDE = auto()
-    THROTTLE = auto()
-    HYBRID_THROTTLE = auto()
-    THRUST = auto()
-    TAILPIPE_THRUST = auto()
-    GROSS_THRUST = auto()
-    SHAFT_POWER = auto()
-    SHAFT_POWER_CORRECTED = auto()
-    RAM_DRAG = auto()
-    FUEL_FLOW = auto()
-    ELECTRIC_POWER_IN = auto()
-    NOX_RATE = auto()
-    TEMPERATURE_T4 = auto()
-    TORQUE = auto()
->>>>>>> d64be6ea
     # EXIT_AREA = auto()
 
 
@@ -440,6 +421,7 @@
     """
     Define constants that map to supported variable names in a propeller model.
     """
+
     HELICAL_MACH = 'Helical_Mach'
     MACH = 'Mach'
     CP = 'CP'  # power coefficient
