--- conflicted
+++ resolved
@@ -199,15 +199,9 @@
                 Names of the input variable to be connected in the post-mission subsystem
                 (optional).
             - 'units' : str
-<<<<<<< HEAD
                 This is temporary and will be removed, however, it is currently a requirement.
-
-=======
-                This is temporary and will be removed, however, it is
-                currently a requirement.
             - 'src_indices': int or list of ints or tuple of ints or int ndarray or Iterable or None
                 Indices of the pre-mission variable for connection.
->>>>>>> cd4d81b8
         """
         return {}
 
