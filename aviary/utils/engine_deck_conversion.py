--- conflicted
+++ resolved
@@ -103,12 +103,8 @@
     TAILPIPE_THRUST: 6,
 }
 
-<<<<<<< HEAD
 
 def convert_engine_deck(input_file, output_file, data_format: EngineDeckType, round_data=False):
-=======
-def EngineDeckConverter(input_file, output_file, data_format: EngineDeckType):
->>>>>>> 1e29f27c
     """
     Converts FLOPS- or GASP-formatted engine decks into Aviary csv format.
     FLOPS decks are changed from column-delimited to csv format with added headers.
@@ -123,17 +119,11 @@
         path to file where new converted data will be written
     data_format : (EngineDeckType)
         data format used by input_file (FLOPS or GASP)
-<<<<<<< HEAD
     round_data : bool, optional
         Sets if any generated data should be rounded. This primarily applies to GASP engines that
         must compute T4 or require extrapolation to fill out sparse flight throttle ranges.
         Defaults to False.
     """
-=======
-    """
-    # TODO rounding for calculated values?
-
->>>>>>> 1e29f27c
     timestamp = datetime.now().strftime('%m/%d/%y at %H:%M')
     user = getpass.getuser()
     comments = []
@@ -198,11 +188,7 @@
         if t4max <= 100 or throttle_type == 3:
             throttle_step = 2
         else:
-<<<<<<< HEAD
             throttle_step = 0.5
-=======
-            throttle_step = 0.05
->>>>>>> 1e29f27c
 
         # save scalars as comments
         comments.extend(['# ' + key + ': ' + str(scalars[key]) for key in scalars.keys()])
@@ -210,6 +196,9 @@
         # recommended to always generate structured grid
         structure_data = True
         if structure_data:
+            structured_data = _make_structured_grid(
+                tables, method='lagrange3', fields=fields, throttle_step=throttle_step
+            )
             structured_data = _make_structured_grid(
                 tables, method='lagrange3', fields=fields, throttle_step=throttle_step
             )
@@ -238,14 +227,10 @@
         generate_flight_idle = True
         if generate_flight_idle and not is_turbo_prop:
             data, T4T2 = _generate_flight_idle(
-<<<<<<< HEAD
                 data,
                 T4T2,
                 ref_sls_airflow=scalars['sls_airflow'],
                 ref_sfn_idle=scalars['sfn_idle'],
-=======
-                data, T4T2, ref_sls_airflow=scalars['sls_airflow'], ref_sfn_idle=scalars['sfn_idle']
->>>>>>> 1e29f27c
             )
 
         # if t4max 100 or less, it is actually throttle. Remove temperature as variable
@@ -267,15 +252,13 @@
 
             prob.model.add_subsystem(
                 Dynamic.Atmosphere.MACH,
-                om.IndepVarComp(Dynamic.Atmosphere.MACH,
-                                data[MACH], units='unitless'),
+                om.IndepVarComp(Dynamic.Atmosphere.MACH, data[MACH], units='unitless'),
                 promotes=['*'],
             )
 
             prob.model.add_subsystem(
                 Dynamic.Mission.ALTITUDE,
-                om.IndepVarComp(Dynamic.Mission.ALTITUDE,
-                                data[ALTITUDE], units='ft'),
+                om.IndepVarComp(Dynamic.Mission.ALTITUDE, data[ALTITUDE], units='ft'),
                 promotes=['*'],
             )
 
@@ -310,8 +293,7 @@
             #      problems when finding reference SLS thrust, as there is often no max
             #      power data at that point in the engine deck. It is recommended GASP
             #      engine decks override Aircraft.Engine.REFERENCE_THRUST in EngineDecks
-            data[THROTTLE] = normalize(
-                data[TEMPERATURE], minimum=0.0, maximum=t4max)
+            data[THROTTLE] = normalize(data[TEMPERATURE], minimum=0.0, maximum=t4max)
 
         else:
             # data[THROTTLE] = normalize(
@@ -337,8 +319,7 @@
         # round data if requested, using sig_figs as guide
         if round_data:
             for key in data:
-                data[key] = np.array([round_it(val, sig_figs[key])
-                                     for val in data[key]])
+                data[key] = np.array([round_it(val, sig_figs[key]) for val in data[key]])
 
         # data needs to be string so column length can be easily found later
         for var in data:
@@ -358,12 +339,7 @@
 
     # Sort by mach, then altitude, then throttle, then hybrid throttle
     sorted_values = sorted_values[
-<<<<<<< HEAD
-        np.lexsort([formatted_data[THROTTLE],
-                   formatted_data[ALTITUDE], formatted_data[MACH]])
-=======
         np.lexsort([formatted_data[THROTTLE], formatted_data[ALTITUDE], formatted_data[MACH]])
->>>>>>> 1e29f27c
     ]
     for idx, key in enumerate(formatted_data):
         formatted_data[key] = sorted_values[:, idx]
@@ -372,8 +348,7 @@
     write_data = NamedValues()
 
     for key in data:
-        write_data.set_val(
-            header_names[key], formatted_data[key], default_units[key])
+        write_data.set_val(header_names[key], formatted_data[key], default_units[key])
 
     if output_file is None:
         sfx = data_file.suffix
@@ -388,11 +363,7 @@
 def _read_flops_engine(input_file):
     """
     Read engine data file using FLOPS standard, which is column delimited data
-<<<<<<< HEAD
     always assumed to be in the order defined in the FLOPS manual.
-=======
-    always assumed to be in the order defined in the FLOPS manual
->>>>>>> 1e29f27c
     """
     for line in input_file:
         sz = len(line)
@@ -445,12 +416,7 @@
     """
     with open(fp, 'r') as f:
         if is_turbo_prop:
-<<<<<<< HEAD
-            table_types = ['shaft_power_corrected',
-                           'fuelflow', 'tailpipe_thrust']
-=======
             table_types = ['shaft_power_corrected', 'fuelflow', 'tailpipe_thrust']
->>>>>>> 1e29f27c
             scalars = _read_tp_header(f)
         else:
             table_types = ['thrust', 'fuelflow', 'airflow']
@@ -468,12 +434,7 @@
         f, [*_rep(2, (int, 5)), (None, 10), *_rep(6, (float, 10))]
     )
     # file header: FORMAT(7F10.4)
-<<<<<<< HEAD
-    sls_hp, xncref, prop_rpm, gbx_rat, torque_lim, waslrf = _parse(
-        f, [*_rep(6, (float, 10))])
-=======
     sls_hp, xncref, prop_rpm, gbx_rat, torque_lim, waslrf = _parse(f, [*_rep(6, (float, 10))])
->>>>>>> 1e29f27c
 
     return {
         'throttle_type': iread,
@@ -543,15 +504,9 @@
 
 
 def _make_structured_grid(
-<<<<<<< HEAD
     data, method='lagrange3', fields=['thrust', 'fuelflow', 'airflow'], throttle_step=0.5
 ):
     """Generate a structured grid of unique mach/T4:T2/alt values in the deck."""
-=======
-    data, method='lagrange3', fields=['thrust', 'fuelflow', 'airflow'], throttle_step=0.05
-):
-    """Generate a structured grid of unique mach/T4:T2/alt values in the deck"""
->>>>>>> 1e29f27c
     # step size in t4/t2 ratio used in generating the structured grid
     # t2t2_step = 0.5 # original value
     t4t2_step = throttle_step
@@ -692,11 +647,7 @@
 class CalculateIdle(om.ExplicitComponent):
     """
     Calculates idle conditions of a GASP engine at a specified flight condition
-<<<<<<< HEAD
     Vectorized to calculate values for entire flight regime.
-=======
-    Vectorized to calculate values for entire flight regime
->>>>>>> 1e29f27c
     """
 
     def initialize(self):
@@ -712,18 +663,9 @@
     def setup(self):
         nn = self.options['num_nodes']
 
-<<<<<<< HEAD
-        self.add_input('t2', _TSLS_DEGR, units='degR', shape=nn,
-                       desc='Engine inlet temperature')
-        self.add_input('p2', _PSLS_PSF, units='psf',
-                       shape=nn, desc='Engine inlet pressure')
-        self.add_input('pct_corr_airflow_idle', 0.5,
-                       desc='Percent corrected airflow at idle')
-=======
         self.add_input('t2', _TSLS_DEGR, units='degR', shape=nn, desc='Engine inlet temperature')
         self.add_input('p2', _PSLS_PSF, units='psf', shape=nn, desc='Engine inlet pressure')
         self.add_input('pct_corr_airflow_idle', 0.5, desc='Percent corrected airflow at idle')
->>>>>>> 1e29f27c
         self.add_input(
             'sfc_idle',
             1.0,
@@ -731,21 +673,11 @@
             desc='Thrust-specific fuel consumption at idle',
         )
 
-<<<<<<< HEAD
-        self.add_output('idle_thrust', units='lbf',
-                        shape=nn, desc='Idle thrust')
-        # self.add_output(
-        #     "idle_airflow", units="lbf/s", shape=nn, desc="Idle corrected airflow"
-        # )
-        self.add_output('idle_fuelflow', units='lbm/h',
-                        shape=nn, desc='Idle fuel flow')
-=======
         self.add_output('idle_thrust', units='lbf', shape=nn, desc='Idle thrust')
         # self.add_output(
         #     "idle_airflow", units="lbf/s", shape=nn, desc="Idle corrected airflow"
         # )
         self.add_output('idle_fuelflow', units='lbm/h', shape=nn, desc='Idle fuel flow')
->>>>>>> 1e29f27c
 
     def compute(self, inputs, outputs):
         (
@@ -771,13 +703,9 @@
 
 
 class AtmosCalc(om.ExplicitComponent):
-<<<<<<< HEAD
-    """Calculates T2 and P2 given static temperature and pressure."""
-=======
     """
     Calculates T2 and P2 given static temperature and pressure
     """
->>>>>>> 1e29f27c
 
     def initialize(self):
         self.options.declare('num_nodes', types=int)
@@ -804,15 +732,8 @@
             desc='Ambient static pressure',
         )
 
-<<<<<<< HEAD
-        self.add_output('t2', units='degR', shape=nn,
-                        desc='Engine inlet total temperature')
-        self.add_output('p2', units='psf', shape=nn,
-                        desc='Engine inlet total pressure')
-=======
         self.add_output('t2', units='degR', shape=nn, desc='Engine inlet total temperature')
         self.add_output('p2', units='psf', shape=nn, desc='Engine inlet total pressure')
->>>>>>> 1e29f27c
 
     def compute(self, inputs, outputs):
         mach, T, P = inputs.values()
@@ -826,12 +747,7 @@
 
 
 def _setup_EDC_parser(parser):
-<<<<<<< HEAD
-    parser.add_argument('input_file', type=str,
-                        help='path to engine deck file to be converted')
-=======
     parser.add_argument('input_file', type=str, help='path to engine deck file to be converted')
->>>>>>> 1e29f27c
     parser.add_argument(
         'output_file',
         type=str,
@@ -845,9 +761,7 @@
         choices=list(EngineDeckType),
         help='data format used by input_file',
     )
-<<<<<<< HEAD
-    parser.add_argument('--round', action='store_true',
-                        help='round data to improve readability')
+    parser.add_argument('--round', action='store_true', help='round data to improve readability')
 
 
 def _exec_EDC(args, user_args):
@@ -856,13 +770,6 @@
         output_file=args.output_file,
         data_format=args.data_format,
         round_data=args.round,
-=======
-
-
-def _exec_EDC(args, user_args):
-    EngineDeckConverter(
-        input_file=args.input_file, output_file=args.output_file, data_format=args.data_format
->>>>>>> 1e29f27c
     )
 
 
