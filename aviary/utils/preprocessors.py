--- conflicted
+++ resolved
@@ -19,14 +19,10 @@
 from aviary.utils.utils import isiterable
 
 
-<<<<<<< HEAD
-def preprocess_options(aviary_options: AviaryValues, metadata=_MetaData, **kwargs):
-=======
 # TODO document what kwargs are used, and by which preprocessors in docstring?
 def preprocess_options(
     aviary_options: AviaryValues, meta_data=_MetaData, verbosity=None, **kwargs
 ):
->>>>>>> 6240fca7
     """
     Run all preprocessors on provided AviaryValues object
 
@@ -35,11 +31,7 @@
     aviary_options : AviaryValues
         Options to be updated
 
-<<<<<<< HEAD
-    metadata : dict
-=======
     meta_data : dict
->>>>>>> 6240fca7
         Variable metadata being used with this set of aviary_options
     """
     try:
@@ -47,17 +39,6 @@
     except KeyError:
         engine_models = None
 
-<<<<<<< HEAD
-    if Settings.VERBOSITY not in aviary_options:
-        aviary_options.set_val(
-            Settings.VERBOSITY, metadata[Settings.VERBOSITY]['default_value'])
-
-    preprocess_crewpayload(aviary_options, metadata)
-    preprocess_propulsion(aviary_options, engine_models, metadata)
-
-
-def preprocess_crewpayload(aviary_options: AviaryValues, metadata=_MetaData):
-=======
     if verbosity is None:
         if Settings.VERBOSITY in aviary_options:
             verbosity = aviary_options.get_val(Settings.VERBOSITY)
@@ -72,7 +53,6 @@
 def preprocess_crewpayload(
     aviary_options: AviaryValues, meta_data=_MetaData, verbosity=None
 ):
->>>>>>> 6240fca7
     """
     Calculates option values that are derived from other options, and are not direct inputs.
     This function modifies the entries in the supplied collection, and for convenience also
@@ -98,11 +78,7 @@
         Aircraft.CrewPayload.Design.NUM_TOURIST_CLASS,
     ):
         if key not in aviary_options:
-<<<<<<< HEAD
-            aviary_options.set_val(key, metadata[key]['default_value'])
-=======
             aviary_options.set_val(key, meta_data[key]['default_value'])
->>>>>>> 6240fca7
 
     # Sum passenger Counts for later checks and assignments
     passenger_count = 0
@@ -519,17 +495,12 @@
     return aviary_options
 
 
-<<<<<<< HEAD
-def preprocess_propulsion(aviary_options: AviaryValues,
-                          engine_models: list = None, metadata=_MetaData):
-=======
 def preprocess_propulsion(
     aviary_options: AviaryValues,
     engine_models: list = None,
     meta_data=_MetaData,
     verbosity=None,
 ):
->>>>>>> 6240fca7
     '''
     Updates AviaryValues object with values taken from provided EngineModels.
 
@@ -586,56 +557,6 @@
     # to engines (defined by _get_engine_variables())
     for var in _get_engine_variables():
         if var in update_list:
-<<<<<<< HEAD
-            dtype = metadata[var]['types']
-            default_value = metadata[var]['default_value']
-            multivalue = metadata[var]['multivalue']
-            units = metadata[var]['units']
-            # type is optionally specified, fall back to type of default value
-            if dtype is None:
-                if isinstance(default_value, np.ndarray):
-                    dtype = default_value.dtype
-                elif default_value is None:
-                    # With no default value, we cannot determine a dtype.
-                    dtype = None
-                else:
-                    dtype = type(default_value)
-
-            # If dtype has multiple options, prefer type of default value
-            # Otherwise, use the first option in the list, and create an "empty" value of
-            # that type for default_value
-            elif isinstance(dtype, (list, tuple)):
-                if default_value is not None:
-                    if isinstance(default_value, np.ndarray):
-                        dtype = default_value.dtype
-                    elif isinstance(default_value, list):
-                        dtype = type(default_value[0])
-                    elif default_value is None:
-                        # With no default value, we cannot determine a dtype.
-                        dtype = None
-                    else:
-                        dtype = type(default_value)
-                else:
-                    dtype = dtype[0]
-                    default_value = dtype()
-                # # if default value is a list/tuple, find type inside that
-                # if isinstance(default_value, (list, tuple)):
-                #     dtype = type(default_value[0])
-                # elif isinstance(default_value, np.ndarray):
-                #     dtype = default_value.dtype
-                # elif default_value is None:
-                #     # With no default value, we cannot determine a dtype.
-                #     dtype = None
-                # else:
-                #     dtype = type(default_value)
-
-            # if var is supposed to be a unique array per engine model, assemble flat
-            # vector manually to avoid ragged arrays (such as for wing engine locations)
-            if isinstance(default_value, (list, np.ndarray)) and multivalue:
-                vec = np.zeros(0, dtype=dtype)
-            elif isinstance(default_value, tuple):
-                vec = ()
-=======
             dtype = meta_data[var]['types']
             default_value = meta_data[var]['default_value']
             multivalue = meta_data[var]['multivalue']
@@ -651,7 +572,6 @@
 
             if isiterable(meta_data[var]['types']):
                 typeset = meta_data[var]['types']
->>>>>>> 6240fca7
             else:
                 typeset = (meta_data[var]['types'],)
 
@@ -665,16 +585,12 @@
             # now, converted to other types like np array later
             vec = []
 
-<<<<<<< HEAD
-            # priority order is (checked per engine):
-=======
             # Vectorize variable "var" from available sources #
 
             # If var is supposed to be a unique array per engine model, assemble flat
             # vector manually to avoid ragged arrays (such as for wing engine locations)
 
             # Priority order is (checked per engine):
->>>>>>> 6240fca7
             # 1. EngineModel.options
             # 2. aviary_options
             # 3. default value from metadata
@@ -684,15 +600,6 @@
                     # variables in engine models are trusted to be "safe", and only
                     # contain data for that engine
                     engine_val = engine.get_val(var, units)
-<<<<<<< HEAD
-                    if isinstance(default_value, (list, np.ndarray)) and multivalue:
-                        vec = np.append(vec, engine_val)
-                    elif isinstance(default_value, tuple):
-                        vec = vec + (engine_val,)
-                    else:
-                        vec[i] = engine_val
-=======
->>>>>>> 6240fca7
                 # if the variable is not in the engine model, pull from aviary options
                 except KeyError:
                     # check if variable is defined in aviary options (for this engine's
@@ -707,22 +614,6 @@
                         # if aviary_val is an iterable, just grab val for this engine
                         if isiterable(aviary_val):
                             aviary_val = aviary_val[i]
-<<<<<<< HEAD
-                        # add aviary_val to vec using type-appropriate syntax
-                        if isinstance(default_value, (list, np.ndarray)) and multivalue:
-                            vec = np.append(vec, aviary_val)
-                        elif isinstance(default_value, tuple):
-                            vec = vec + (aviary_val,)
-                        else:
-                            vec[i] = aviary_val
-                    # if not, use default value from metadata
-                    except (KeyError, IndexError):
-                        if isinstance(default_value, (list, np.ndarray)) and multivalue:
-                            vec = np.append(vec, default_value)
-                        else:
-                            # default value is already in array
-                            continue
-=======
                         if isiterable(aviary_val) and multidimensional:
                             vec.extend(aviary_val)
                         else:
@@ -733,28 +624,15 @@
                         vec.extend(engine_val)
                     else:
                         vec.append(engine_val)
->>>>>>> 6240fca7
                 # TODO update each engine's options with "new" values? Allows each engine
                 #      to have a copy of all options/inputs, beyond what it was
                 #      originally initialized with
 
-<<<<<<< HEAD
-            # update aviary options and outputs with new vectors
-            # if data is numerical, store in a numpy array
-            # keep tuples as tuples, lists get converted to numpy arrays
-            # Some machines default to specific-bit np array types, so we have to
-            # check for those too
-            if (
-                type(vec[0]) in (int, float, np.int32, np.int64, np.float32, np.float64)
-                and type(vec) is not tuple
-            ):
-=======
             # Update aviary options with new vectors
             # If data is numerical, store in a numpy array, else use a list
             # Some machines default to specific-bit np array types, so we have to
             # check for those too
             if type(vec[0]) in (int, float, np.int32, np.int64, np.float32, np.float64):
->>>>>>> 6240fca7
                 vec = np.array(vec, dtype=dtype)
             aviary_options.set_val(var, vec, units)
 
