#!/usr/bin/python
import argparse
<<<<<<< HEAD
import getpass
import numpy as np
=======
>>>>>>> 3e7e1504
from datetime import datetime
from enum import Enum

import numpy as np

from aviary.api import NamedValues
from aviary.subsystems.propulsion.utils import PropellerModelVariables, default_propeller_units
from aviary.utils.conversion_utils import _parse, _read_map, _rep
from aviary.utils.csv_data_file import write_data_file
from aviary.utils.functions import get_path


class PropMapType(Enum):
    GASP = 'GASP'

    def __str__(self):
        return self.value


HELICAL_MACH = PropellerModelVariables.HELICAL_MACH
MACH = PropellerModelVariables.MACH
CP = PropellerModelVariables.CP
CT = PropellerModelVariables.CT
J = PropellerModelVariables.J


def PropDataConverter(input_file, output_file, data_format: PropMapType = PropMapType.GASP):
    """
    This is a utility class to convert a propeller map file to Aviary format.
    Currently, there is only one option: from GASP format to Aviary format.
    As an Aviary command, the usage is:
    aviary convert_prop_table -f GASP input_file output_file.
    """
    timestamp = datetime.now().strftime('%m/%d/%y at %H:%M')
    user = getpass.getuser()
    comments = []
    data = {}

    data_file = get_path(input_file)

    comments.append(f'# created {timestamp} by {user}')
    comments.append(f'# {data_format} propeller map converted from {input_file}')

    if data_format is PropMapType.GASP:
        scalars, tables, fields = _read_gasp_propeller(data_file, comments)

        data[J] = tables['thrust_coefficient'][:, 2]
        if scalars['iread'] == 1:
            data[HELICAL_MACH] = tables['thrust_coefficient'][:, 0]
        else:
            data[MACH] = tables['thrust_coefficient'][:, 0]
        data[CP] = tables['thrust_coefficient'][:, 1]
        data[CT] = tables['thrust_coefficient'][:, 3]

        # data needs to be string so column length can be easily found later
        for var in data:
            data[var] = np.array([str(item) for item in data[var]])

    else:
        quit('Invalid propeller map format provided')

    # store formatted data into NamedValues object
    write_data = NamedValues()
    for key in data:
        write_data.set_val(key.value, data[key], default_propeller_units[key])

    if output_file is None:
        sfx = data_file.suffix
        if sfx == '.prop':
            ext = '_aviary.prop'
        else:
            ext = '.prop'
        output_file = data_file.stem + ext
    write_data_file(output_file, write_data, comments, include_timestamp=False)


def _read_gasp_propeller(fp, cmts):
    """Read a GASP propeller map file and parse its scalars and tabular data.
    Data table is returned as a dictionary.
    The table consists of both the independent variables and the dependent variable for
    the corresponding field. The table is a "tidy format" 2D array where the first three
    columns are the independent varaiables (Advance ratio, Mach number, and power coefficient)
    and the final column is the dependent variable thrust coefficient.
    """
    with open(fp, 'r') as f:
        table_types = [
            'thrust_coefficient',
        ]
        scalars = _read_pm_header(f)
        if scalars['iread'] == 1:
            cmts.append('# CT = f(Helical Mach at 75% Radius, Adv ratio & CP)')
            cmts.append('# mach_type = helical_mach')
        elif scalars['iread'] == 2:
            cmts.append('Propfan format - CT = f(Mach, Adv Ratio & CP)')
            cmts.append('# mach_type = mach')
        else:
            raise RuntimeError(f'IREAD = 1 or 2 expected, got {scalars["iread"]}')

        tables = {k: _read_pm_table(f, cmts) for k in table_types}

    return scalars, tables, table_types


def _read_pm_header(f):
    """Read GASP propeller map header (first line), returning the propeller scalars in a dict
    parameter 1 is Mach type. It is either 1 or 2.
    parameter 2 is IPRINT in GASP and is ignored in Aviary.
    """
    iread, _ = _parse(f, [*_rep(2, (int, 5))])

    return {
        'iread': iread,
    }


def _read_pm_table(f, cmts):
    """Read an entire table from a GASP propeller map file.
    The table data is returned as a "tidy format" array with three columns for the
    independent variables (advanced ratio (J), Mach number and power coefficient)
    and the final column for thrust coefficient.
    """
    tab_data = None
    is_turbo_prop = True

    # table title
    title = f.readline().strip()
    cmts.append(f'# {title}')
    # number of maps in the table
    (nmaps,) = _parse(f, [(int, 5)])
    # blank line
    f.readline()

    for i in range(nmaps):
        map_data = _read_map(f, is_turbo_prop)

        # blank line following all but the last map in the table
        if i < nmaps - 1:
            f.readline()

        if tab_data is None:
            tab_data = map_data
        else:
            tab_data = np.r_[tab_data, map_data]

    return tab_data


def _setup_PMC_parser(parser):
    parser.add_argument('input_file', type=str, help='path to propeller map file to be converted')
    parser.add_argument(
        'output_file',
        type=str,
        nargs='?',
        help='path to file where new converted data will be written',
    )
    # currently removing as there is only one allowed map type at the moment
    # parser.add_argument(
    #     '-f',
    #     '--data_format',
    #     type=PropMapType,
    #     choices=list(PropMapType),
    #     nargs='?',
    #     default='GASP',
    #     help='data format used by input_file',
    # )


def _exec_PMC(args, user_args):
    PropDataConverter(
        input_file=args.input_file,
        output_file=args.output_file,  # , data_format=args.data_format
    )


if __name__ == '__main__':
    parser = argparse.ArgumentParser(
        description='Converts GASP-formatted propeller map files into Aviary csv format.\n'
    )
    _setup_PMC_parser(parser)
    args = parser.parse_args()
    _exec_PMC(args, None)<|MERGE_RESOLUTION|>--- conflicted
+++ resolved
@@ -1,10 +1,7 @@
 #!/usr/bin/python
 import argparse
-<<<<<<< HEAD
 import getpass
 import numpy as np
-=======
->>>>>>> 3e7e1504
 from datetime import datetime
 from enum import Enum
 
