import unittest

import numpy as np
from openmdao.utils.assert_utils import (
    assert_equal_arrays,
    assert_equal_numstrings,
    assert_near_equal,
)

from aviary.utils.doctape import (
    check_args,
    check_contains,
    check_value,
    get_all_keys,
    get_attribute_name,
    get_previous_line,
    get_value,
    get_variable_name,
    glue_class_functions,
    glue_class_options,
    glue_keys,
    glue_variable,
    gramatical_list,
    run_command_no_file_error,
    get_all_non_aviary_names,
)


class DocTAPETests(unittest.TestCase):
    """
    Testing the DocTAPE functions to make sure they all run in all supported Python versions
    Docs are only built with latest, but these test will be run with latest and dev as well.
    """

    def test_gramatical_list(self):
        string = gramatical_list(['a', 'b', 'c'])
        assert_equal_numstrings(string, 'a, b, and c')

    def test_check_value(self):
        check_value(1, 1.0)

    def test_check_contains(self):
        check_contains(1, [1, 2, 3])

    def test_check_args(self):
        check_args(check_args, 'func')

    def test_run_command_no_file_error(self):
        run_command_no_file_error('python -c "print()"')

    def test_get_attribute_name(self):
        class dummy_object:
            attr1 = 1

        name = get_attribute_name(dummy_object, 1)
        assert_equal_numstrings(name, 'attr1')

    def test_get_all_keys(self):
        keys = get_all_keys({'d1': {'d2': 2}})
        assert_equal_arrays(np.array(keys), np.array(['d1', 'd2']))

    def test_get_value(self):
        val = get_value({'d1': {'d2': 2}}, 'd1.d2')
        assert_near_equal(val, 2)

    def test_get_previous_line(self):
        line1 = get_previous_line()
        line2 = get_previous_line(2)
        assert_equal_numstrings(line2[0].strip(), line1)
        assert_equal_numstrings(line2[1].strip(), 'line1 = get_previous_line()')

    def test_get_variable_name(self):
        var = 7
        name = get_variable_name(var)
        assert_equal_numstrings(name, 'var')

    # requires IPython shell
    def test_glue_variable(self):
        glue_variable('plain_text', display=False)

    # requires IPython shell
    def test_glue_variable_non_str(self):
        glue_variable((9, 'ft'), display=False)

    # requires IPython shell
    def test_glue_keys(self):
        glue_keys({'d1': {'d2': 2}}, display=False)

<<<<<<< HEAD
    def test_get_all_non_aviary_names(self):
        from aviary.subsystems.aerodynamics.gasp_based.gaspaero import UFac

        names = get_all_non_aviary_names(UFac)
        expected_names = ['lift_ratio', 'bbar_alt', 'sigma', 'sigstr', 'ufac']
        assert_equal_arrays(np.array(names), np.array(expected_names))
=======
    def test_glue_class_functions(self):
        from aviary.interface.methods_for_level2 import AviaryProblem

        curr_glued = []
        glue_class_functions(AviaryProblem, curr_glued, prefix='zz')

        self.assertTrue('load_inputs' in curr_glued)
        self.assertTrue('load_inputs()' in curr_glued)
        self.assertTrue('zz.load_inputs' in curr_glued)
        self.assertTrue('zz.load_inputs()' in curr_glued)

    def test_glue_class_options_attributes(self):
        from aviary.core.aviary_group import AviaryGroup

        curr_glued = []
        glue_class_options(AviaryGroup, curr_glued)

        self.assertTrue('auto_order' in curr_glued)
        self.assertTrue('phase_info' in curr_glued)
>>>>>>> ccddc82d


if __name__ == '__main__':
    # unittest.main()
    test = DocTAPETests()
    test.test_get_all_non_aviary_names()<|MERGE_RESOLUTION|>--- conflicted
+++ resolved
@@ -86,14 +86,6 @@
     def test_glue_keys(self):
         glue_keys({'d1': {'d2': 2}}, display=False)
 
-<<<<<<< HEAD
-    def test_get_all_non_aviary_names(self):
-        from aviary.subsystems.aerodynamics.gasp_based.gaspaero import UFac
-
-        names = get_all_non_aviary_names(UFac)
-        expected_names = ['lift_ratio', 'bbar_alt', 'sigma', 'sigstr', 'ufac']
-        assert_equal_arrays(np.array(names), np.array(expected_names))
-=======
     def test_glue_class_functions(self):
         from aviary.interface.methods_for_level2 import AviaryProblem
 
@@ -113,7 +105,13 @@
 
         self.assertTrue('auto_order' in curr_glued)
         self.assertTrue('phase_info' in curr_glued)
->>>>>>> ccddc82d
+
+    def test_get_all_non_aviary_names(self):
+        from aviary.subsystems.aerodynamics.gasp_based.gaspaero import UFac
+
+        names = get_all_non_aviary_names(UFac)
+        expected_names = ['lift_ratio', 'bbar_alt', 'sigma', 'sigstr', 'ufac']
+        assert_equal_arrays(np.array(names), np.array(expected_names))
 
 
 if __name__ == '__main__':
