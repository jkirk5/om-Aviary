from copy import deepcopy
import unittest

from openmdao.utils.testing_utils import require_pyoptsparse, use_tempdirs

from aviary.interface.methods_for_level2 import AviaryProblem
from aviary.interface.default_phase_info.two_dof import phase_info as two_dof_phase_info
from aviary.interface.default_phase_info.height_energy import phase_info as height_energy_phase_info
from aviary.interface.default_phase_info.solved import phase_info as solved_phase_info
from aviary.models.N3CC.N3CC_data import inputs


class BaseProblemPhaseTestCase(unittest.TestCase):

    def build_and_run_problem(self, input_filename, phase_info, objective_type=None):
        # Build problem
        prob = AviaryProblem()

        prob.load_inputs(input_filename, phase_info)

        prob.check_and_preprocess_inputs()
        prob.add_pre_mission_systems()
        prob.add_phases()
        prob.add_post_mission_systems()
        prob.link_phases()
        prob.add_driver("SLSQP", max_iter=0)
        prob.add_design_variables()
        prob.add_objective(objective_type if objective_type else None)
        prob.setup()
        prob.set_initial_guesses()
        prob.run_aviary_problem("dymos_solution.db", make_plots=False)


@use_tempdirs
class TwoDOFZeroItersTestCase(BaseProblemPhaseTestCase):

    @require_pyoptsparse(optimizer="IPOPT")
    def test_zero_iters_2DOF(self):
        local_phase_info = deepcopy(two_dof_phase_info)
        self.build_and_run_problem('models/test_aircraft/aircraft_for_bench_GwGm.csv',
                                   local_phase_info)


@use_tempdirs
class HEZeroItersTestCase(BaseProblemPhaseTestCase):

    @require_pyoptsparse(optimizer="IPOPT")
    def test_zero_iters_height_energy(self):
        local_phase_info = deepcopy(height_energy_phase_info)
<<<<<<< HEAD
        local_phase_info['pre_mission']['include_takeoff'] = True
        local_phase_info['post_mission']['include_landing'] = True
        local_phase_info['climb']['user_options']['fix_initial'] = False
        local_phase_info['climb']['user_options']['input_initial'] = True
        self.build_and_run_problem(inputs, local_phase_info)
=======
        local_inputs = deepcopy(inputs)
        self.build_and_run_problem(local_inputs, local_phase_info)
>>>>>>> 49bcab3a


@use_tempdirs
class SolvedZeroItersTestCase(BaseProblemPhaseTestCase):

    @require_pyoptsparse(optimizer="IPOPT")
    def test_zero_iters_solved(self):
        # Modify Aviary inputs before running the common operations
        local_phase_info = deepcopy(solved_phase_info)
        self.build_and_run_problem('models/test_aircraft/aircraft_for_bench_GwGm_solved.csv',
                                   local_phase_info, objective_type="hybrid_objective")


if __name__ == "__main__":
    # unittest.main()
    test = HEZeroItersTestCase()
    test.test_zero_iters_height_energy()<|MERGE_RESOLUTION|>--- conflicted
+++ resolved
@@ -47,16 +47,12 @@
     @require_pyoptsparse(optimizer="IPOPT")
     def test_zero_iters_height_energy(self):
         local_phase_info = deepcopy(height_energy_phase_info)
-<<<<<<< HEAD
+        local_inputs = deepcopy(inputs)
         local_phase_info['pre_mission']['include_takeoff'] = True
         local_phase_info['post_mission']['include_landing'] = True
         local_phase_info['climb']['user_options']['fix_initial'] = False
         local_phase_info['climb']['user_options']['input_initial'] = True
-        self.build_and_run_problem(inputs, local_phase_info)
-=======
-        local_inputs = deepcopy(inputs)
         self.build_and_run_problem(local_inputs, local_phase_info)
->>>>>>> 49bcab3a
 
 
 @use_tempdirs
