import unittest
from copy import deepcopy

from openmdao.utils.assert_utils import assert_near_equal
from openmdao.utils.testing_utils import use_tempdirs

import aviary.api as av
from aviary.subsystems.energy.battery_builder import BatteryBuilder


@use_tempdirs
class TestSubsystemsMission(unittest.TestCase):
    """Test the setup and run optimization model with a battery subsystem."""

    def setUp(self):
        self.phase_info = {
            'pre_mission': {
                'include_takeoff': False,
                'external_subsystems': [BatteryBuilder()],
                'optimize_mass': True,
            },
            'cruise1': {
                'subsystem_options': {'core_aerodynamics': {'method': 'computed'}},
                'external_subsystems': [BatteryBuilder()],
                'user_options': {
                    'num_segments': 5,
                    'order': 3,
                    'mach_optimize': False,
                    'mach_polynomial_order': 1,
                    'mach_initial': (0.72, 'unitless'),
                    'mach_bounds': ((0.7, 0.74), 'unitless'),
                    'altitude_optimize': False,
                    'altitude_polynomial_order': 1,
                    'altitude_initial': (35000.0, 'ft'),
                    'altitude_final': (35000.0, 'ft'),
                    'altitude_bounds': ((23000.0, 38000.0), 'ft'),
                    'throttle_enforcement': 'boundary_constraint',
                    'time_initial': (0.0, 'min'),
                    'time_duration_bounds': ((5.0, 30.0), 'min'),
                },
            },
            'cruise2': {
                'subsystem_options': {'core_aerodynamics': {'method': 'computed'}},
                'external_subsystems': [BatteryBuilder()],
                'user_options': {
                    'num_segments': 5,
                    'order': 3,
                    'mach_optimize': False,
                    'mach_polynomial_order': 1,
                    'mach_initial': (0.72, 'unitless'),
                    'mach_final': (0.72, 'unitless'),
                    'mach_bounds': ((0.7, 0.74), 'unitless'),
                    'altitude_optimize': False,
                    'altitude_polynomial_order': 1,
                    'altitude_initial': (35000.0, 'ft'),
                    'altitude_final': (35000.0, 'ft'),
                    'altitude_bounds': ((23000.0, 38000.0), 'ft'),
                    'throttle_enforcement': 'boundary_constraint',
                    'time_initial': (0.0, 'min'),
                    'time_duration_bounds': ((5.0, 30.0), 'min'),
                },
            },
            'post_mission': {
                'include_landing': False,
                'external_subsystems': [],
            },
        }

    def test_subsystems_in_a_mission(self):
        phase_info = deepcopy(self.phase_info)

        prob = av.AviaryProblem(verbosity=0)

        prob.load_inputs(
            'models/aircraft/test_aircraft/aircraft_for_bench_FwFm_with_electric.csv',
            phase_info,
        )

<<<<<<< HEAD
        prob.aviary_inputs.set_val(av.Aircraft.Battery.EFFICIENCY, 0.95, 'unitless')

        # Preprocess inputs
=======
>>>>>>> 74f143dd
        prob.check_and_preprocess_inputs()

        prob.build_model()

        prob.add_driver('SLSQP')

        prob.add_design_variables()

        prob.add_objective('fuel_burned')

        prob.setup()

        prob.set_val(av.Aircraft.Battery.PACK_ENERGY_DENSITY, 550, units='kJ/kg')
        prob.set_val(av.Aircraft.Battery.PACK_MASS, 1000, units='lbm')
        prob.set_val(av.Aircraft.Battery.ADDITIONAL_MASS, 115, units='lbm')

        prob.run_aviary_problem()

        electric_energy_used_cruise2 = prob.get_val(
            f'traj.cruise2.timeseries.{av.Dynamic.Vehicle.CUMULATIVE_ELECTRIC_ENERGY_USED}',
            units='kW*h',
        )
        soc_cruise1 = prob.get_val(
            f'traj.cruise1.timeseries.{av.Dynamic.Vehicle.BATTERY_STATE_OF_CHARGE}',
        )
        soc_cruise2 = prob.get_val(
            f'traj.cruise2.timeseries.{av.Dynamic.Vehicle.BATTERY_STATE_OF_CHARGE}',
        )
        fuel_burned = prob.get_val(av.Mission.Summary.FUEL_BURNED, units='lbm')

        # Check outputs
        # indirectly check mission trajectory by checking total fuel/electric split
        assert_near_equal(electric_energy_used_cruise2[-1], 38.60747069, 1.0e-7)
        assert_near_equal(fuel_burned, 676.93670291, 1.0e-7)
        # check battery state-of-charge over mission

        assert_near_equal(
            soc_cruise1.ravel(),
            [
                0.9999957806265609,
                0.9877535827147117,
                0.9708627248497483,
                0.9655170378370462,
                0.9655170378370462,
                0.9405186291064791,
                0.9060295822713065,
                0.8951147997010394,
                0.8951147997010394,
                0.8654018683927851,
                0.8244092512817177,
                0.8114364753183335,
                0.8114364753183335,
                0.7864517853197655,
                0.7519816637312142,
                0.7410728700181042,
                0.7410728700181042,
                0.7288419600341913,
                0.7119666756734181,
                0.7066259172513626,
            ],
            1e-7,
        )

        assert_near_equal(
            soc_cruise2.ravel(),
            [
                0.7066259172513626,
                0.6943965083029002,
                0.677523294860927,
                0.672183191828372,
                0.672183191828372,
                0.6472108945884663,
                0.6127578690420414,
                0.601854485338024,
                0.601854485338024,
                0.5721725827519708,
                0.531222768718283,
                0.5182635373126063,
                0.5182635373126063,
                0.4933049316352059,
                0.4588707938555728,
                0.44797338714853385,
                0.44797338714853385,
                0.435755243772871,
                0.41889757299299735,
                0.4135623887905029,
            ],
            1e-7,
        )


if __name__ == '__main__':
    unittest.main()
    # test = TestSubsystemsMission()
    # test.setUp()
    # test.test_subsystems_in_a_mission()<|MERGE_RESOLUTION|>--- conflicted
+++ resolved
@@ -76,12 +76,9 @@
             phase_info,
         )
 
-<<<<<<< HEAD
         prob.aviary_inputs.set_val(av.Aircraft.Battery.EFFICIENCY, 0.95, 'unitless')
 
         # Preprocess inputs
-=======
->>>>>>> 74f143dd
         prob.check_and_preprocess_inputs()
 
         prob.build_model()
