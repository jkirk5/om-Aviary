--- conflicted
+++ resolved
@@ -214,13 +214,8 @@
         prob = run_aviary(
             'models/aircraft/test_aircraft/aircraft_for_bench_FwFm.csv',
             self.phase_info,
-<<<<<<< HEAD
             verbosity=1,
             max_iter=50,
-=======
-            verbosity=0,
-            max_iter=100,
->>>>>>> 3e880f25
             optimizer='SNOPT',
         )
 
