import unittest
from copy import deepcopy

from numpy.testing import assert_almost_equal
from openmdao.utils.testing_utils import use_tempdirs

from aviary.interface.methods_for_level2 import AviaryProblem
<<<<<<< HEAD
from aviary.models.large_turboprop_freighter.electrified_phase_info import (
    energy_phase_info,
    two_dof_phase_info,
)
=======
from aviary.models.aircraft.large_turboprop_freighter.phase_info import energy_phase_info
>>>>>>> 71b4fc2e
from aviary.subsystems.propulsion.motor.motor_builder import MotorBuilder
from aviary.subsystems.propulsion.turboprop_model import TurbopropModel
from aviary.utils.process_input_decks import create_vehicle
from aviary.variable_info.variables import Aircraft, Mission, Settings


# @use_tempdirs
# TODO need to add asserts with "truth" values
class LargeElectrifiedTurbopropFreighterBenchmark(unittest.TestCase):
    def build_and_run_problem(self, mission_method):
        if mission_method == 'energy':
            phase_info = deepcopy(energy_phase_info)

        elif mission_method == '2DOF':
            phase_info = deepcopy(two_dof_phase_info)

        # Build problem
        prob = AviaryProblem(verbosity=0)

        # load inputs from .csv to build engine
<<<<<<< HEAD
        options, _ = create_vehicle(
            'models/large_turboprop_freighter/large_turboprop_freighter_GASP.csv'
=======
        options, guesses = create_vehicle(
            'models/aircraft/large_turboprop_freighter/large_turboprop_freighter_GASP.csv'
>>>>>>> 71b4fc2e
        )

        if mission_method == 'energy':
            options.set_val(Settings.EQUATIONS_OF_MOTION, 'height_energy')

        # set up electric propulsions
        # TODO make separate input file for electroprop freighter?
        scale_factor = 17.77  # target is ~32 kN*m torque
        options.set_val(Aircraft.Engine.RPM_DESIGN, 6000, 'rpm')  # max RPM of motor map
        options.set_val(Aircraft.Engine.FIXED_RPM, 6000, 'rpm')
        # match propeller RPM of gas turboprop
        options.set_val(Aircraft.Engine.Gearbox.GEAR_RATIO, 5.88)
        options.set_val(Aircraft.Engine.Gearbox.EFFICIENCY, 1.0)
        options.set_val(Aircraft.Engine.SCALE_FACTOR, scale_factor)  # 11.87)
        options.set_val(
            Aircraft.Engine.SCALED_SLS_THRUST,
            options.get_val(Aircraft.Engine.REFERENCE_SLS_THRUST, 'lbf') * scale_factor,
            'lbf',
        )
        options.set_val(Aircraft.Battery.PACK_ENERGY_DENSITY, 1000, 'kW*h/kg')

        motor = MotorBuilder(
            'motor',
        )

        electroprop = TurbopropModel('electroprop', options=options, shaft_power_model=motor)

        # load_inputs needs to be updated to accept an already existing aviary options
        prob.load_inputs(
<<<<<<< HEAD
            options,  # "models/large_turboprop_freighter/large_turboprop_freighter_GASP.csv",
            phase_info,
=======
            options,  # "models/aircraft/large_turboprop_freighter/large_turboprop_freighter_GASP.csv",
            energy_phase_info,
>>>>>>> 71b4fc2e
            engine_builders=[electroprop],
        )
        prob.aviary_inputs.set_val(Settings.VERBOSITY, 0)

        # if mission_method == 'energy':
        #     # FLOPS aero specific stuff? Best guesses for values here
        #     prob.aviary_inputs.set_val(Mission.Constraints.MAX_MACH, 0.5)
        #     prob.aviary_inputs.set_val(Aircraft.Wing.AREA, 1744.59, 'ft**2')
        #     # prob.aviary_inputs.set_val(Aircraft.Wing.ASPECT_RATIO, 10.078)
        #     prob.aviary_inputs.set_val(
        #         Aircraft.Wing.THICKNESS_TO_CHORD, 0.1500
        #     )  # average between root and chord T/C
        #     prob.aviary_inputs.set_val(Aircraft.Fuselage.MAX_WIDTH, 4.3, 'm')
        #     prob.aviary_inputs.set_val(Aircraft.Fuselage.MAX_HEIGHT, 3.95, 'm')
        #     prob.aviary_inputs.set_val(Aircraft.Fuselage.AVG_DIAMETER, 4.125, 'm')

        prob.check_and_preprocess_inputs()
        prob.add_pre_mission_systems()
        prob.add_phases()
        prob.add_post_mission_systems()
        prob.link_phases()
        prob.add_driver('IPOPT', max_iter=0, verbosity=0)
        prob.add_design_variables()
        prob.add_objective()

        prob.setup()

        prob.set_initial_guesses()
        prob.run_aviary_problem('dymos_solution.db')

    def test_bench_2DOF(self):
        prob = self.build_and_run_problem('2DOF')
        # TODO asserts

    # NOTE unknown if this is still the primary issue breaking energy method
    @unittest.skip('Skipping until all builders are updated with get_parameters()')
    def test_bench_energy(self):
        prob = self.build_and_run_problem('energy')
        # TODO asserts


if __name__ == '__main__':
    # unittest.main()
    test = LargeElectrifiedTurbopropFreighterBenchmark()
    test.build_and_run_problem('2DOF')<|MERGE_RESOLUTION|>--- conflicted
+++ resolved
@@ -5,14 +5,10 @@
 from openmdao.utils.testing_utils import use_tempdirs
 
 from aviary.interface.methods_for_level2 import AviaryProblem
-<<<<<<< HEAD
-from aviary.models.large_turboprop_freighter.electrified_phase_info import (
+from aviary.models.aircraft.large_turboprop_freighter.electrified_phase_info import (
     energy_phase_info,
     two_dof_phase_info,
 )
-=======
-from aviary.models.aircraft.large_turboprop_freighter.phase_info import energy_phase_info
->>>>>>> 71b4fc2e
 from aviary.subsystems.propulsion.motor.motor_builder import MotorBuilder
 from aviary.subsystems.propulsion.turboprop_model import TurbopropModel
 from aviary.utils.process_input_decks import create_vehicle
@@ -33,13 +29,8 @@
         prob = AviaryProblem(verbosity=0)
 
         # load inputs from .csv to build engine
-<<<<<<< HEAD
         options, _ = create_vehicle(
-            'models/large_turboprop_freighter/large_turboprop_freighter_GASP.csv'
-=======
-        options, guesses = create_vehicle(
             'models/aircraft/large_turboprop_freighter/large_turboprop_freighter_GASP.csv'
->>>>>>> 71b4fc2e
         )
 
         if mission_method == 'energy':
@@ -69,13 +60,8 @@
 
         # load_inputs needs to be updated to accept an already existing aviary options
         prob.load_inputs(
-<<<<<<< HEAD
-            options,  # "models/large_turboprop_freighter/large_turboprop_freighter_GASP.csv",
+            options,  # "models/aircraft/large_turboprop_freighter/large_turboprop_freighter_GASP.csv",
             phase_info,
-=======
-            options,  # "models/aircraft/large_turboprop_freighter/large_turboprop_freighter_GASP.csv",
-            energy_phase_info,
->>>>>>> 71b4fc2e
             engine_builders=[electroprop],
         )
         prob.aviary_inputs.set_val(Settings.VERBOSITY, 0)
