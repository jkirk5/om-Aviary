import unittest

<<<<<<< HEAD
from copy import deepcopy
from numpy.testing import assert_almost_equal
=======
import openmdao.api as om
>>>>>>> 773cbc2d
from openmdao.utils.testing_utils import use_tempdirs

from aviary.interface.methods_for_level2 import AviaryProblem
from aviary.models.large_turboprop_freighter.phase_info import energy_phase_info
from aviary.subsystems.propulsion.motor.motor_builder import MotorBuilder
from aviary.subsystems.propulsion.turboprop_model import TurbopropModel
from aviary.utils.process_input_decks import create_vehicle
from aviary.variable_info.variables import Aircraft, Mission, Settings

<<<<<<< HEAD
from aviary.models.large_turboprop_freighter.electrified_phase_info import (
    two_dof_phase_info,
    energy_phase_info,
)

=======
>>>>>>> 773cbc2d

# @use_tempdirs
# TODO need to add asserts with "truth" values
class LargeElectrifiedTurbopropFreighterBenchmark(unittest.TestCase):
<<<<<<< HEAD

    def build_and_run_problem(self, mission_method):
        if mission_method == 'energy':
            phase_info = deepcopy(energy_phase_info)

        elif mission_method == '2DOF':
            phase_info = deepcopy(two_dof_phase_info)

=======
    def build_and_run_problem(self):
>>>>>>> 773cbc2d
        # Build problem
        prob = AviaryProblem(verbosity=0)

        # load inputs from .csv to build engine
<<<<<<< HEAD
        options, _ = create_vehicle(
            "models/large_turboprop_freighter/large_turboprop_freighter_GASP.csv"
=======
        options, guesses = create_vehicle(
            'models/large_turboprop_freighter/large_turboprop_freighter_GASP.csv'
>>>>>>> 773cbc2d
        )

        if mission_method == 'energy':
            options.set_val(Settings.EQUATIONS_OF_MOTION, 'height_energy')

        # set up electric propulsions
        # TODO make separate input file for electroprop freighter?
        scale_factor = 17.77  # target is ~32 kN*m torque
        options.set_val(Aircraft.Engine.RPM_DESIGN, 6000, 'rpm')  # max RPM of motor map
        options.set_val(Aircraft.Engine.FIXED_RPM, 6000, 'rpm')
        # match propeller RPM of gas turboprop
        options.set_val(Aircraft.Engine.Gearbox.GEAR_RATIO, 5.88)
        options.set_val(Aircraft.Engine.Gearbox.EFFICIENCY, 1.0)
        options.set_val(Aircraft.Engine.SCALE_FACTOR, scale_factor)  # 11.87)
        options.set_val(
            Aircraft.Engine.SCALED_SLS_THRUST,
            options.get_val(Aircraft.Engine.REFERENCE_SLS_THRUST, 'lbf') * scale_factor,
            'lbf',
        )
        options.set_val(Aircraft.Battery.PACK_ENERGY_DENSITY, 1000, 'kW*h/kg')

        motor = MotorBuilder(
            'motor',
        )

        electroprop = TurbopropModel('electroprop', options=options, shaft_power_model=motor)

        # load_inputs needs to be updated to accept an already existing aviary options
        prob.load_inputs(
<<<<<<< HEAD
            options,  # "models/large_turboprop_freighter/large_turboprop_freighter.csv",
            phase_info,
            engine_builders=[electroprop],
        )
        prob.aviary_inputs.set_val(Settings.VERBOSITY, 0)

        if mission_method == 'energy':
            # FLOPS aero specific stuff? Best guesses for values here
            prob.aviary_inputs.set_val(Mission.Constraints.MAX_MACH, 0.5)
            prob.aviary_inputs.set_val(Aircraft.Wing.AREA, 1744.59, 'ft**2')
            # prob.aviary_inputs.set_val(Aircraft.Wing.ASPECT_RATIO, 10.078)
            prob.aviary_inputs.set_val(
                Aircraft.Wing.THICKNESS_TO_CHORD, 0.1500
            )  # average between root and chord T/C
            prob.aviary_inputs.set_val(Aircraft.Fuselage.MAX_WIDTH, 4.3, 'm')
            prob.aviary_inputs.set_val(Aircraft.Fuselage.MAX_HEIGHT, 3.95, 'm')
            prob.aviary_inputs.set_val(Aircraft.Fuselage.AVG_DIAMETER, 4.125, 'm')
=======
            options,  # "models/large_turboprop_freighter/large_turboprop_freighter_GASP.csv",
            energy_phase_info,
            engine_builders=[electroprop],
        )
        prob.aviary_inputs.set_val(Settings.VERBOSITY, 2)

        # FLOPS aero specific stuff? Best guesses for values here
        prob.aviary_inputs.set_val(Mission.Constraints.MAX_MACH, 0.5)
        prob.aviary_inputs.set_val(Aircraft.Wing.AREA, 1744.59, 'ft**2')
        # prob.aviary_inputs.set_val(Aircraft.Wing.ASPECT_RATIO, 10.078)
        prob.aviary_inputs.set_val(
            Aircraft.Wing.THICKNESS_TO_CHORD, 0.1500
        )  # average between root and chord T/C
        prob.aviary_inputs.set_val(Aircraft.Fuselage.MAX_WIDTH, 4.3, 'm')
        prob.aviary_inputs.set_val(Aircraft.Fuselage.MAX_HEIGHT, 3.95, 'm')
        prob.aviary_inputs.set_val(Aircraft.Fuselage.AVG_DIAMETER, 4.125, 'm')
>>>>>>> 773cbc2d

        prob.check_and_preprocess_inputs()
        prob.add_pre_mission_systems()
        prob.add_phases()
        prob.add_post_mission_systems()
        prob.link_phases()
<<<<<<< HEAD
        prob.add_driver("SNOPT")
=======
        prob.add_driver('IPOPT', max_iter=0, verbosity=0)
>>>>>>> 773cbc2d
        prob.add_design_variables()
        prob.add_objective()

        prob.setup()

        prob.set_initial_guesses()
        prob.run_aviary_problem('dymos_solution.db')

    def test_bench_2DOF(self):
        prob = self.build_and_run_problem('2DOF')
        # TODO asserts

    # NOTE unknown if this is still the primary issue breaking energy method
    @unittest.skip("Skipping until all builders are updated with get_parameters()")
    def test_bench_energy(self):
        prob = self.build_and_run_problem('energy')
        # TODO asserts


if __name__ == '__main__':
    # unittest.main()
    test = LargeElectrifiedTurbopropFreighterBenchmark()
    test.build_and_run_problem("2DOF")<|MERGE_RESOLUTION|>--- conflicted
+++ resolved
@@ -1,11 +1,7 @@
 import unittest
 
-<<<<<<< HEAD
 from copy import deepcopy
 from numpy.testing import assert_almost_equal
-=======
-import openmdao.api as om
->>>>>>> 773cbc2d
 from openmdao.utils.testing_utils import use_tempdirs
 
 from aviary.interface.methods_for_level2 import AviaryProblem
@@ -15,20 +11,15 @@
 from aviary.utils.process_input_decks import create_vehicle
 from aviary.variable_info.variables import Aircraft, Mission, Settings
 
-<<<<<<< HEAD
 from aviary.models.large_turboprop_freighter.electrified_phase_info import (
     two_dof_phase_info,
     energy_phase_info,
 )
 
-=======
->>>>>>> 773cbc2d
 
 # @use_tempdirs
 # TODO need to add asserts with "truth" values
 class LargeElectrifiedTurbopropFreighterBenchmark(unittest.TestCase):
-<<<<<<< HEAD
-
     def build_and_run_problem(self, mission_method):
         if mission_method == 'energy':
             phase_info = deepcopy(energy_phase_info)
@@ -36,20 +27,12 @@
         elif mission_method == '2DOF':
             phase_info = deepcopy(two_dof_phase_info)
 
-=======
-    def build_and_run_problem(self):
->>>>>>> 773cbc2d
         # Build problem
         prob = AviaryProblem(verbosity=0)
 
         # load inputs from .csv to build engine
-<<<<<<< HEAD
         options, _ = create_vehicle(
-            "models/large_turboprop_freighter/large_turboprop_freighter_GASP.csv"
-=======
-        options, guesses = create_vehicle(
-            'models/large_turboprop_freighter/large_turboprop_freighter_GASP.csv'
->>>>>>> 773cbc2d
+            'models/large_turboprop_freighter/large_turboprop_freighter_GASP_GASP.csv'
         )
 
         if mission_method == 'energy':
@@ -79,8 +62,7 @@
 
         # load_inputs needs to be updated to accept an already existing aviary options
         prob.load_inputs(
-<<<<<<< HEAD
-            options,  # "models/large_turboprop_freighter/large_turboprop_freighter.csv",
+            options,  # "models/large_turboprop_freighter/large_turboprop_freighter_GASP.csv",
             phase_info,
             engine_builders=[electroprop],
         )
@@ -97,35 +79,13 @@
             prob.aviary_inputs.set_val(Aircraft.Fuselage.MAX_WIDTH, 4.3, 'm')
             prob.aviary_inputs.set_val(Aircraft.Fuselage.MAX_HEIGHT, 3.95, 'm')
             prob.aviary_inputs.set_val(Aircraft.Fuselage.AVG_DIAMETER, 4.125, 'm')
-=======
-            options,  # "models/large_turboprop_freighter/large_turboprop_freighter_GASP.csv",
-            energy_phase_info,
-            engine_builders=[electroprop],
-        )
-        prob.aviary_inputs.set_val(Settings.VERBOSITY, 2)
-
-        # FLOPS aero specific stuff? Best guesses for values here
-        prob.aviary_inputs.set_val(Mission.Constraints.MAX_MACH, 0.5)
-        prob.aviary_inputs.set_val(Aircraft.Wing.AREA, 1744.59, 'ft**2')
-        # prob.aviary_inputs.set_val(Aircraft.Wing.ASPECT_RATIO, 10.078)
-        prob.aviary_inputs.set_val(
-            Aircraft.Wing.THICKNESS_TO_CHORD, 0.1500
-        )  # average between root and chord T/C
-        prob.aviary_inputs.set_val(Aircraft.Fuselage.MAX_WIDTH, 4.3, 'm')
-        prob.aviary_inputs.set_val(Aircraft.Fuselage.MAX_HEIGHT, 3.95, 'm')
-        prob.aviary_inputs.set_val(Aircraft.Fuselage.AVG_DIAMETER, 4.125, 'm')
->>>>>>> 773cbc2d
 
         prob.check_and_preprocess_inputs()
         prob.add_pre_mission_systems()
         prob.add_phases()
         prob.add_post_mission_systems()
         prob.link_phases()
-<<<<<<< HEAD
-        prob.add_driver("SNOPT")
-=======
         prob.add_driver('IPOPT', max_iter=0, verbosity=0)
->>>>>>> 773cbc2d
         prob.add_design_variables()
         prob.add_objective()
 
@@ -139,7 +99,7 @@
         # TODO asserts
 
     # NOTE unknown if this is still the primary issue breaking energy method
-    @unittest.skip("Skipping until all builders are updated with get_parameters()")
+    @unittest.skip('Skipping until all builders are updated with get_parameters()')
     def test_bench_energy(self):
         prob = self.build_and_run_problem('energy')
         # TODO asserts
@@ -148,4 +108,4 @@
 if __name__ == '__main__':
     # unittest.main()
     test = LargeElectrifiedTurbopropFreighterBenchmark()
-    test.build_and_run_problem("2DOF")+    test.build_and_run_problem('2DOF')