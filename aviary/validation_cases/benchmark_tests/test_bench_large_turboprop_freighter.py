--- conflicted
+++ resolved
@@ -3,6 +3,7 @@
 
 from numpy.testing import assert_almost_equal
 from openmdao.utils.testing_utils import use_tempdirs
+
 
 from aviary.interface.methods_for_level2 import AviaryProblem
 from aviary.models.large_turboprop_freighter.phase_info import energy_phase_info, two_dof_phase_info
@@ -11,7 +12,7 @@
 from aviary.variable_info.variables import Aircraft, Mission, Settings
 
 
-# @use_tempdirs
+@use_tempdirs
 # TODO need to add asserts with "truth" values, only verifying no errors here
 class LargeTurbopropFreighterBenchmark(unittest.TestCase):
     def build_and_run_problem(self, mission_method):
@@ -59,11 +60,7 @@
         prob.add_phases()
         prob.add_post_mission_systems()
         prob.link_phases()
-<<<<<<< HEAD
-        prob.add_driver('SNOPT', verbosity=1)
-=======
         prob.add_driver('SNOPT', verbosity=0)
->>>>>>> c22a3148
         prob.add_design_variables()
         prob.add_objective()
         prob.setup()
