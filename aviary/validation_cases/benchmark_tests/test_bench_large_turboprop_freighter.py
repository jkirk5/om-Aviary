--- conflicted
+++ resolved
@@ -1,14 +1,17 @@
 import unittest
+from copy import deepcopy
 
-from copy import deepcopy
 from numpy.testing import assert_almost_equal
 from openmdao.utils.testing_utils import use_tempdirs
 
 from aviary.interface.methods_for_level2 import AviaryProblem
-from aviary.models.aircraft.large_turboprop_freighter.phase_info import two_dof_phase_info
+from aviary.models.aircraft.large_turboprop_freighter.phase_info import (
+    energy_phase_info,
+    two_dof_phase_info,
+)
 from aviary.subsystems.propulsion.turboprop_model import TurbopropModel
 from aviary.utils.process_input_decks import create_vehicle
-from aviary.variable_info.variables import Aircraft, Mission
+from aviary.variable_info.variables import Aircraft, Mission, Settings
 
 
 @use_tempdirs
@@ -36,13 +39,8 @@
 
         # load_inputs needs to be updated to accept an already existing aviary options
         prob.load_inputs(
-<<<<<<< HEAD
             options,
             phase_info,
-=======
-            'models/aircraft/large_turboprop_freighter/large_turboprop_freighter_GASP.csv',
-            two_dof_phase_info,
->>>>>>> 74f143dd
             engine_builders=[turboprop],
         )
         prob.aviary_inputs.set_val(Settings.VERBOSITY, 0)
@@ -66,11 +64,6 @@
         prob.add_design_variables()
         prob.add_objective()
         prob.setup()
-<<<<<<< HEAD
-
-        prob.set_initial_guesses()
-=======
->>>>>>> 74f143dd
         prob.run_aviary_problem('dymos_solution.db')
 
         return prob
