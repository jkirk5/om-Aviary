--- conflicted
+++ resolved
@@ -15,11 +15,7 @@
 )
 
 
-<<<<<<< HEAD
-# @use_tempdirs
-=======
 @use_tempdirs
->>>>>>> d5cc8248
 # TODO need to add asserts with "truth" values
 class LargeTurbopropFreighterBenchmark(unittest.TestCase):
 
@@ -45,13 +41,8 @@
 
         # load_inputs needs to be updated to accept an already existing aviary options
         prob.load_inputs(
-<<<<<<< HEAD
             options,
             phase_info,
-=======
-            "models/large_turboprop_freighter/large_turboprop_freighter_GASP.csv",
-            two_dof_phase_info,
->>>>>>> d5cc8248
             engine_builders=[turboprop],
         )
         prob.aviary_inputs.set_val(Settings.VERBOSITY, 0)
@@ -97,4 +88,5 @@
 if __name__ == '__main__':
     # unittest.main()
     test = LargeTurbopropFreighterBenchmark()
-    test.build_and_run_problem('2DOF')+    test.build_and_run_problem('2DOF')
+    # test.build_and_run_problem('energy')