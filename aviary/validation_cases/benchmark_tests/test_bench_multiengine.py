--- conflicted
+++ resolved
@@ -37,6 +37,7 @@
 
 inputs.set_val(Aircraft.Nacelle.LAMINAR_FLOW_LOWER, np.zeros(2))
 inputs.set_val(Aircraft.Nacelle.LAMINAR_FLOW_UPPER, np.zeros(2))
+inputs.set_val(Aircraft.Engine.SCALE_FACTOR, 1.0)
 
 
 @use_tempdirs
@@ -129,13 +130,8 @@
         alloc_cruise = prob.get_val('traj.cruise.parameter_vals:throttle_allocations')
         alloc_descent = prob.get_val('traj.descent.parameter_vals:throttle_allocations')
 
-<<<<<<< HEAD
-        assert_near_equal(alloc_climb[0], 0.5, tolerance=3e-2)  # TODO: to be adjusted
-        assert_near_equal(alloc_cruise[0], 0.64, tolerance=2e-1)  # TODO: to be adjusted
-=======
         assert_near_equal(alloc_climb[0], 0.512, tolerance=1e-2)
         assert_near_equal(alloc_cruise[0], 0.747, tolerance=1e-2)
->>>>>>> 68673898
         assert_near_equal(alloc_descent[0], 0.999, tolerance=1e-2)
 
     @require_pyoptsparse(optimizer="SNOPT")
@@ -176,11 +172,7 @@
         alloc_descent = prob.get_val('traj.descent.controls:throttle_allocations')
 
         # Cruise is pretty constant, check exact value.
-<<<<<<< HEAD
-        assert_near_equal(alloc_cruise[0], 0.646, tolerance=2e-1)  # TODO: to be adjusted
-=======
         assert_near_equal(alloc_cruise[0], 0.751, tolerance=1e-2)
->>>>>>> 68673898
 
         # Check general trend: favors engine 1.
         self.assertGreater(alloc_climb[2], 0.55)
