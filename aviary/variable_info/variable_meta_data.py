--- conflicted
+++ resolved
@@ -434,7 +434,7 @@
     },
     units='ft',
     desc='Reynolds characteristic length for the canard',
-    default_value=0.0
+    default_value=0.0,
 )
 
 add_meta_data(
@@ -450,7 +450,7 @@
     },
     units='unitless',
     desc='canard fineness ratio',
-    default_value=0.0
+    default_value=0.0,
 )
 
 add_meta_data(
@@ -1422,14 +1422,10 @@
         ],
     },
     units='lbm',
-<<<<<<< HEAD
     desc='operating mass of the aircraft, or aircraft mass without mission fuel, or '
     'passengers. Includes crew, unusable fuel, oil, and operational items like '
     'cargo containers and passenger service mass.',
-=======
-    desc='operating mass empty of the aircraft',
-    default_value=0.0,
->>>>>>> 0b319fff
+    default_value=0.0,
 )
 
 add_meta_data(
@@ -1793,8 +1789,8 @@
     units='unitless',
     option=True,
     desc='fraction of (scaled) engine mass used to calculate additional propulsion '
-         'system mass added to engine control and starter mass, or used to '
-         'calculate engine installation mass',
+    'system mass added to engine control and starter mass, or used to '
+    'calculate engine installation mass',
     types=(float, int, np.ndarray),
     multivalue=True,
     default_value=0.0,
@@ -2087,7 +2083,7 @@
     types=(np.ndarray, int),
     multivalue=True,
     option=True,
-    default_value=[2]
+    default_value=[2],
 )
 
 add_meta_data(
@@ -2103,7 +2099,7 @@
     option=True,
     types=(np.ndarray, int),
     multivalue=True,
-    default_value=0
+    default_value=0,
 )
 
 add_meta_data(
@@ -2120,7 +2116,7 @@
     option=True,
     types=(np.ndarray, int),
     multivalue=True,
-    default_value=[0]
+    default_value=[0],
 )
 
 add_meta_data(
@@ -2525,7 +2521,7 @@
     option=True,
     types=(int, np.ndarray),
     multivalue=True,
-    default_value=0
+    default_value=0,
 )
 
 add_meta_data(
