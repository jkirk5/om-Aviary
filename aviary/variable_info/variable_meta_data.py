--- conflicted
+++ resolved
@@ -6243,6 +6243,17 @@
 )
 
 add_meta_data(
+    Dynamic.Atmosphere.KINEMATIC_VISCOSITY,
+    meta_data=_MetaData,
+    historical_name={"GASP": 'XKV',
+                     "FLOPS": None,
+                     "LEAPS1": None
+                     },
+    units='ft**2/s',
+    desc="Atmospheric kinematic viscosity at the vehicle's current flight condition"
+)
+
+add_meta_data(
     Dynamic.Atmosphere.MACH,
     meta_data=_MetaData,
     historical_name={"GASP": None, "FLOPS": None, "LEAPS1": None},
@@ -6414,22 +6425,7 @@
 )
 
 add_meta_data(
-<<<<<<< HEAD
     Dynamic.Vehicle.CUMULATIVE_ELECTRIC_ENERGY_USED,
-=======
-    Dynamic.Mission.KINEMATIC_VISCOSITY,
-    meta_data=_MetaData,
-    historical_name={"GASP": 'XKV',
-                     "FLOPS": None,
-                     "LEAPS1": None
-                     },
-    units='ft**2/s',
-    desc="Atmospheric kinematic viscosity at the vehicle's current flight condition"
-)
-
-add_meta_data(
-    Dynamic.Mission.LIFT,
->>>>>>> fdc0a279
     meta_data=_MetaData,
     historical_name={"GASP": None, "FLOPS": None, "LEAPS1": None},
     units='kJ',
