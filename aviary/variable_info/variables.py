--- conflicted
+++ resolved
@@ -606,10 +606,7 @@
         MASS_RATE = 'mass_rate'
         NOX_RATE = 'nox_rate'
         NOX_RATE_TOTAL = 'nox_rate_total'
-<<<<<<< HEAD
-=======
         SHAFT_POWER = 'shaft_power'
->>>>>>> 01adc539
         SHAFT_POWER_CORRECTED = 'shaft_power_corrected'
         SPECIFIC_ENERGY = 'specific_energy'
         SPECIFIC_ENERGY_RATE = 'specific_energy_rate'
