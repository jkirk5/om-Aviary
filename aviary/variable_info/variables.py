"""
This is a variable hierarchy that is for a single mission. Each mission
gets a copy of this hierarchy.
"""


class Aircraft:
    """Aircraft data hierarchy."""

    class AirConditioning:
        MASS = 'aircraft:air_conditioning:mass'
        MASS_COEFFICIENT = 'aircraft:air_conditioning:mass_coefficient'
        MASS_SCALER = 'aircraft:air_conditioning:mass_scaler'

    class AntiIcing:
        MASS = 'aircraft:anti_icing:mass'
        MASS_SCALER = 'aircraft:anti_icing:mass_scaler'

    class APU:
        MASS = 'aircraft:apu:mass'
        MASS_SCALER = 'aircraft:apu:mass_scaler'

    class Avionics:
        MASS = 'aircraft:avionics:mass'
        MASS_SCALER = 'aircraft:avionics:mass_scaler'

    class Battery:
        ADDITIONAL_MASS = 'aircraft:battery:additional_mass'
        DISCHARGE_LIMIT = 'aircraft:battery:discharge_limit'
        EFFICIENCY = 'aircraft:battery:efficiency'
        ENERGY_CAPACITY = 'aircraft:battery:energy_capacity'
        MASS = 'aircraft:battery:mass'
        PACK_ENERGY_DENSITY = 'aircraft:battery:pack_energy_density'
        PACK_MASS = 'aircraft:battery:pack_mass'
        PACK_VOLUMETRIC_DENSITY = 'aircraft:battery:pack_volumetric_density'
        VOLUME = 'aircraft:battery:volume'

    class BWB:
        NUM_BAYS = 'aircraft:blended_wing_body_design:num_bays'
        PASSENGER_LEADING_EDGE_SWEEP = (
            'aircraft:blended_wing_body_design:passenger_leading_edge_sweep'
        )

    class Canard:
        AREA = 'aircraft:canard:area'
        ASPECT_RATIO = 'aircraft:canard:aspect_ratio'
        CHARACTERISTIC_LENGTH = 'aircraft:canard:characteristic_length'
        FINENESS = 'aircraft:canard:fineness'
        LAMINAR_FLOW_LOWER = 'aircraft:canard:laminar_flow_lower'
        LAMINAR_FLOW_UPPER = 'aircraft:canard:laminar_flow_upper'
        MASS = 'aircraft:canard:mass'
        MASS_SCALER = 'aircraft:canard:mass_scaler'
        TAPER_RATIO = 'aircraft:canard:taper_ratio'
        THICKNESS_TO_CHORD = 'aircraft:canard:thickness_to_chord'
        WETTED_AREA = 'aircraft:canard:wetted_area'
        WETTED_AREA_SCALER = 'aircraft:canard:wetted_area_scaler'

    class Controls:
        COCKPIT_CONTROL_MASS_SCALER = 'aircraft:controls:cockpit_control_mass_scaler'
        CONTROL_MASS_INCREMENT = 'aircraft:controls:control_mass_increment'
        STABILITY_AUGMENTATION_SYSTEM_MASS = 'aircraft:controls:stability_augmentation_system_mass'
        STABILITY_AUGMENTATION_SYSTEM_MASS_SCALER = (
            'aircraft:controls:stability_augmentation_system_mass_scaler'
        )
        TOTAL_MASS = 'aircraft:controls:total_mass'

    class CrewPayload:
        BAGGAGE_MASS = 'aircraft:crew_and_payload:baggage_mass'

        BAGGAGE_MASS_PER_PASSENGER = 'aircraft:crew_and_payload:baggage_mass_per_passenger'

        CARGO_CONTAINER_MASS = 'aircraft:crew_and_payload:cargo_container_mass'

        CARGO_CONTAINER_MASS_SCALER = 'aircraft:crew_and_payload:cargo_container_mass_scaler'

        CARGO_MASS = 'aircraft:crew_and_payload:cargo_mass'
        CATERING_ITEMS_MASS_PER_PASSENGER = (
            'aircraft:crew_and_payload:catering_items_mass_per_passenger'
        )

        FLIGHT_CREW_MASS = 'aircraft:crew_and_payload:flight_crew_mass'

        FLIGHT_CREW_MASS_SCALER = 'aircraft:crew_and_payload:flight_crew_mass_scaler'

        MASS_PER_PASSENGER = 'aircraft:crew_and_payload:mass_per_passenger'

        MISC_CARGO = 'aircraft:crew_and_payload:misc_cargo'

        NON_FLIGHT_CREW_MASS = 'aircraft:crew_and_payload:non_flight_crew_mass'

        NON_FLIGHT_CREW_MASS_SCALER = 'aircraft:crew_and_payload:non_flight_crew_mass_scaler'

        NUM_BUSINESS_CLASS = 'aircraft:crew_and_payload:num_business_class'
        NUM_FIRST_CLASS = 'aircraft:crew_and_payload:num_first_class'

        NUM_FLIGHT_ATTENDANTS = 'aircraft:crew_and_payload:num_flight_attendants'

        NUM_FLIGHT_CREW = 'aircraft:crew_and_payload:num_flight_crew'
        NUM_GALLEY_CREW = 'aircraft:crew_and_payload:num_galley_crew'

        NUM_PASSENGERS = 'aircraft:crew_and_payload:num_passengers'
        NUM_TOURIST_CLASS = 'aircraft:crew_and_payload:num_tourist_class'

        PASSENGER_MASS = 'aircraft:crew_and_payload:passenger_mass'
        PASSENGER_MASS_WITH_BAGS = 'aircraft:crew_and_payload:passenger_mass_with_bags'

        PASSENGER_PAYLOAD_MASS = 'aircraft:crew_and_payload:passenger_payload_mass'

        PASSENGER_SERVICE_MASS = 'aircraft:crew_and_payload:passenger_service_mass'

        PASSENGER_SERVICE_MASS_PER_PASSENGER = (
            'aircraft:crew_and_payload:passenger_service_mass_per_passenger'
        )

        PASSENGER_SERVICE_MASS_SCALER = 'aircraft:crew_and_payload:passenger_service_mass_scaler'

        TOTAL_PAYLOAD_MASS = 'aircraft:crew_and_payload:total_payload_mass'
<<<<<<< HEAD
        UNIT_MASS_OF_ULD_PER_PASSENGER = 'aircraft:crew_and_payload:unit_mass_of_uld_per_passenger'
=======
        ULD_MASS_PER_PASSENGER = 'aircraft:crew_and_payload:uld_mass_per_passenger'
>>>>>>> 119975f3
        WATER_MASS_PER_OCCUPANT = 'aircraft:crew_and_payload:water_mass_per_occupant'
        WING_CARGO = 'aircraft:crew_and_payload:wing_cargo'

        class Design:
            CARGO_MASS = 'aircraft:crew_and_payload:design:cargo_mass'
            MAX_CARGO_MASS = 'aircraft:crew_and_payload:design:max_cargo_mass'
            NUM_BUSINESS_CLASS = 'aircraft:crew_and_payload:design:num_business_class'
            NUM_FIRST_CLASS = 'aircraft:crew_and_payload:design:num_first_class'
            NUM_TOURIST_CLASS = 'aircraft:crew_and_payload:design:num_tourist_class'
            NUM_PASSENGERS = 'aircraft:crew_and_payload:design:num_passengers'

    class Design:
        # These variables are values that do not fall into a particular aircraft
        # component.

        BASE_AREA = 'aircraft:design:base_area'
        CG_DELTA = 'aircraft:design:cg_delta'
        CHARACTERISTIC_LENGTHS = 'aircraft:design:characteristic_lengths'
        COCKPIT_CONTROL_MASS_COEFFICIENT = 'aircraft:design:cockpit_control_mass_coefficient'
        COMPUTE_HTAIL_VOLUME_COEFF = 'aircraft:design:compute_htail_volume_coeff'
        COMPUTE_VTAIL_VOLUME_COEFF = 'aircraft:design:compute_vtail_volume_coeff'
        DRAG_COEFFICIENT_INCREMENT = 'aircraft:design:drag_increment'
        DRAG_POLAR = 'aircraft:design:drag_polar'

        EMERGENCY_EQUIPMENT_MASS = 'aircraft:design:emergency_equipment_mass'
        EMPTY_MASS = 'aircraft:design:empty_mass'
        EMPTY_MASS_MARGIN = 'aircraft:design:empty_mass_margin'

        EMPTY_MASS_MARGIN_SCALER = 'aircraft:design:empty_mass_margin_scaler'

        EXTERNAL_SUBSYSTEMS_MASS = 'aircraft:design:external_subsystems_mass'
        FINENESS = 'aircraft:design:fineness'
        FIXED_EQUIPMENT_MASS = 'aircraft:design:fixed_equipment_mass'
        FIXED_USEFUL_LOAD = 'aircraft:design:fixed_useful_load'
        IJEFF = 'ijeff'
        LAMINAR_FLOW_LOWER = 'aircraft:design:laminar_flow_lower'
        LAMINAR_FLOW_UPPER = 'aircraft:design:laminar_flow_upper'

        LANDING_TO_TAKEOFF_MASS_RATIO = 'aircraft:design:landing_to_takeoff_mass_ratio'

        LIFT_CURVE_SLOPE = 'aircraft:design:lift_curve_slope'
        LIFT_DEPENDENT_DRAG_COEFF_FACTOR = 'aircraft:design:lift_dependent_drag_coeff_factor'

        LIFT_DEPENDENT_DRAG_POLAR = 'aircraft:design:lift_dependent_drag_polar'
        LIFT_INDEPENDENT_DRAG_POLAR = 'aircraft:design:lift_independent_drag_polar'

        LIFT_POLAR = 'aircraft:design:lift_polar'

        MAX_FUSELAGE_PITCH_ANGLE = 'aircraft:design:max_fuselage_pitch_angle'
        MAX_STRUCTURAL_SPEED = 'aircraft:design:max_structural_speed'
        OPERATING_MASS = 'aircraft:design:operating_mass'
        PART25_STRUCTURAL_CATEGORY = 'aircraft:design:part25_structural_category'
        RESERVE_FUEL_ADDITIONAL = 'aircraft:design:reserve_fuel_additional'
        RESERVE_FUEL_FRACTION = 'aircraft:design:reserve_fuel_fraction'
        SMOOTH_MASS_DISCONTINUITIES = 'aircraft:design:smooth_mass_discontinuities'
        STATIC_MARGIN = 'aircraft:design:static_margin'
        STRUCTURAL_MASS_INCREMENT = 'aircraft:design:structural_mass_increment'
        STRUCTURE_MASS = 'aircraft:design:structure_mass'

        SUBSONIC_DRAG_COEFF_FACTOR = 'aircraft:design:subsonic_drag_coeff_factor'

        SUPERCRITICAL_DIVERGENCE_SHIFT = 'aircraft:design:supercritical_drag_shift'

        SUPERSONIC_DRAG_COEFF_FACTOR = 'aircraft:design:supersonic_drag_coeff_factor'

        SYSTEMS_EQUIP_MASS = 'aircraft:design:systems_equip_mass'
        SYSTEMS_EQUIP_MASS_BASE = 'aircraft:design:systems_equip_mass_base'
        THRUST_TO_WEIGHT_RATIO = 'aircraft:design:thrust_to_weight_ratio'
        TOTAL_WETTED_AREA = 'aircraft:design:total_wetted_area'
        TOUCHDOWN_MASS = 'aircraft:design:touchdown_mass'
        TYPE = 'aircraft:design:type'
        ULF_CALCULATED_FROM_MANEUVER = 'aircraft:design:ulf_calculated_from_maneuver'
        USE_ALT_MASS = 'aircraft:design:use_alt_mass'
        WETTED_AREAS = 'aircraft:design:wetted_areas'
        ZERO_FUEL_MASS = 'aircraft:design:zero_fuel_mass'
        ZERO_LIFT_DRAG_COEFF_FACTOR = 'aircraft:design:zero_lift_drag_coeff_factor'

    class Electrical:
        HAS_HYBRID_SYSTEM = 'aircraft:electrical:has_hybrid_system'
        HYBRID_CABLE_LENGTH = 'aircraft:electrical:hybrid_cable_length'
        MASS = 'aircraft:electrical:mass'
        MASS_SCALER = 'aircraft:electrical:mass_scaler'
        SYSTEM_MASS_PER_PASSENGER = 'aircraft:electrical:system_mass_per_passenger'

    class Engine:
        ADDITIONAL_MASS = 'aircraft:engine:additional_mass'
        ADDITIONAL_MASS_FRACTION = 'aircraft:engine:additional_mass_fraction'
        CONSTANT_FUEL_CONSUMPTION = 'aircraft:engine:constant_fuel_consumption'
        CONTROLS_MASS = 'aircraft:engine:controls_mass'
        DATA_FILE = 'aircraft:engine:data_file'
        FIXED_RPM = 'aircraft:engine:fixed_rpm'
        FLIGHT_IDLE_MAX_FRACTION = 'aircraft:engine:flight_idle_max_fraction'
        FLIGHT_IDLE_MIN_FRACTION = 'aircraft:engine:flight_idle_min_fraction'
        FLIGHT_IDLE_THRUST_FRACTION = 'aircraft:engine:flight_idle_thrust_fraction'
        FUEL_FLOW_SCALER_CONSTANT_TERM = 'aircraft:engine:fuel_flow_scaler_constant_term'
        FUEL_FLOW_SCALER_LINEAR_TERM = 'aircraft:engine:fuel_flow_scaler_linear_term'
        GENERATE_FLIGHT_IDLE = 'aircraft:engine:generate_flight_idle'
        GEOPOTENTIAL_ALT = 'aircraft:engine:geopotential_alt'
        GLOBAL_HYBRID_THROTTLE = 'aircraft:engine:global_hybrid_throttle'
        GLOBAL_THROTTLE = 'aircraft:engine:global_throttle'
        HAS_PROPELLERS = 'aircraft:engine:has_propellers'
        IGNORE_NEGATIVE_THRUST = 'aircraft:engine:ignore_negative_thrust'
        INTERPOLATION_METHOD = 'aircraft:engine:interpolation_method'
        MASS = 'aircraft:engine:mass'
        MASS_SCALER = 'aircraft:engine:mass_scaler'
        MASS_SPECIFIC = 'aircraft:engine:mass_specific'
        NUM_ENGINES = 'aircraft:engine:num_engines'
        NUM_FUSELAGE_ENGINES = 'aircraft:engine:num_fuselage_engines'
        NUM_WING_ENGINES = 'aircraft:engine:num_wing_engines'
        POD_MASS = 'aircraft:engine:pod_mass'
        POD_MASS_SCALER = 'aircraft:engine:pod_mass_scaler'
        POSITION_FACTOR = 'aircraft:engine:position_factor'
        PYLON_FACTOR = 'aircraft:engine:pylon_factor'
        REFERENCE_DIAMETER = 'aircraft:engine:reference_diameter'
        REFERENCE_MASS = 'aircraft:engine:reference_mass'
        REFERENCE_SLS_THRUST = 'aircraft:engine:reference_sls_thrust'
        RPM_DESIGN = 'aircraft:engine:rpm_design'
        SCALE_FACTOR = 'aircraft:engine:scale_factor'
        SCALE_MASS = 'aircraft:engine:scale_mass'
        SCALE_PERFORMANCE = 'aircraft:engine:scale_performance'
        SCALED_SLS_THRUST = 'aircraft:engine:scaled_sls_thrust'
        STARTER_MASS = 'aircraft:engine:starter_mass'
        SUBSONIC_FUEL_FLOW_SCALER = 'aircraft:engine:subsonic_fuel_flow_scaler'
        SUPERSONIC_FUEL_FLOW_SCALER = 'aircraft:engine:supersonic_fuel_flow_scaler'
        THRUST_REVERSERS_MASS = 'aircraft:engine:thrust_reversers_mass'
        THRUST_REVERSERS_MASS_SCALER = 'aircraft:engine:thrust_reversers_mass_scaler'
        TYPE = 'aircraft:engine:type'
        WING_LOCATIONS = 'aircraft:engine:wing_locations'

        class Gearbox:
            EFFICIENCY = 'aircraft:engine:gearbox:efficiency'
            GEAR_RATIO = 'aircraft:engine:gearbox:gear_ratio'
            MASS = 'aircraft:engine:gearbox:mass'
            SHAFT_POWER_DESIGN = 'aircraft:engine:gearbox:shaft_power_design'
            SPECIFIC_TORQUE = 'aircraft:engine:gearbox:specific_torque'

        class Motor:
            MASS = 'aircraft:engine:motor:mass'
            TORQUE_MAX = 'aircraft:engine:motor:torque_max'

        class Propeller:
            ACTIVITY_FACTOR = 'aircraft:engine:propeller:activity_factor'
            COMPUTE_INSTALLATION_LOSS = 'aircraft:engine:propeller:compute_installation_loss'
            DATA_FILE = 'aircraft:engine:propeller:data_file'
            DIAMETER = 'aircraft:engine:propeller:diameter'
            INTEGRATED_LIFT_COEFFICIENT = 'aircraft:engine:propeller:integrated_lift_coefficient'
            NUM_BLADES = 'aircraft:engine:propeller:num_blades'
            TIP_MACH_MAX = 'aircraft:engine:propeller:tip_mach_max'
            TIP_SPEED_MAX = 'aircraft:engine:propeller:tip_speed_max'

    class Fins:
        AREA = 'aircraft:fins:area'
        MASS = 'aircraft:fins:mass'
        MASS_SCALER = 'aircraft:fins:mass_scaler'
        NUM_FINS = 'aircraft:fins:num_fins'
        TAPER_RATIO = 'aircraft:fins:taper_ratio'

    class Fuel:
        AUXILIARY_FUEL_CAPACITY = 'aircraft:fuel:auxiliary_fuel_capacity'
        BURN_PER_PASSENGER_MILE = 'aircraft:fuel:burn_per_passenger_mile'
        CAPACITY_FACTOR = 'aircraft:fuel:capacity_factor'
        DENSITY = 'aircraft:fuel:density'
        DENSITY_RATIO = 'aircraft:fuel:density_ratio'
        FUEL_MARGIN = 'aircraft:fuel:fuel_margin'
        FUEL_SYSTEM_MASS = 'aircraft:fuel:fuel_system_mass'
        FUEL_SYSTEM_MASS_COEFFICIENT = 'aircraft:fuel:fuel_system_mass_coefficient'
        FUEL_SYSTEM_MASS_SCALER = 'aircraft:fuel:fuel_system_mass_scaler'
        FUSELAGE_FUEL_CAPACITY = 'aircraft:fuel:fuselage_fuel_capacity'
        NUM_TANKS = 'aircraft:fuel:num_tanks'
        TOTAL_CAPACITY = 'aircraft:fuel:total_capacity'
        TOTAL_VOLUME = 'aircraft:fuel:total_volume'
        UNUSABLE_FUEL_MASS = 'aircraft:fuel:unusable_fuel_mass'
        UNUSABLE_FUEL_MASS_COEFFICIENT = 'aircraft:fuel:unusable_fuel_mass_coefficient'
        UNUSABLE_FUEL_MASS_SCALER = 'aircraft:fuel:unusable_fuel_mass_scaler'
        WING_FUEL_CAPACITY = 'aircraft:fuel:wing_fuel_capacity'
        WING_FUEL_FRACTION = 'aircraft:fuel:wing_fuel_fraction'
        WING_REF_CAPACITY = 'aircraft:fuel:wing_ref_capacity'
        WING_REF_CAPACITY_AREA = 'aircraft:fuel:wing_ref_capacity_area'
        WING_REF_CAPACITY_TERM_A = 'aircraft:fuel:wing_ref_capacity_term_A'
        WING_REF_CAPACITY_TERM_B = 'aircraft:fuel:wing_ref_capacity_term_B'
        # WING_VOLUME = 'aircraft:fuel:wing_volume'
        WING_VOLUME_DESIGN = 'aircraft:fuel:wing_volume_design'
        WING_VOLUME_GEOMETRIC_MAX = 'aircraft:fuel:wing_volume_geometric_max'
        WING_VOLUME_STRUCTURAL_MAX = 'aircraft:fuel:wing_volume_structural_max'

    class Furnishings:
        MASS = 'aircraft:furnishings:mass'
        MASS_BASE = 'aircraft:furnishings:mass_base'
        MASS_SCALER = 'aircraft:furnishings:mass_scaler'
        USE_EMPIRICAL_EQUATION = 'aircraft:furnishings:use_empirical_equation'

    class Fuselage:
        AFTBODY_MASS = 'aircraft:fuselage:aftbody_mass'
        AFTBODY_MASS_PER_UNIT_AREA = 'aircraft:fuselage:aftbody_mass_per_unit_area'
        AISLE_WIDTH = 'aircraft:fuselage:aisle_width'
        AVG_DIAMETER = 'aircraft:fuselage:avg_diameter'
        CABIN_AREA = 'aircraft:fuselage:cabin_area'
        CHARACTERISTIC_LENGTH = 'aircraft:fuselage:characteristic_length'
        CROSS_SECTION = 'aircraft:fuselage:cross_section'
        DELTA_DIAMETER = 'aircraft:fuselage:delta_diameter'
        DIAMETER_TO_WING_SPAN = 'aircraft:fuselage:diameter_to_wing_span'
        FINENESS = 'aircraft:fuselage:fineness'
        FLAT_PLATE_AREA_INCREMENT = 'aircraft:fuselage:flat_plate_area_increment'
        FOREBODY_MASS = 'aircraft:fuselage:forebody_mass'
        FORM_FACTOR = 'aircraft:fuselage:form_factor'
        HEIGHT_TO_WIDTH_RATIO = 'aircraft:fuselage:height_to_width_ratio'
        HYDRAULIC_DIAMETER = 'aircraft:fuselage:hydraulic_diameter'
        LAMINAR_FLOW_LOWER = 'aircraft:fuselage:laminar_flow_lower'
        LAMINAR_FLOW_UPPER = 'aircraft:fuselage:laminar_flow_upper'
        LENGTH = 'aircraft:fuselage:length'
        LENGTH_TO_DIAMETER = 'aircraft:fuselage:length_to_diameter'
        LIFT_COEFFICENT_RATIO_BODY_TO_WING = 'aircraft:fuselage:lift_coefficient_ratio_body_to_wing'
        LIFT_CURVE_SLOPE_MACH0 = 'aircraft:fuselage:lift_curve_slope_mach0'
        MASS = 'aircraft:fuselage:mass'
        MASS_COEFFICIENT = 'aircraft:fuselage:mass_coefficient'
        MASS_SCALER = 'aircraft:fuselage:mass_scaler'
        MAX_HEIGHT = 'aircraft:fuselage:max_height'
        MAX_WIDTH = 'aircraft:fuselage:max_width'
        MILITARY_CARGO_FLOOR = 'aircraft:fuselage:military_cargo_floor'
        NOSE_FINENESS = 'aircraft:fuselage:nose_fineness'
        NUM_AISLES = 'aircraft:fuselage:num_aisles'
        NUM_FUSELAGES = 'aircraft:fuselage:num_fuselages'
        NUM_SEATS_ABREAST = 'aircraft:fuselage:num_seats_abreast'

        PASSENGER_COMPARTMENT_LENGTH = 'aircraft:fuselage:passenger_compartment_length'

        PILOT_COMPARTMENT_LENGTH = 'aircraft:fuselage:pilot_compartment_length'
        PLANFORM_AREA = 'aircraft:fuselage:planform_area'
        PRESSURE_DIFFERENTIAL = 'aircraft:fuselage:pressure_differential'
        PRESSURIZED_WIDTH_ADDITIONAL = 'aircraft:fuselage:pressurized_width_additional'
        SEAT_PITCH = 'aircraft:fuselage:seat_pitch'
        SEAT_WIDTH = 'aircraft:fuselage:seat_width'
        TAIL_FINENESS = 'aircraft:fuselage:tail_fineness'
        WETTED_AREA = 'aircraft:fuselage:wetted_area'
        WETTED_AREA_RATIO_AFTBODY_TO_TOTAL = 'aircraft:fuselage:wetted_area_ratio_aftbody_to_total'
        WETTED_AREA_SCALER = 'aircraft:fuselage:wetted_area_scaler'

    class HorizontalTail:
        AREA = 'aircraft:horizontal_tail:area'
        ASPECT_RATIO = 'aircraft:horizontal_tail:aspect_ratio'
        AVERAGE_CHORD = 'aircraft:horizontal_tail:average_chord'

        CHARACTERISTIC_LENGTH = 'aircraft:horizontal_tail:characteristic_length'

        FINENESS = 'aircraft:horizontal_tail:fineness'
        FORM_FACTOR = 'aircraft:horizontal_tail:form_factor'
        LAMINAR_FLOW_LOWER = 'aircraft:horizontal_tail:laminar_flow_lower'
        LAMINAR_FLOW_UPPER = 'aircraft:horizontal_tail:laminar_flow_upper'
        MASS = 'aircraft:horizontal_tail:mass'
        MASS_COEFFICIENT = 'aircraft:horizontal_tail:mass_coefficient'
        MASS_SCALER = 'aircraft:horizontal_tail:mass_scaler'
        MOMENT_ARM = 'aircraft:horizontal_tail:moment_arm'
        MOMENT_RATIO = 'aircraft:horizontal_tail:moment_ratio'
        ROOT_CHORD = 'aircraft:horizontal_tail:root_chord'
        SPAN = 'aircraft:horizontal_tail:span'
        SWEEP = 'aircraft:horizontal_tail:sweep'
        TAPER_RATIO = 'aircraft:horizontal_tail:taper_ratio'
        THICKNESS_TO_CHORD = 'aircraft:horizontal_tail:thickness_to_chord'

        VERTICAL_TAIL_FRACTION = 'aircraft:horizontal_tail:vertical_tail_fraction'

        VOLUME_COEFFICIENT = 'aircraft:horizontal_tail:volume_coefficient'
        WETTED_AREA = 'aircraft:horizontal_tail:wetted_area'
        WETTED_AREA_SCALER = 'aircraft:horizontal_tail:wetted_area_scaler'

    class Hydraulics:
        FLIGHT_CONTROL_MASS_COEFFICIENT = 'aircraft:hydraulics:flight_control_mass_coefficient'
        GEAR_MASS_COEFFICIENT = 'aircraft:hydraulics:gear_mass_coefficient'
        MASS = 'aircraft:hydraulics:mass'
        MASS_SCALER = 'aircraft:hydraulics:mass_scaler'
        SYSTEM_PRESSURE = 'aircraft:hydraulics:system_pressure'

    class Instruments:
        MASS = 'aircraft:instruments:mass'
        MASS_COEFFICIENT = 'aircraft:instruments:mass_coefficient'
        MASS_SCALER = 'aircraft:instruments:mass_scaler'

    class LandingGear:
        DRAG_COEFFICIENT = 'aircraft:landing_gear:drag_coefficient'
        FIXED_GEAR = 'aircraft:landing_gear:fixed_gear'
        MAIN_GEAR_LOCATION = 'aircraft:landing_gear:main_gear_location'
        MAIN_GEAR_MASS = 'aircraft:landing_gear:main_gear_mass'
        MAIN_GEAR_MASS_COEFFICIENT = 'aircraft:landing_gear:main_gear_mass_coefficient'
        MAIN_GEAR_MASS_SCALER = 'aircraft:landing_gear:main_gear_mass_scaler'
        MAIN_GEAR_OLEO_LENGTH = 'aircraft:landing_gear:main_gear_oleo_length'

        MASS_COEFFICIENT = 'aircraft:landing_gear:mass_coefficient'

        NOSE_GEAR_MASS = 'aircraft:landing_gear:nose_gear_mass'
        NOSE_GEAR_MASS_SCALER = 'aircraft:landing_gear:nose_gear_mass_scaler'
        NOSE_GEAR_OLEO_LENGTH = 'aircraft:landing_gear:nose_gear_oleo_length'

        TAIL_HOOK_MASS_SCALER = 'aircraft:landing_gear:tail_hook_mass_scaler'
        TOTAL_MASS = 'aircraft:landing_gear:total_mass'
        TOTAL_MASS_SCALER = 'aircraft:landing_gear:total_mass_scaler'

    class Nacelle:
        AVG_DIAMETER = 'aircraft:nacelle:avg_diameter'
        AVG_LENGTH = 'aircraft:nacelle:avg_length'
        CHARACTERISTIC_LENGTH = 'aircraft:nacelle:characteristic_length'
        CLEARANCE_RATIO = 'aircraft:nacelle:clearance_ratio'
        CORE_DIAMETER_RATIO = 'aircraft:nacelle:core_diameter_ratio'
        FINENESS = 'aircraft:nacelle:fineness'
        FORM_FACTOR = 'aircraft:nacelle:form_factor'
        LAMINAR_FLOW_LOWER = 'aircraft:nacelle:laminar_flow_lower'
        LAMINAR_FLOW_UPPER = 'aircraft:nacelle:laminar_flow_upper'
        MASS = 'aircraft:nacelle:mass'
        MASS_SCALER = 'aircraft:nacelle:mass_scaler'
        MASS_SPECIFIC = 'aircraft:nacelle:mass_specific'
        PERCENT_DIAM_BURIED_IN_FUSELAGE = 'aircraft:nacelle:percent_diam_buried_in_fuselage'
        SURFACE_AREA = 'aircraft:nacelle:surface_area'
        TOTAL_WETTED_AREA = 'aircraft:nacelle:total_wetted_area'
        WETTED_AREA = 'aircraft:nacelle:wetted_area'
        WETTED_AREA_SCALER = 'aircraft:nacelle:wetted_area_scaler'

    class Paint:
        MASS = 'aircraft:paint:mass'
        MASS_PER_UNIT_AREA = 'aircraft:paint:mass_per_unit_area'

    class Propulsion:
        ENGINE_OIL_MASS_SCALER = 'aircraft:propulsion:engine_oil_mass_scaler'

        MASS = 'aircraft:propulsion:mass'
        MISC_MASS_SCALER = 'aircraft:propulsion:misc_mass_scaler'
        TOTAL_ENGINE_CONTROLS_MASS = 'aircraft:propulsion:total_engine_controls_mass'
        TOTAL_ENGINE_MASS = 'aircraft:propulsion:total_engine_mass'
        TOTAL_ENGINE_OIL_MASS = 'aircraft:propulsion:total_engine_oil_mass'
        TOTAL_ENGINE_POD_MASS = 'aircraft:propulsion:total_engine_pod_mass'
        TOTAL_MISC_MASS = 'aircraft:propulsion:total_misc_mass'
        TOTAL_NUM_ENGINES = 'aircraft:propulsion:total_num_engines'
        TOTAL_NUM_FUSELAGE_ENGINES = 'aircraft:propulsion:total_num_fuselage_engines'
        TOTAL_NUM_WING_ENGINES = 'aircraft:propulsion:total_num_wing_engines'
        TOTAL_REFERENCE_SLS_THRUST = 'aircraft:propulsion:total_reference_sls_thrust'
        TOTAL_SCALED_SLS_THRUST = 'aircraft:propulsion:total_scaled_sls_thrust'
        TOTAL_STARTER_MASS = 'aircraft:propulsion:total_starter_mass'

        TOTAL_THRUST_REVERSERS_MASS = 'aircraft:propulsion:total_thrust_reversers_mass'

    class Strut:
        AREA = 'aircraft:strut:area'
        AREA_RATIO = 'aircraft:strut:area_ratio'
        ATTACHMENT_LOCATION = 'aircraft:strut:attachment_location'
        ATTACHMENT_LOCATION_DIMENSIONLESS = 'aircraft:strut:attachment_location_dimensionless'
        CHORD = 'aircraft:strut:chord'
        DIMENSIONAL_LOCATION_SPECIFIED = 'aircraft:strut:dimensional_location_specified'
        FUSELAGE_INTERFERENCE_FACTOR = 'aircraft:strut:fuselage_interference_factor'
        LENGTH = 'aircraft:strut:length'
        MASS = 'aircraft:strut:mass'
        MASS_COEFFICIENT = 'aircraft:strut:mass_coefficient'
        THICKNESS_TO_CHORD = 'aircraft:strut:thickness_to_chord'

    class TailBoom:
        LENGTH = 'aircraft:tail_boom:length'

    class VerticalTail:
        AREA = 'aircraft:vertical_tail:area'
        ASPECT_RATIO = 'aircraft:vertical_tail:aspect_ratio'
        AVERAGE_CHORD = 'aircraft:vertical_tail:average_chord'
        CHARACTERISTIC_LENGTH = 'aircraft:vertical_tail:characteristic_length'
        FINENESS = 'aircraft:vertical_tail:fineness'
        FORM_FACTOR = 'aircraft:vertical_tail:form_factor'
        LAMINAR_FLOW_LOWER = 'aircraft:vertical_tail:laminar_flow_lower'
        LAMINAR_FLOW_UPPER = 'aircraft:vertical_tail:laminar_flow_upper'
        MASS = 'aircraft:vertical_tail:mass'
        MASS_COEFFICIENT = 'aircraft:vertical_tail:mass_coefficient'
        MASS_SCALER = 'aircraft:vertical_tail:mass_scaler'
        MOMENT_ARM = 'aircraft:vertical_tail:moment_arm'
        MOMENT_RATIO = 'aircraft:vertical_tail:moment_ratio'
        NUM_TAILS = 'aircraft:vertical_tail:num_tails'
        ROOT_CHORD = 'aircraft:vertical_tail:root_chord'
        SPAN = 'aircraft:vertical_tail:span'
        SWEEP = 'aircraft:vertical_tail:sweep'
        TAPER_RATIO = 'aircraft:vertical_tail:taper_ratio'
        THICKNESS_TO_CHORD = 'aircraft:vertical_tail:thickness_to_chord'
        VOLUME_COEFFICIENT = 'aircraft:vertical_tail:volume_coefficient'
        WETTED_AREA = 'aircraft:vertical_tail:wetted_area'
        WETTED_AREA_SCALER = 'aircraft:vertical_tail:wetted_area_scaler'

    class Wing:
        AEROELASTIC_TAILORING_FACTOR = 'aircraft:wing:aeroelastic_tailoring_factor'

        AIRFOIL_TECHNOLOGY = 'aircraft:wing:airfoil_technology'
        AREA = 'aircraft:wing:area'
        ASPECT_RATIO = 'aircraft:wing:aspect_ratio'
        ASPECT_RATIO_REF = 'aircraft:wing:aspect_ratio_reference'
        AVERAGE_CHORD = 'aircraft:wing:average_chord'
        BENDING_MATERIAL_FACTOR = 'aircraft:wing:bending_material_factor'
        BENDING_MATERIAL_MASS = 'aircraft:wing:bending_material_mass'
        # Not defined in metadata!
        # BENDING_MASS_NO_INERTIA = 'aircraft:wing:bending_mass_no_inertia'
        BENDING_MATERIAL_MASS_SCALER = 'aircraft:wing:bending_material_mass_scaler'
        BWB_AFTBODY_MASS = 'aircraft:wing:bwb_aft_body_mass'
        BWB_AFTBODY_MASS_SCALER = 'aircraft:wing:bwb_aft_body_mass_scaler'
        CENTER_CHORD = 'aircraft:wing:center_chord'
        CENTER_DISTANCE = 'aircraft:wing:center_distance'
        CHARACTERISTIC_LENGTH = 'aircraft:wing:characteristic_length'
        CHOOSE_FOLD_LOCATION = 'aircraft:wing:choose_fold_location'
        CHORD_PER_SEMISPAN_DIST = 'aircraft:wing:chord_per_semispan'
        COMPOSITE_FRACTION = 'aircraft:wing:composite_fraction'
        CONTROL_SURFACE_AREA = 'aircraft:wing:control_surface_area'
        CONTROL_SURFACE_AREA_RATIO = 'aircraft:wing:control_surface_area_ratio'
        DETAILED_WING = 'aircraft:wing:detailed_wing'
        DIHEDRAL = 'aircraft:wing:dihedral'
        ENG_POD_INERTIA_FACTOR = 'aircraft:wing:eng_pod_inertia_factor'
        EXPOSED_AREA = 'aircraft:wing:exposed_area'
        FINENESS = 'aircraft:wing:fineness'
        FLAP_CHORD_RATIO = 'aircraft:wing:flap_chord_ratio'
        FLAP_DEFLECTION_LANDING = 'aircraft:wing:flap_deflection_landing'
        FLAP_DEFLECTION_TAKEOFF = 'aircraft:wing:flap_deflection_takeoff'
        FLAP_DRAG_INCREMENT_OPTIMUM = 'aircraft:wing:flap_drag_increment_optimum'
        FLAP_LIFT_INCREMENT_OPTIMUM = 'aircraft:wing:flap_lift_increment_optimum'
        FLAP_SPAN_RATIO = 'aircraft:wing:flap_span_ratio'
        FLAP_TYPE = 'aircraft:wing:flap_type'
        FOLD_DIMENSIONAL_LOCATION_SPECIFIED = 'aircraft:wing:fold_dimensional_location_specified'
        FOLD_MASS = 'aircraft:wing:fold_mass'
        FOLD_MASS_COEFFICIENT = 'aircraft:wing:fold_mass_coefficient'
        FOLDED_SPAN = 'aircraft:wing:folded_span'
        FOLDED_SPAN_DIMENSIONLESS = 'aircraft:wing:folded_span_dimensionless'
        FOLDING_AREA = 'aircraft:wing:folding_area'
        FORM_FACTOR = 'aircraft:wing:form_factor'
        FUSELAGE_INTERFERENCE_FACTOR = 'aircraft:wing:fuselage_interference_factor'
        GLOVE_AND_BAT = 'aircraft:wing:glove_and_bat'
        HAS_FOLD = 'aircraft:wing:has_fold'
        HAS_STRUT = 'aircraft:wing:has_strut'
        HEIGHT = 'aircraft:wing:height'
        HIGH_LIFT_MASS = 'aircraft:wing:high_lift_mass'
        HIGH_LIFT_MASS_COEFFICIENT = 'aircraft:wing:high_lift_mass_coefficient'
        INCIDENCE = 'aircraft:wing:incidence'
        INPUT_STATION_DIST = 'aircraft:wing:input_station_dist'
        LAMINAR_FLOW_LOWER = 'aircraft:wing:laminar_flow_lower'
        LAMINAR_FLOW_UPPER = 'aircraft:wing:laminar_flow_upper'
        LEADING_EDGE_SWEEP = 'aircraft:wing:leading_edge_sweep'
        LOAD_DISTRIBUTION_CONTROL = 'aircraft:wing:load_distribution_control'
        LOAD_FRACTION = 'aircraft:wing:load_fraction'
        LOAD_PATH_SWEEP_DIST = 'aircraft:wing:load_path_sweep_dist'
        LOADING = 'aircraft:wing:loading'
        LOADING_ABOVE_20 = 'aircraft:wing:loading_above_20'
        MASS = 'aircraft:wing:mass'
        MASS_COEFFICIENT = 'aircraft:wing:mass_coefficient'
        MASS_SCALER = 'aircraft:wing:mass_scaler'
        MATERIAL_FACTOR = 'aircraft:wing:material_factor'
        MAX_CAMBER_AT_70_SEMISPAN = 'aircraft:wing:max_camber_at_70_semispan'
        MAX_LIFT_REF = 'aircraft:wing:max_lift_ref'
        MAX_SLAT_DEFLECTION_LANDING = 'aircraft:wing:max_slat_deflection_landing'
        MAX_SLAT_DEFLECTION_TAKEOFF = 'aircraft:wing:max_slat_deflection_takeoff'
        MAX_THICKNESS_LOCATION = 'aircraft:wing:max_thickness_location'
        MIN_PRESSURE_LOCATION = 'aircraft:wing:min_pressure_location'
        MISC_MASS = 'aircraft:wing:misc_mass'
        MISC_MASS_SCALER = 'aircraft:wing:misc_mass_scaler'
        NUM_FLAP_SEGMENTS = 'aircraft:wing:num_flap_segments'
        NUM_INTEGRATION_STATIONS = 'aircraft:wing:num_integration_stations'
        OPTIMUM_FLAP_DEFLECTION = 'aircraft:wing:optimum_flap_deflection'
        OPTIMUM_SLAT_DEFLECTION = 'aircraft:wing:optimum_slat_deflection'
        ROOT_CHORD = 'aircraft:wing:root_chord'
        SHEAR_CONTROL_MASS = 'aircraft:wing:shear_control_mass'

        SHEAR_CONTROL_MASS_SCALER = 'aircraft:wing:shear_control_mass_scaler'

        SLAT_CHORD_RATIO = 'aircraft:wing:slat_chord_ratio'
        SLAT_LIFT_INCREMENT_OPTIMUM = 'aircraft:wing:slat_lift_increment_optimum'
        SLAT_SPAN_RATIO = 'aircraft:wing:slat_span_ratio'
        SPAN = 'aircraft:wing:span'
        SPAN_EFFICIENCY_FACTOR = 'aircraft:wing:span_efficiency_factor'
        SPAN_EFFICIENCY_REDUCTION = 'aircraft:wing:span_efficiency_reduction'
        STRUT_BRACING_FACTOR = 'aircraft:wing:strut_bracing_factor'
        SURFACE_CONTROL_MASS = 'aircraft:wing:surface_ctrl_mass'
        SURFACE_CONTROL_MASS_COEFFICIENT = 'aircraft:wing:surface_ctrl_mass_coefficient'

        SURFACE_CONTROL_MASS_SCALER = 'aircraft:wing:surface_ctrl_mass_scaler'

        SWEEP = 'aircraft:wing:sweep'
        TAPER_RATIO = 'aircraft:wing:taper_ratio'
        THICKNESS_TO_CHORD = 'aircraft:wing:thickness_to_chord'
        THICKNESS_TO_CHORD_DIST = 'aircraft:wing:thickness_to_chord_dist'
        THICKNESS_TO_CHORD_REF = 'aircraft:wing:thickness_to_chord_reference'
        THICKNESS_TO_CHORD_ROOT = 'aircraft:wing:thickness_to_chord_root'
        THICKNESS_TO_CHORD_TIP = 'aircraft:wing:thickness_to_chord_tip'
        THICKNESS_TO_CHORD_UNWEIGHTED = 'aircraft:wing:thickness_to_chord_unweighted'
        ULTIMATE_LOAD_FACTOR = 'aircraft:wing:ultimate_load_factor'
        VAR_SWEEP_MASS_PENALTY = 'aircraft:wing:var_sweep_mass_penalty'
        VERTICAL_MOUNT_LOCATION = 'aircraft:wing:vertical_mount_location'
        WETTED_AREA = 'aircraft:wing:wetted_area'
        WETTED_AREA_SCALER = 'aircraft:wing:wetted_area_scaler'
        ZERO_LIFT_ANGLE = 'aircraft:wing:zero_lift_angle'


class Dynamic:
    """All time-dependent variables used during mission analysis."""

    class Atmosphere:
        """Atmospheric and freestream conditions."""

        DENSITY = 'density'
        DYNAMIC_PRESSURE = 'dynamic_pressure'
        KINEMATIC_VISCOSITY = 'kinematic_viscosity'
        MACH = 'mach'
        MACH_RATE = 'mach_rate'
        SPEED_OF_SOUND = 'speed_of_sound'
        STATIC_PRESSURE = 'static_pressure'
        TEMPERATURE = 'temperature'

    class Mission:
        """
        Kinematic description of vehicle states in a ground-fixed axis.
        These values are typically used by the Equations of Motion to determine
        vehicle states at other timesteps.
        """

        # TODO Vehicle summary forces, torques, etc. in X,Y,Z axes should also go here
        ALTITUDE = 'altitude'
        ALTITUDE_RATE = 'altitude_rate'
        ALTITUDE_RATE_MAX = 'altitude_rate_max'
        # TODO Angle of Attack
        DISTANCE = 'distance'
        DISTANCE_RATE = 'distance_rate'
        FLIGHT_PATH_ANGLE = 'flight_path_angle'
        FLIGHT_PATH_ANGLE_RATE = 'flight_path_angle_rate'
        SPECIFIC_ENERGY = 'specific_energy'
        SPECIFIC_ENERGY_RATE = 'specific_energy_rate'
        SPECIFIC_ENERGY_RATE_EXCESS = 'specific_energy_rate_excess'
        VELOCITY = 'velocity'
        VELOCITY_RATE = 'velocity_rate'

    class Vehicle:
        """Vehicle properties and states in a vehicle-fixed reference frame."""

        ANGLE_OF_ATTACK = 'angle_of_attack'
        BATTERY_STATE_OF_CHARGE = 'battery_state_of_charge'
        CUMULATIVE_ELECTRIC_ENERGY_USED = 'cumulative_electric_energy_used'
        DRAG = 'drag'
        LIFT = 'lift'
        MASS = 'mass'
        MASS_RATE = 'mass_rate'

        class Propulsion:
            # variables specific to the propulsion subsystem
            ELECTRIC_POWER_IN = 'electric_power_in'
            ELECTRIC_POWER_IN_TOTAL = 'electric_power_in_total'
            # EXIT_AREA = 'exit_area'
            FUEL_FLOW_RATE = 'fuel_flow_rate'
            FUEL_FLOW_RATE_NEGATIVE = 'fuel_flow_rate_negative'
            FUEL_FLOW_RATE_NEGATIVE_TOTAL = 'fuel_flow_rate_negative_total'
            FUEL_FLOW_RATE_TOTAL = 'fuel_flow_rate_total'
            HYBRID_THROTTLE = 'hybrid_throttle'
            NOX_RATE = 'nox_rate'
            NOX_RATE_TOTAL = 'nox_rate_total'
            PROPELLER_TIP_SPEED = 'propeller_tip_speed'
            RPM = 'rotations_per_minute'
            SHAFT_POWER = 'shaft_power'
            SHAFT_POWER_MAX = 'shaft_power_max'
            TEMPERATURE_T4 = 't4'
            THROTTLE = 'throttle'
            THRUST = 'thrust_net'
            THRUST_MAX = 'thrust_net_max'
            THRUST_MAX_TOTAL = 'thrust_net_max_total'
            THRUST_TOTAL = 'thrust_net_total'
            TORQUE = 'torque'
            TORQUE_MAX = 'torque_max'


class Mission:
    """Mission data hierarchy."""

    class Constraints:
        # these can be residuals (for equality constraints),
        # upper bounds, or lower bounds
        GEARBOX_SHAFT_POWER_RESIDUAL = 'mission:constraints:gearbox_shaft_power_residual'
        MASS_RESIDUAL = 'mission:constraints:mass_residual'
        MAX_MACH = 'mission:constraints:max_mach'
        RANGE_RESIDUAL = 'mission:constraints:range_residual'
        RANGE_RESIDUAL_RESERVE = 'mission:constraints:range_residual_reserve'

    class Design:
        # These values MAY change in design mission, but in off-design
        # they cannot change. In a design mission these are either user inputs
        # or calculated outputs, in off-design they are strictly inputs
        # and do not change.
        CRUISE_ALTITUDE = 'mission:design:cruise_altitude'
        CRUISE_RANGE = 'mission:design:cruise_range'
        FUEL_MASS = 'mission:design:fuel_mass'
        FUEL_MASS_REQUIRED = 'mission:design:fuel_mass_required'
        GROSS_MASS = 'mission:design:gross_mass'
        LIFT_COEFFICIENT = 'mission:design:lift_coefficient'
        LIFT_COEFFICIENT_MAX_FLAPS_UP = 'mission:design:lift_coefficient_max_flaps_up'
        MACH = 'mission:design:mach'
        RANGE = 'mission:design:range'
        RATE_OF_CLIMB_AT_TOP_OF_CLIMB = 'mission:design:rate_of_climb_at_top_of_climb'
        RESERVE_FUEL = 'mission:design:reserve_fuel'
        THRUST_TAKEOFF_PER_ENG = 'mission:design:thrust_takeoff_per_eng'

    class Landing:
        # These are values which have to do with landing
        AIRPORT_ALTITUDE = 'mission:landing:airport_altitude'
        BRAKING_DELAY = 'mission:landing:braking_delay'
        BRAKING_FRICTION_COEFFICIENT = 'mission:landing:braking_friction_coefficient'

        DRAG_COEFFICIENT_FLAP_INCREMENT = 'mission:landing:drag_coefficient_flap_increment'
        DRAG_COEFFICIENT_MIN = 'mission:landing:drag_coefficient_min'

        FIELD_LENGTH = 'mission:landing:field_length'
        FLARE_RATE = 'mission:landing:flare_rate'
        GLIDE_TO_STALL_RATIO = 'mission:landing:glide_to_stall_ratio'
        GROUND_DISTANCE = 'mission:landing:ground_distance'
        INITIAL_ALTITUDE = 'mission:landing:initial_altitude'
        INITIAL_MACH = 'mission:landing:initial_mach'
        INITIAL_VELOCITY = 'mission:landing:initial_velocity'

        LIFT_COEFFICIENT_FLAP_INCREMENT = 'mission:landing:lift_coefficient_flap_increment'

        LIFT_COEFFICIENT_MAX = 'mission:landing:lift_coefficient_max'
        MAXIMUM_FLARE_LOAD_FACTOR = 'mission:landing:maximum_flare_load_factor'
        MAXIMUM_SINK_RATE = 'mission:landing:maximum_sink_rate'
        OBSTACLE_HEIGHT = 'mission:landing:obstacle_height'
        ROLLING_FRICTION_COEFFICIENT = 'mission:landing:rolling_friction_coefficient'
        SPOILER_DRAG_COEFFICIENT = 'mission:landing:spoiler_drag_coefficient'
        SPOILER_LIFT_COEFFICIENT = 'mission:landing:spoiler_lift_coefficient'
        STALL_VELOCITY = 'mission:landing:stall_velocity'
        TOUCHDOWN_MASS = 'mission:landing:touchdown_mass'
        TOUCHDOWN_SINK_RATE = 'mission:landing:touchdown_sink_rate'

    class Objectives:
        # these are values that can be fed to the optimizer as objectives,
        # they may often be composite and/or regularized
        FUEL = 'mission:objectives:fuel'
        RANGE = 'mission:objectives:range'

    class Summary:
        # These values are inputs and outputs to/from mission analysis
        # for the given mission (whether it is design or off-design).
        # In on-design these may be constrained to design values, but
        # in off-design they independently represent the final analysis
        # based on the user-selection.
        CRUISE_MACH = 'mission:summary:cruise_mach'
        CRUISE_MASS_FINAL = 'mission:summary:cruise_mass_final'
        FUEL_BURNED = 'mission:summary:fuel_burned'
        FUEL_FLOW_SCALER = 'mission:summary:fuel_flow_scaler'
        GROSS_MASS = 'mission:summary:gross_mass'
        RANGE = 'mission:summary:range'
        RESERVE_FUEL_BURNED = 'mission:summary:reserve_fuel_burned'
        TOTAL_FUEL_MASS = 'mission:summary:total_fuel_mass'

    class Takeoff:
        # These are values which have to do with takeoff
        AIRPORT_ALTITUDE = 'mission:takeoff:airport_altitude'
        ANGLE_OF_ATTACK_RUNWAY = 'mission:takeoff:angle_of_attack_runway'
        ASCENT_DURATION = 'mission:takeoff:ascent_duration'
        ASCENT_T_INITIAL = 'mission:takeoff:ascent_t_initial'
        BRAKING_FRICTION_COEFFICIENT = 'mission:takeoff:braking_friction_coefficient'
        DECISION_SPEED_INCREMENT = 'mission:takeoff:decision_speed_increment'

        DRAG_COEFFICIENT_FLAP_INCREMENT = 'mission:takeoff:drag_coefficient_flap_increment'

        DRAG_COEFFICIENT_MIN = 'mission:takeoff:drag_coefficient_min'
        FIELD_LENGTH = 'mission:takeoff:field_length'
        FINAL_ALTITUDE = 'mission:takeoff:final_altitude'
        FINAL_MACH = 'mission:takeoff:final_mach'
        FINAL_MASS = 'mission:takeoff:final_mass'
        FINAL_VELOCITY = 'mission:takeoff:final_velocity'
        FUEL_SIMPLE = 'mission:takeoff:fuel_simple'
        GROUND_DISTANCE = 'mission:takeoff:ground_distance'

        LIFT_COEFFICIENT_FLAP_INCREMENT = 'mission:takeoff:lift_coefficient_flap_increment'

        LIFT_COEFFICIENT_MAX = 'mission:takeoff:lift_coefficient_max'
        LIFT_OVER_DRAG = 'mission:takeoff:lift_over_drag'
        OBSTACLE_HEIGHT = 'mission:takeoff:obstacle_height'
        ROLLING_FRICTION_COEFFICIENT = 'mission:takeoff:rolling_friction_coefficient'
        ROTATION_SPEED_INCREMENT = 'mission:takeoff:rotation_speed_increment'
        ROTATION_VELOCITY = 'mission:takeoff:rotation_velocity'
        SPOILER_DRAG_COEFFICIENT = 'mission:takeoff:spoiler_drag_coefficient'
        SPOILER_LIFT_COEFFICIENT = 'mission:takeoff:spoiler_lift_coefficient'
        THRUST_INCIDENCE = 'mission:takeoff:thrust_incidence'

    class Taxi:
        DURATION = 'mission:taxi:duration'
        MACH = 'mission:taxi:mach'


class Settings:
    """Setting data hierarchy."""

    AERODYNAMICS_METHOD = 'settings:aerodynamics_method'
    EQUATIONS_OF_MOTION = 'settings:equations_of_motion'
    MASS_METHOD = 'settings:mass_method'
    PROBLEM_TYPE = 'settings:problem_type'
    VERBOSITY = 'settings:verbosity'<|MERGE_RESOLUTION|>--- conflicted
+++ resolved
@@ -115,11 +115,7 @@
         PASSENGER_SERVICE_MASS_SCALER = 'aircraft:crew_and_payload:passenger_service_mass_scaler'
 
         TOTAL_PAYLOAD_MASS = 'aircraft:crew_and_payload:total_payload_mass'
-<<<<<<< HEAD
-        UNIT_MASS_OF_ULD_PER_PASSENGER = 'aircraft:crew_and_payload:unit_mass_of_uld_per_passenger'
-=======
         ULD_MASS_PER_PASSENGER = 'aircraft:crew_and_payload:uld_mass_per_passenger'
->>>>>>> 119975f3
         WATER_MASS_PER_OCCUPANT = 'aircraft:crew_and_payload:water_mass_per_occupant'
         WING_CARGO = 'aircraft:crew_and_payload:wing_cargo'
 
